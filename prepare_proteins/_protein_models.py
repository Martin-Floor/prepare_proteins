import fileinput
import gc
import io
import itertools
import json
import os
import shutil
import subprocess
import sys
import time
import uuid
import warnings
import copy

import ipywidgets as widgets
import matplotlib as mpl
import matplotlib.pyplot as plt
import mdtraj as md
import numpy as np
import pandas as pd
from Bio import PDB, BiopythonWarning
from Bio.PDB.DSSP import DSSP
from Bio.PDB.Polypeptide import aa3
from ipywidgets import interactive_output, VBox, IntSlider, Checkbox, interact, fixed, Dropdown, FloatSlider, FloatRangeSlider
from pkg_resources import Requirement, resource_listdir, resource_stream
from scipy.spatial import distance_matrix
from scipy.spatial.distance import cdist

import prepare_proteins
from . import MD, _atom_selectors, alignment, rosettaScripts


class proteinModels:
    """
    Attributes
    ==========
    models_folder : str
        Path to folder were PDB models are located.
    models_paths : dict
        Contains the paths to each model folder.
    msa :
        Multiple sequence alignment object
    multi_chain :
        Whether any model contains multiple chains
    sequences : dict
        Contains the sequence of each model.
    structures : dict
        Contains the Bio.PDB.Structure object to each model.

    Methods
    =======
    readModelFromPDB(self, models_folder)
        Read a model from a PDB file.
    getModelsSequences(self)
        Updates the sequences of each model in the PDB.
    calculateMSA(self)
        Calculates a multiple sequence alignment from the current sequences.
    calculateSecondaryStructure(self)
        Calculate secondary structure strings using DSSP.
    removeTerminalUnstructuredRegions(self)
        Remove terminal unstructured regions from all models.
    saveModels(self, output_folder)
        Save current models into an output folder.

    Hidden Methods
    ==============
    _getChainSequence(self, chain):
        Get the sequnce from a Bio.PDB.Chain.Chain object.
    _getModelsPaths(self)
        Get the paths for all PDBs in the input_folder path.
    """

    def __init__(
        self,
        models_folder,
        get_sequences=True,
        get_ss=False,
        msa=False,
        verbose=False,
        only_models=None,
        exclude_models=None,
        ignore_biopython_warnings=False,
        collect_memory_every=None,
        only_hetatm_conects=False,
    ):
        """
        Read PDB models as Bio.PDB structure objects.

        Parameters
        ==========
        models_folder : str
            Path to the folder containing the PDB models.
        get_sequences : bool
            Get the sequences from the structure. They will be separated by chain and
            can be accessed through the .sequences attribute.
        get_ss : bool
            Get the strign representing the secondary structure of the models. they
            can be accessed through the .ss attribute.
        msa : bool
            single-chain structures at startup, othewise look for the calculateMSA()
            method.
        """

        if ignore_biopython_warnings:
            warnings.simplefilter("ignore", BiopythonWarning)

        if only_models == None:
            only_models = []

        elif isinstance(only_models, str):
            only_models = [only_models]

        elif not isinstance(only_models, (list, tuple, set)):
            raise ValueError(
                "You must give models as a list or a single model as a string!"
            )

        if exclude_models == None:
            exclude_models = []

        elif isinstance(exclude_models, str):
            exclude_models = [exclude_models]

        elif not isinstance(exclude_models, (list, tuple, set)):
            raise ValueError(
                "You must give excluded models as a list or a single model as a string!"
            )

        self.models_folder = models_folder
        if isinstance(self.models_folder, dict):
            self.models_paths = self.models_folder
        elif isinstance(self.models_folder, str):
            self.models_paths = self._getModelsPaths(
                only_models=only_models, exclude_models=exclude_models
            )
        self.models_names = []  # Store model names
        self.structures = {}  # structures are stored here
        self.sequences = {}  # sequences are stored here
        self.target_sequences = {}  # Final sequences are stored here
        self.msa = None  # multiple sequence alignment
        self.multi_chain = False
        self.ss = {}  # secondary structure strings are stored here
        self.docking_data = None  # secondary structure strings are stored here
        self.docking_distances = {}
        self.docking_angles = {}
        self.docking_metric_type = {}
        self.docking_ligands = {}
        self.rosetta_docking_data = None  # secondary structure strings are stored here
        self.rosetta_docking_distances = {}
        self.rosetta_docking_angles = {}
        self.rosetta_docking_metric_type = {}
        self.rosetta_docking_ligands = {}
        self.rosetta_data = None  # Rosetta data is stored here
        self.sequence_differences = {}  # Store missing/changed sequence information
        self.conects = {}  # Store the conection inforamtion for each model
        self.covalent = {}  # Store covalent residues

        self.distance_data = {}
        self.models_data = {}

        # Read PDB structures into Biopython
        collect_memory = False
        for i, model in enumerate(sorted(self.models_paths)):

            if verbose:
                print("Reading model: %s" % model)

            if collect_memory_every and i % collect_memory_every == 0:
                collect_memory = True
            else:
                collect_memory = False

            self.models_names.append(model)
            self.readModelFromPDB(
                model,
                self.models_paths[model],
                add_to_path=True,
                collect_memory=collect_memory,
                only_hetatoms=only_hetatm_conects,
            )

        if get_sequences:
            # Get sequence information based on stored structure objects
            self.getModelsSequences()

        if get_ss:
            # Calculate secondary structure inforamtion as strings
            self.calculateSecondaryStructure()

        # # Perform a multiple sequence aligment of models
        if msa:
            if self.multichain:
                print(
                    "MSA cannot be calculated at startup when multichain models \
are given. See the calculateMSA() method for selecting which chains will be algined."
                )
            else:
                self.calculateMSA()

    def addResidueToModel(
        self,
        model,
        chain_id,
        resname,
        atom_names,
        coordinates,
        new_resid=None,
        elements=None,
        hetatom=True,
        water=False,
    ):
        """
        Add a residue to a specific model.

        Parameters
        ==========
        model : str
            Model name to edit
        chain_id : str
            Chain ID to which the residue will be added.
        resname : str
            Name of the residue to be added.
        atom_names : list ot tuple
            Atom names of each atom in the residue to add.
        coordinates : numpy.ndarray
            Atom coordinates array, it should match the order in the given
            atom_names.
        elements : list
            List of atomic elements. One per each atom.
        hetatom : bool
            Is the residue an hetatm?
        water : bool
            Is the residue a water residue?
        """

        # Check model name
        if model not in self.structures:
            raise ValueError("The input model was not found.")

        # Check chain ID
        chain = [
            chain
            for chain in self.structures[model].get_chains()
            if chain_id == chain.id
        ]
        if len(chain) != 1:
            print("Chain ID %s was not found in the selected model." % chain_id)
            print("Creating a new chain with ID %s" % chain_id)
            new_chain = PDB.Chain.Chain(chain_id)
            for m in self.structures[model]:
                m.add(new_chain)
            chain = [
                chain
                for chain in self.structures[model].get_chains()
                if chain_id == chain.id
            ]

        # Check coordinates correctness
        if coordinates.shape == ():
            if np.isnan(coordinates):
                raise ValueError("Given Coordinate in nan!")
        elif np.isnan(coordinates.any()):
            raise ValueError("Some given Coordinates are nan!")
        if coordinates.shape[1] != 3:
            raise ValueError(
                "Coordinates must have shape (x,3). X=number of atoms in residue."
            )
        if len(coordinates.shape) > 1:
            if coordinates.shape[0] != len(atom_names):
                raise ValueError(
                    "Mismatch between the number of atom_names and coordinates."
                )
        if len(coordinates.shape) == 1:
            if len(atom_names) != 1:
                raise ValueError(
                    "Mismatch between the number of atom_names and coordinates."
                )

        # Create new residue
        if new_resid == None:
            try:
                new_resid = max([r.id[1] for r in chain[0].get_residues()]) + 1
            except:
                new_resid = 1

        rt_flag = " "  # Define the residue type flag for complete the residue ID.
        if hetatom:
            rt_flag = "H"
        if water:
            rt_flag = "W"
        residue = PDB.Residue.Residue((rt_flag, new_resid, " "), resname, " ")

        # Add new atoms to residue
        try:
            serial_number = max([a.serial_number for a in chain[0].get_atoms()]) + 1
        except:
            serial_number = 1
        for i, atnm in enumerate(atom_names):
            if elements:
                atom = PDB.Atom.Atom(
                    atom_names[i],
                    coordinates[i],
                    0,
                    1.0,
                    " ",
                    "%-4s" % atom_names[i],
                    serial_number + i,
                    elements[i],
                )
            else:
                atom = PDB.Atom.Atom(
                    atom_names[i],
                    coordinates[i],
                    0,
                    1.0,
                    " ",
                    "%-4s" % atom_names[i],
                    serial_number + i,
                )
            residue.add(atom)
        chain[0].add(residue)

        return new_resid

    def removeModelAtoms(self, model, atoms_list):
        """
        Remove specific atoms of a model. Atoms to delete are given as a list of tuples.
        Each tuple contains three positions specifying (chain_id, residue_id, atom_name).

        Paramters
        =========
        model : str
            model ID
        atom_lists : list
            Specifies the list of atoms to delete for the particular model.
        """

        def removeAtomInConects(self, model, atom):
            """
            Function for removing conect lines involving the deleted atom.
            """
            to_remove = []
            for conect in self.conects[model]:
                if atom in conect:
                    to_remove.append(conect)
            for conect in to_remove:
                self.conects[model].remove(conect)

        for remove_atom in atoms_list:
            for chain in self.structures[model].get_chains():
                if chain.id == remove_atom[0]:
                    for residue in chain:
                        if residue.id[1] == remove_atom[1]:
                            for atom in residue:
                                if atom.name == remove_atom[2]:
                                    print(
                                        "Removing atom: "
                                        + str(remove_atom)
                                        + " from model "
                                        + model
                                    )
                                    residue.detach_child(atom.id)
                                    removeAtomInConects(self, model, remove_atom)

    def removeModelResidues(self, model, residues_list):
        """
        Remove a group of residues from the model structure.

        Paramters
        =========
        model : str
            model ID
        residues_list : list
            Specifies the list of resdiues to delete for the particular model.
        """

        # Get all atoms for residues to remove them
        atoms_to_remove = []
        for residue in self.structures[model].get_residues():
            chain = residue.get_parent().id
            if (chain, residue.id[1]) in residues_list:
                for atom in residue:
                    atoms_to_remove.append((chain, residue.id[1], atom.name))

        if atoms_to_remove == []:
            raise ValueError("No atoms were found for the specified residue!")

        self.removeModelAtoms(model, atoms_to_remove)

    def removeAtomFromConectLines(self, residue_name, atom_name, verbose=True):
        """
        Remove the given (atom_name) atoms from all the connect lines involving
        the given (residue_name) residues.
        """

        # Match all the atoms with the given residue and atom name

        for model in self:
            resnames = {}
            for chain in self.structures[model].get_chains():
                for residue in chain:
                    resnames[(chain.id, residue.id[1])] = residue.resname

            conects = []
            count = 0
            for conect in self.conects[model]:
                new_conect = []
                for atom in conect:
                    if resnames[atom[:-1]] != residue_name and atom[-1] != atom_name:
                        new_conect.append(atom)
                    else:
                        count += 1
                if new_conect == []:
                    continue
                conects.append(new_conect)
            self.conects[model] = conects
            if verbose:
                print(f"Removed {count} from conect lines of model {model}")

    def addCappingGroups(self, rosetta_style_caps=True, stdout=False, stderr=False):

        # Manage stdout and stderr
        if stdout:
            stdout = None
        else:
            stdout = subprocess.DEVNULL

        if stderr:
            stderr = None
        else:
            stderr = subprocess.DEVNULL

        if not os.path.exists('_capping_'):
            os.mkdir('_capping_')

        if not os.path.exists('_capping_/input_models'):
            os.mkdir('_capping_/input_models')

        if not os.path.exists('_capping_/output_models'):
            os.mkdir('_capping_/output_models')

        self.saveModels('_capping_/input_models')

        _copyScriptFile('_capping_', "addCappingGroups.py")
        command =  'run python3 _capping_/._addCappingGroups.py '
        command += '_capping_/input_models/ '
        command += '_capping_/output_models/ '
        if rosetta_style_caps:
            command += '--rosetta_style_caps '
        subprocess.run(command, shell=True, stdout=stdout, stderr=stderr)

        for f in os.listdir('_capping_/output_models'):
            model = f.replace('.pdb', '')
            self.readModelFromPDB(model, '_capping_/output_models/'+f, conect_update=False)
        shutil.rmtree('_capping_')

    def removeCaps(self, models=None, remove_ace=True, remove_nma=True):
        """
        Remove caps from models.
        """

        for model in self:

            if models and model not in models:
                continue

            for chain in self.structures[model].get_chains():

                st_residues = [r for r in chain if r.resname in aa3]

                ACE = None
                NMA = None
                NT = None
                CT = None

                for residue in self.structures[model].get_residues():
                    if residue.resname == "ACE":
                        ACE = residue
                    elif residue.resname == "NMA":
                        NMA = residue

                for i, residue in enumerate(chain):

                    if (
                        ACE
                        and residue.id[1] == ACE.id[1] + 1
                        and residue.resname in aa3
                    ):
                        NT = residue
                    elif not ACE and i == 0:
                        NT = residue
                    if NMA and residue.id[1] == NMA.id[1] and residue.resname in aa3:
                        CT = residue
                    elif not NMA and i == len(st_residues) - 1:
                        CT = residue

                # Remove termini
                if ACE and remove_ace:
                    for a in ACE:
                        self.removeAtomFromConectLines("ACE", a, verbose=False)
                    chain.detach_child(ACE.id)

                if NMA and remove_nma:
                    for a in NMA:
                        self.removeAtomFromConectLines("NMA", a, verbose=False)
                    chain.detach_child(NMA.id)

    def addOXTAtoms(self):
        """
        Add missing OXT atoms for terminal residues when missing
        """

        # Define internal coordinates for OXT
        oxt_c_distance = 1.251
        oxt_c_o_angle = 124.222
        oxt_c_o_ca = 179.489

        for model in self:
            for chain in self.structures[model].get_chains():
                residues = [r for r in chain if r.id[0] == " "]
                if residues == []:
                    continue
                last_atoms = {a.name: a for a in residues[-1]}

                if "OXT" not in last_atoms:

                    oxt_coord = _computeCartesianFromInternal(
                        last_atoms["C"].coord,
                        last_atoms["O"].coord,
                        last_atoms["CA"].coord,
                        1.251,
                        124.222,
                        179.489,
                    )
                    serial_number = max([a.serial_number for a in residues[-1]]) + 1
                    oxt = PDB.Atom.Atom(
                        "OXT", oxt_coord, 0, 1.0, " ", "OXT ", serial_number + 1, "O"
                    )
                    residues[-1].add(oxt)

    def readModelFromPDB(
        self,
        model,
        pdb_file,
        wat_to_hoh=False,
        covalent_check=True,
        atom_mapping=None,
        add_to_path=False,
        conect_update=True,
        collect_memory=False,
        only_hetatoms=False,
    ):
        """
        Adds a model from a PDB file.

        Parameters
        ----------
        model : str
            Model name.
        pdb_file : str
            Path to the pdb file.
        wat_to_hoh : bool
            Change the water name from WAT to HOH. Specially useful when resing from
            Rosetta optimization output files containing water.

        Returns
        -------
        structure : Bio.PDB.Structure
            Structure object.
        """

        if model not in self.models_names:
            self.models_names.append(model)

        self.structures[model] = _readPDB(model, pdb_file)

        if wat_to_hoh:
            for residue in self.structures[model].get_residues():
                if residue.resname == "WAT":
                    residue.resname = "HOH"

        if model not in self.conects or self.conects[model] == [] and conect_update:
            # Read conect lines
            self.conects[model] = self._readPDBConectLines(pdb_file, model, only_hetatoms=only_hetatoms)

        # Check covalent ligands
        if covalent_check:
            self._checkCovalentLigands(model, pdb_file, atom_mapping=atom_mapping)

        # Update conect lines
        if conect_update:
            self.conects[model] = self._readPDBConectLines(pdb_file, model, only_hetatoms=only_hetatoms)

        if add_to_path:
            self.models_paths[model] = pdb_file

        if collect_memory:
            gc.collect()  # Collect memory

        return self.structures[model]

    def getModelsSequences(self):
        """
        Get sequence information for all stored models. It modifies the self.multi_chain
        option to True if more than one chain is found in the models.

        Returns
        =======
        sequences : dict
            Contains the sequences of all models.
        """
        self.multi_chain = False
        # Add sequence information
        for model in self.models_names:
            chains = [c for c in self.structures[model].get_chains()]
            if len(chains) == 1:
                for c in chains:
                    self.sequences[model] = self._getChainSequence(c)
            else:
                self.sequences[model] = {}
                for c in chains:
                    self.sequences[model][c.id] = self._getChainSequence(c)
                # If any model has more than one chain set multi_chain to True.
                self.multi_chain = True

        return self.sequences

    def renumberModels(self, by_chain=True):
        """
        Renumber every PDB chain residues from 1 onward.
        """

        for m in self:
            structure = PDB.Structure.Structure(0)
            pdb_model = PDB.Model.Model(0)
            for model in self.structures[m]:
                i = 0
                for c in model:
                    if by_chain:
                        i = 0
                    residues = [r for r in c]
                    chain_copy = PDB.Chain.Chain(c.id)
                    for r in residues:
                        new_id = (r.id[0], i + 1, r.id[2])
                        c.detach_child(r.id)
                        r.id = new_id
                        chain_copy.add(r)
                        i += 1
                    pdb_model.add(chain_copy)

            structure.add(pdb_model)
            self.structures[m] = structure

    def calculateMSA(self, extra_sequences=None, chains=None):
        """
        Calculate a Multiple Sequence Alignment from the current models' sequences.

        Returns
        =======
        alignment : Bio.AlignIO
            Multiple sequence alignment in Biopython format.
        chains : dict
            Dictionary specifying which chain to use for each model
        """

        # If only a single ID is given use it for all models
        if isinstance(chains, str):
            cd = {}
            for model in self:
                cd[model] = chains
            chains = cd

        for model in self:
            if isinstance(self.sequences[model], dict) and chains == None:
                raise ValueError(
                    "There are multiple chains in model %s. Specify which \
chain to use for each model with the chains option."
                    % model
                )

        if chains != None:
            sequences = {}
            for model in self.models_names:
                if isinstance(self.sequences[model], dict):
                    sequences[model] = self.sequences[model][chains[model]]
                else:
                    sequences[model] = self.sequences[model]

            if isinstance(extra_sequences, dict):
                for s in extra_sequences:
                    sequences[s] = extra_sequences[s]
        else:
            sequences = self.sequences.copy()

        if isinstance(extra_sequences, dict):
            for s in extra_sequences:
                sequences[s] = extra_sequences[s]

        self.msa = alignment.mafft.multipleSequenceAlignment(sequences, stderr=False)

        return self.msa

    def getConservedMSAPositions(self, msa):
        """
        Get all conserved MSA positions.

        Returns
        =======
        conserved : list
            All conserved MSA positions indexes and the conserved amino acid identity.
        """

        positions = {}
        conserved = []
        n_models = len(self.msa)
        for i in range(self.msa.get_alignment_length()):
            positions[i] = []
            for model in self.msa:
                positions[i].append(model.seq[i])
            positions[i] = set(positions[i])
            if len(positions[i]) == 1:
                conserved.append((i, list(positions[i])[0]))

        return conserved

    def getStructurePositionsFromMSAindexes(self, msa_indexes, msa=None, models=None):
        """
        Get the individual model residue structure positions of a set of MSA indexes
        Paramters
        =========
        msa_indexes : list
            Zero-based MSA indexes
        Returns
        =======
        residue_indexes : dict
            Residue indexes for each protein at the MSA positions
        """

        if isinstance(msa_indexes, int):
            msa_indexes = [msa_indexes]

        if models == None:
            models = []
        elif isinstance(models, str):
            models = [models]

        # If msa not given get the class msa attribute
        if msa == None:
            msa = self.msa

        positions = {}
        residue_ids = {}

        # Gather dictionary between sequence position and residue PDB index
        for model in self.models_names:
            if models != [] and model not in models:
                continue

            positions[model] = 0
            residue_ids[model] = {}
            for i, r in enumerate(self.structures[model].get_residues()):
                residue_ids[model][i + 1] = r.id[1]

        # Gather sequence indexes for the given MSA index
        sequence_positions = {}
        for i in range(msa.get_alignment_length()):
            # Count structure positions
            for entry in msa:

                if entry.id not in self.models_names:
                    continue
                sequence_positions.setdefault(entry.id, [])

                if entry.seq[i] != "-":
                    positions[entry.id] += 1

            # Get residue positions matching the MSA indexes
            if i in msa_indexes:
                for entry in msa:
                    if entry.id not in self.models_names:
                        continue

                    if entry.seq[i] == "-":
                        sequence_positions[entry.id].append(None)
                    else:
                        sequence_positions[entry.id].append(
                            residue_ids[entry.id][positions[entry.id]]
                        )

        return sequence_positions

    def calculateSecondaryStructure(self, _save_structure=False):
        """
        Calculate secondary structure information for each model.
        DSSP Code:
        H : Alpha helix (4-12)
        B : Isolated beta-bridge residue
        E : Strand
        G : 3-10 helix
        I : Pi helix
        T : Turn
        S : Bend
        - : None
        Parameters
        ==========
        _save_structure : bool
            Save structure model before computing secondary structure. This option
            is used if models have been modified.
        Returns
        ss : dict
            Contains the secondary structure strings for each model.
        """

        for model in self.models_names:
            structure_path = self.models_paths[model]
            if _save_structure:
                structure_path = "." + str(uuid.uuid4()) + ".pdb"
                _saveStructureToPDB(self.structures[model], structure_path)

            dssp = DSSP(self.structures[model][0], structure_path)
            if _save_structure:
                os.remove(structure_path)
            ss = []
            for k in dssp.keys():
                ss.append(dssp[k][2])
            ss = "".join(ss)
            self.ss[model] = ss

        return self.ss

    def keepModelChains(self, model, chains):
        """
        Only keep the specified chains for the selected model.

        Parameters
        ==========
        model : str
            Model name
        chains : list or tuple or str
            Chain IDs to keep.
        """
        if isinstance(chains, str):
            chains = list(chains)

        remove = []
        for chain in self.structures[model].get_chains():
            if chain.id not in chains:
                print("From model %s Removing chain %s" % (model, chain.id))
                remove.append(chain)

        model = [*self.structures[model].get_models()][0]
        for chain in remove:
            model.detach_child(chain.id)

        self.getModelsSequences()

    def removeTerminalUnstructuredRegions(self, n_hanging=3):
        """
        Remove unstructured terminal regions from models.

        Parameters
        ==========
        n_hangin : int
            Maximum unstructured number of residues to keep at the unstructured terminal regions.
        """

        if self.multi_chain:
            raise ValueError(
                "removeTerminalUnstructuredRegions() function only supports single chain models"
            )

        # Calculate residues to be removed
        for model in self.models_names:

            # Get N-terminal residues to remove based on secondary structure.
            remove_indexes = []
            for i, r in enumerate(self.ss[model]):
                if r == "-":
                    remove_indexes.append(i)
                else:
                    break

            if len(remove_indexes) > n_hanging:
                remove_indexes = remove_indexes[:-n_hanging]
            else:
                remove_indexes = []

            # Get C-terminal residues to remove based on secondary structure.
            remove_C = []
            for i, r in enumerate(self.ss[model][::-1]):
                if r == "-":
                    remove_C.append(i)
                else:
                    break
            if len(remove_C) > n_hanging:
                remove_C = remove_C[:-n_hanging]
            else:
                remove_C = []

            for x in remove_C:
                remove_indexes.append(len(self.ss[model]) - 1 - x)

            # Sort indexes
            remove_indexes = sorted(remove_indexes)

            # Get residues to remove from models structures
            remove_this = []
            for c in self.structures[model].get_chains():
                for i, r in enumerate(c.get_residues()):
                    if i in remove_indexes:
                        remove_this.append(r)
                chain = c

            # Remove residues
            for r in remove_this:
                chain.detach_child(r.id)

        self.getModelsSequences()
        self.calculateSecondaryStructure(_save_structure=True)

    def removeTerminiByConfidenceScore(
        self, confidence_threshold=70.0, keep_up_to=5, verbose=True
    ):
        """
        Remove terminal regions with low confidence scores from models.

        confidence_threshold : float
            AlphaFold confidence threshold to consider residues as having a low score.
        keep_up_to : int
            If any terminal region is no larger than this value it will be kept.
        """

        remove_models = set()
        ## Warning only single chain implemented
        for model in self.models_names:

            atoms = [a for a in self.structures[model].get_atoms()]
            bfactors = [a.bfactor for a in atoms]

            if np.average(bfactors) == 0:
                if verbose:
                    print(
                        "Warning: model %s has no atom with the selected confidence!"
                        % model
                    )
                remove_models.add(model)
                continue

            n_terminus = set()
            something = False
            for a in atoms:
                if a.bfactor < confidence_threshold:
                    n_terminus.add(a.get_parent().id[1])
                else:
                    something = True
                    break

            c_terminus = set()

            for a in reversed(atoms):
                if a.bfactor < confidence_threshold:
                    c_terminus.add(a.get_parent().id[1])
                else:
                    something = True
                    break

            if not something:
                if verbose and model not in remove_models:
                    print(
                        "Warning: model %s has no atom with the selected confidence!"
                        % model
                    )
                remove_models.add(model)
                continue

            n_terminus = sorted(list(n_terminus))
            c_terminus = sorted(list(c_terminus))

            if len(n_terminus) <= keep_up_to:
                n_terminus = []
            if len(c_terminus) <= keep_up_to:
                c_terminus = []

            remove_this = []
            for c in self.structures[model].get_chains():
                for r in c.get_residues():
                    if r.id[1] in n_terminus or r.id[1] in c_terminus:
                        remove_this.append(r)
                chain = c
                # Remove residues
                for r in remove_this:
                    chain.detach_child(r.id)

        for model in remove_models:
            self.removeModel(model)

        self.getModelsSequences()
        # self.calculateSecondaryStructure(_save_structure=True)

        # Missing save models and reload them to take effect.

    def removeNotAlignedRegions(
        self,
        ref_structure,
        max_ca_ca=5.0,
        remove_low_confidence_unaligned_loops=False,
        confidence_threshold=50.0,
        min_loop_length=10,
    ):
        """
        Remove models regions that not aligned with the given reference structure. The mapping is based on
        the current structural alignment of the reference and the target models. The termini are removed
        if they don't align with the reference structure. Internal loops that do not align with the given
        reference structure can optionally be removed if they have a confidence score lower than the one
        defined as threshold.

        Parameters
        ==========
        ref_structure : str or Bio.PDB.Structure.Structure
            Path to the input PDB or model name to use as reference. Otherwise a Bio.PDB.Structure object
            can be given.
        max_ca_ca : float
            Maximum CA-CA distance for two residues to be considered aligned.
        remove_low_confidence_unaligned_loops : bool
            Remove not aligned loops with low confidence from the model
        confidence_threshold : float
            Threshold to consider a loop region not algined as low confidence for their removal.
        min_loop_length : int
            Length of the internal unaligned region to be considered a loop.

        Returns
        =======

        """

        # Check input structure input
        if isinstance(ref_structure, str):
            if ref_structure.endswith(".pdb"):
                ref_structure = prepare_proteins._readPDB("ref", ref_structure)
            else:
                if ref_structure in self.models_names:
                    ref_structure = self.structures[ref_structure]
                else:
                    raise ValueError("Reference structure was not found in models")
        elif not isinstance(ref_structure, PDB.Structure.Structure):
            raise ValueError(
                "ref_structure should be a  Bio.PDB.Structure.Structure or string object"
            )

        # Iterate models
        for i, model in enumerate(self):

            # Get structurally aligned residues to reference structure
            aligned_residues = _getAlignedResiduesBasedOnStructuralAlignment(
                ref_structure, self.structures[model]
            )

            ### Remove unaligned termini ###

            # Get structurally aligned residues to reference structure
            target_residues = [
                r for r in self.structures[model].get_residues() if r.id[0] == " "
            ]

            n_terminus = set()
            for ar, tr in zip(aligned_residues, target_residues):
                if ar == "-":
                    n_terminus.add(tr.id[1])
                else:
                    break

            c_terminus = set()
            for ar, tr in reversed(list(zip(aligned_residues, target_residues))):
                if ar == "-":
                    c_terminus.add(tr.id[1])
                else:
                    break

            n_terminus = sorted(list(n_terminus))
            c_terminus = sorted(list(c_terminus))

            #         ### Remove unaligned low confidence loops ###
            #         if remove_low_confidence_unaligned_loops:
            #             loops = []
            #             loop = []
            #             loops_to_remove = []
            #             for ar,tr in zip(aligned_residues, target_residues):
            #                 if ar == '-':
            #                     loop.append(tr)
            #                 else:
            #                     loops.append(loop)
            #                     loop = []

            #             for loop in loops:
            #                 if len(loop) >= min_loop_length:
            #                     low_confidence_residues = []
            #                     for r in loop:
            #                         for a in r:
            #                             if a.bfactor < confidence_threshold:
            #                                 low_confidence_residues.append(r)
            #                                 break
            #                     if len(low_confidence_residues) > min_loop_length:
            #                         for r in low_confidence_residues:
            #                             loops_to_remove.append(r.id[1])
            #         print(model, ','.join([str(x) for x in loops_to_remove]))

            remove_this = []
            for c in self.structures[model].get_chains():
                for r in c.get_residues():
                    if (
                        r.id[1] in n_terminus or r.id[1] in c_terminus
                    ):  # or r.id[1] in low_confidence_residues:
                        remove_this.append(r)
                chain = c
                # Remove residues
                for r in remove_this:
                    chain.detach_child(r.id)

        self.getModelsSequences()

    def alignModelsToReferencePDB(
        self,
        reference,
        output_folder,
        chain_indexes=None,
        trajectory_chain_indexes=None,
        reference_chain_indexes=None,
        aligment_mode="aligned",
        verbose=False,
        reference_residues=None,
    ):
        """
        Align all models to a reference PDB based on a sequence alignemnt.

        The chains are specified using their indexes. When the trajectories have
        corresponding chains use the option chain_indexes to specify the list of
        chains to align. Otherwise, specify the chains with trajectory_chain_indexes
        and reference_chain_indexes options. Note that the list of chain indexes
        must be corresponding.

        Parameters
        ==========
        reference : str
            Path to the reference PDB
        output_folder : str
            Path to the output folder to store models
        mode : str
            The mode defines how sequences are aligned. 'exact' for structurally
            aligning positions with exactly the same aminoacids after the sequence
            alignemnt or 'aligned' for structurally aligining sequences using all
            positions aligned in the sequence alignment.

        Returns
        =======
        rmsd : tuple
            A tuple containing the RMSD in Angstroms and the number of alpha-carbon
            atoms over which it was calculated.
        """

        if not os.path.exists(output_folder):
            os.mkdir(output_folder)

        reference = md.load(reference)
        rmsd = {}

        # Check chain indexes input
        if isinstance(trajectory_chain_indexes, list):
            tci = {}
            for model in self.models_names:
                tci[model] = trajectory_chain_indexes
            trajectory_chain_indexes = tci

        for model in self.models_names:

            if verbose:
                print("Saving model: %s" % model)

            traj = md.load(self.models_paths[model])
            if trajectory_chain_indexes is None:
                rmsd[model] = MD.alignTrajectoryBySequenceAlignment(
                    traj,
                    reference,
                    chain_indexes=chain_indexes,
                    trajectory_chain_indexes=trajectory_chain_indexes,
                    reference_chain_indexes=reference_chain_indexes,
                    aligment_mode=aligment_mode,
                    reference_residues=reference_residues,
                )
            else:
                rmsd[model] = MD.alignTrajectoryBySequenceAlignment(
                    traj,
                    reference,
                    chain_indexes=chain_indexes,
                    trajectory_chain_indexes=trajectory_chain_indexes[model],
                    reference_chain_indexes=reference_chain_indexes,
                    aligment_mode=aligment_mode,
                    reference_residues=reference_residues,
                )

            # Get bfactors
            bfactors = np.array([a.bfactor for a in self.structures[model].get_atoms()])

            # Correct B-factors outside the -10 to 100 range accepted ny mdtraj
            bfactors = np.where(bfactors >= 100.0, 99.99, bfactors)
            bfactors = np.where(bfactors <= -10.0, -9.99, bfactors)

            traj.save(output_folder + "/" + model + ".pdb", bfactors=bfactors)

        return rmsd

    def positionLigandsAtCoordinate(
        self,
        coordinate,
        ligand_folder,
        output_folder,
        separator="-",
        overwrite=True,
        only_models=None,
        only_ligands=None,
    ):
        """
        Position a set of ligands into specific protein coordinates.

        Parameters
        ==========
        coordinate : tuple or dict
            New desired coordinates of the ligand
        ligand_folder : str
            Path to the ligands folder to store ligand molecules
        output_folder : str
            Path to the output folder to store models
        overwrite : bool
            Overwrite if structure file already exists.
        """

        # Create output directory
        if not os.path.exists(output_folder):
            os.mkdir(output_folder)

        if isinstance(only_models, str):
            only_models = [only_models]

        if isinstance(only_ligands, str):
            only_ligands = [only_ligands]

        # Copy script file to output directory
        _copyScriptFile(output_folder, "positionLigandAtCoordinate.py")

        for l in os.listdir(ligand_folder):
            if l.endswith(".mae"):
                ln = l.replace(".mae", "")
            elif l.endswith(".pdb"):
                ln = l.replace(".pdb", "")
            else:
                continue

            if not isinstance(only_ligands, type(None)):
                if ln not in only_ligands:
                    continue

            for model in self:

                if not isinstance(only_models, type(None)):
                    if model not in only_models:
                        continue

                self.docking_ligands.setdefault(model, [])
                self.docking_ligands[model].append(ln)

                if not os.path.exists(output_folder + "/" + model):
                    os.mkdir(output_folder + "/" + model)

                if (
                    os.path.exists(
                        output_folder
                        + "/"
                        + model
                        + "/"
                        + model
                        + separator
                        + ln
                        + separator
                        + "0.pdb"
                    )
                    and not overwrite
                ):
                    continue

                _saveStructureToPDB(
                    self.structures[model],
                    output_folder + "/" + model + "/" + model + separator + ln + ".pdb",
                )
                command = (
                    "run python3 " + output_folder + "/._positionLigandAtCoordinate.py "
                )
                command += (
                    output_folder + "/" + model + "/" + model + separator + ln + ".pdb "
                )
                command += ligand_folder + "/" + l + " "
                if isinstance(coordinate, dict):
                    coordinate_string = (
                        '"' + ",".join([str(x) for x in coordinate[model]]) + '"'
                    )
                elif isinstance(coordinate, tuple) and len(coordinate) == 3:
                    coordinate_string = (
                        '"' + ",".join([str(x) for x in coordinate]) + '"'
                    )
                else:
                    raise ValueError(
                        "coordinate needs to be a 3-element tuple of integers or dict."
                    )
                if "-" in coordinate_string:
                    coordinate_string = coordinate_string.replace("-", "\-")
                command += coordinate_string
                command += ' --separator "' + separator + '" '
                command += " --pele_poses\n"
                os.system(command)

    def createMetalConstraintFiles(
        self, job_folder, sugars=False, params_folder=None, models=None
    ):
        """
        Create metal constraint files.

        Parameters
        ==========
        job_folder : str
            Folder path where to place the constraint files.
        sugars : bool
            Use carbohydrate aware Rosetta PDB reading.
        params_folder : str
            Path to a folder containing a set of params file to be employed.
        models : list
            Only consider models inside the given list.
        """

        # Create mutation job folder
        if not os.path.exists(job_folder):
            os.mkdir(job_folder)

        if not os.path.exists(job_folder + "/input_models"):
            os.mkdir(job_folder + "/input_models")

        output_folder = job_folder + "/cst_files"
        if not os.path.exists(output_folder):
            os.mkdir(output_folder)

        # Copy models to input folder
        self.saveModels(job_folder + "/input_models", models=models)

        # Copy embeddingToMembrane.py script
        _copyScriptFile(job_folder, "createMetalConstraints.py", subfolder="pyrosetta")

        jobs = []
        for model in self:

            # Skip models not in the given list
            if models != None:
                if model not in models:
                    continue

            command = "cd " + output_folder + "\n"
            command += "python ../._createMetalConstraints.py "
            command += "../input_models/" + model + ".pdb "
            command += "metal_" + model + ".cst "
            if sugars:
                command += "--sugars "
            if params_folder != None:
                command += "--params_folder " + params_folder + " "
            command += "\ncd " + "../" * len(output_folder.split("/")) + "\n"
            jobs.append(command)

        return jobs

    def createMutants(
        self,
        job_folder,
        mutants,
        nstruct=100,
        relax_cycles=0,
        cst_optimization=True,
        executable="rosetta_scripts.mpi.linuxgccrelease",
        sugars=False,
        param_files=None,
        mpi_command="slurm",
        cpus=None,
    ):
        """
        Create mutations from protein models. Mutations (mutants) must be given as a nested dictionary
        with each protein as the first key and the name of the particular mutant as the second key.
        The value of each inner dictionary is a list containing the mutations, with each mutation
        described by a 2-element tuple (residue_id, aa_to_mutate). E.g., (73, 'A').

        Parameters
        ==========
        job_folder : str
            Folder path where to place the mutation job.
        mutants : dict
            Dictionary specify the mutants to generate.
        relax_cycles : int
            Apply this number of relax cycles (default:0, i.e., no relax).
        nstruct : int
            Number of structures to generate when relaxing mutant
        param_files : list
            Params file to use when reading model with Rosetta.
        sugars : bool
            Use carbohydrate aware Rosetta optimization
        """

        mpi_commands = ["slurm", "openmpi", None]
        if mpi_command not in mpi_commands:
            raise ValueError(
                "Wrong mpi_command it should either: " + " ".join(mpi_commands)
            )

        if mpi_command == "openmpi" and not isinstance(cpus, int):
            raise ValueError("You must define the number of CPU")

        # Create mutation job folder
        if not os.path.exists(job_folder):
            os.mkdir(job_folder)
        if not os.path.exists(job_folder + "/input_models"):
            os.mkdir(job_folder + "/input_models")
        if not os.path.exists(job_folder + "/flags"):
            os.mkdir(job_folder + "/flags")
        if not os.path.exists(job_folder + "/xml"):
            os.mkdir(job_folder + "/xml")
        if not os.path.exists(job_folder + "/output_models"):
            os.mkdir(job_folder + "/output_models")

        # Save considered models
        considered_models = list(mutants.keys())
        self.saveModels(job_folder + "/input_models", models=considered_models)

        jobs = []

        # Create all-atom score function
        score_fxn_name = "ref2015"
        sfxn = rosettaScripts.scorefunctions.new_scorefunction(
            score_fxn_name, weights_file=score_fxn_name
        )

        # Create and append execution command
        if mpi_command == None:
            mpi_command = ""
        elif mpi_command == "slurm":
            mpi_command = "srun "
        elif mpi_command == "openmpi":
            mpi_command = "mpirun -np " + str(cpus) + " "
        else:
            mpi_command = mpi_command + " "

        for model in self.models_names:

            # Skip models not in given mutants
            if model not in considered_models:
                continue

            if not os.path.exists(job_folder + "/output_models/" + model):
                os.mkdir(job_folder + "/output_models/" + model)

            # Iterate each mutant
            for mutant in mutants[model]:

                if not isinstance(mutants[model][mutant], list):
                    raise ValueError('Mutations for a particular variant should be given as a list of tuples!')

                # Create xml mutation (and minimization) protocol
                xml = rosettaScripts.xmlScript()
                protocol = []

                # Add score function
                xml.addScorefunction(sfxn)

                for m in mutants[model][mutant]:
                    mutate = rosettaScripts.movers.mutate(
                        name="mutate_" + str(m[0]),
                        target_residue=m[0],
                        new_residue=PDB.Polypeptide.one_to_three(m[1]),
                    )
                    xml.addMover(mutate)
                    protocol.append(mutate)

                if relax_cycles:
                    # Create fastrelax mover
                    relax = rosettaScripts.movers.fastRelax(
                        repeats=relax_cycles, scorefxn=sfxn
                    )
                    xml.addMover(relax)
                    protocol.append(relax)
                else:
                    # Turn off more than one structure when relax is not performed
                    nstruct = 1

                # Set protocol
                xml.setProtocol(protocol)

                # Add scorefunction output
                xml.addOutputScorefunction(sfxn)

                # Write XMl protocol file
                xml.write_xml(job_folder + "/xml/" + model + "_" + mutant + ".xml")

                # Create options for minimization protocol
                flags = rosettaScripts.flags(
                    "../../xml/" + model + "_" + mutant + ".xml",
                    nstruct=nstruct,
                    s="../../input_models/" + model + ".pdb",
                    output_silent_file=model + "_" + mutant + ".out",
                )

                # Add relaxation with constraints options and write flags file
                if cst_optimization and relax_cycles:
                    flags.add_relax_cst_options()
                else:
                    flags.add_relax_options()

                # Add path to params files
                if param_files != None:
                    if not os.path.exists(job_folder + "/params"):
                        os.mkdir(job_folder + "/params")
                    if isinstance(param_files, str):
                        param_files = [param_files]
                    for param in param_files:
                        param_name = param.split("/")[-1]
                        shutil.copyfile(param, job_folder + "/params/" + param_name)
                    flags.addOption("in:file:extra_res_path", "../../params")

                if sugars:
                    flags.addOption("include_sugars")
                    flags.addOption("alternate_3_letter_codes", "pdb_sugar")
                    flags.addOption("write_glycan_pdb_codes")
                    flags.addOption("auto_detect_glycan_connections")
                    flags.addOption("maintain_links")

                flags.write_flags(
                    job_folder + "/flags/" + model + "_" + mutant + ".flags"
                )

                command = "cd " + job_folder + "/output_models/" + model + "\n"
                command += (
                    mpi_command
                    + executable
                    + " @ "
                    + "../../flags/"
                    + model
                    + "_"
                    + mutant
                    + ".flags\n"
                )
                command += "cd ../../..\n"
                jobs.append(command)

        return jobs

    def createDisulfureBond(
        self,
        job_folder,
        cys_dic,
        nstruct=100,
        relax_cycles=0,
        cst_optimization=True,
        executable="rosetta_scripts.mpi.linuxgccrelease",
        param_files=None,
        mpi_command="slurm",
        cpus=None,
        remove_existing=False,
        repack=True,
        scorefxn="ref2015",
    ):
        """
        Create Disulfure bonds from protein models. Cysteine residues must be given as a nested dictionary
        with each protein as the first key and the name of the particular mutant as the second key.
        The value of each inner dictionary is a list containing only one element string with the cisteine pairs with : separator.
        It is recommended to use absolute pose positions.

        The mover is ForceDisulfides

        Parameters
        ==========
        job_folder : str
            Folder path where to place the mutation job.
        cys_dic : dict
            Dictionary specify the cysteine bonds to generate. # It is better to use the pose numbering to avoid
            problems with the chains. !!!!! IMPORTANT !!!!!! Adjust first the positions in a previous function
            as in the case of mutate residue.

        relax_cycles : int
            Apply this number of relax cycles (default:0, i.e., no relax).
        nstruct : int
            Number of structures to generate when relaxing mutant
        param_files : list
            Params file to use when reading model with Rosetta.
        """

        # Check both residues are cysteine

        mpi_commands = ["slurm", "openmpi", None]
        if mpi_command not in mpi_commands:
            raise ValueError(
                "Wrong mpi_command it should either: " + " ".join(mpi_commands)
            )

        if mpi_command == "openmpi" and not isinstance(cpus, int):
            raise ValueError("")

        # Create mutation job folder
        if not os.path.exists(job_folder):
            os.mkdir(job_folder)
        if not os.path.exists(job_folder + "/input_models"):
            os.mkdir(job_folder + "/input_models")
        if not os.path.exists(job_folder + "/flags"):
            os.mkdir(job_folder + "/flags")
        if not os.path.exists(job_folder + "/xml"):
            os.mkdir(job_folder + "/xml")
        if not os.path.exists(job_folder + "/output_models"):
            os.mkdir(job_folder + "/output_models")

        # Save considered models
        considered_models = list(cys_dic.keys())
        self.saveModels(job_folder + "/input_models", models=considered_models)

        jobs = []

        # Create all-atom score function
        score_fxn_name = "ref2015"
        sfxn = rosettaScripts.scorefunctions.new_scorefunction(
            score_fxn_name, weights_file=score_fxn_name
        )

        # Create and append execution command
        if mpi_command == None:
            mpi_command = ""
        elif mpi_command == "slurm":
            mpi_command = "srun "
        elif mpi_command == "openmpi":
            mpi_command = "mpirun -np " + str(cpus) + " "
        else:
            mpi_command = mpi_command + " "

        for model in self.models_names:

            # Skip models not in given cys_dic
            if model not in considered_models:
                continue

            if not os.path.exists(job_folder + "/output_models/" + model):
                os.mkdir(job_folder + "/output_models/" + model)

            # Iterate each mutant
            for mutant in cys_dic[model]:

                # Create xml mutation (and minimization) protocol
                xml = rosettaScripts.xmlScript()
                protocol = []

                # Add score function
                xml.addScorefunction(sfxn)

                for m in cys_dic[model][mutant]:
                    disulfide = rosettaScripts.movers.ForceDisulfides(
                        name="disulfide_" + str(m[0]),
                        disulfides=m[0],
                        remove_existing=remove_existing,
                        repack=repack,
                        scorefxn=scorefxn,
                    )
                    xml.addMover(disulfide)
                    protocol.append(disulfide)

                if relax_cycles:
                    # Create fastrelax mover
                    relax = rosettaScripts.movers.fastRelax(
                        repeats=relax_cycles, scorefxn=sfxn
                    )
                    xml.addMover(relax)
                    protocol.append(relax)
                else:
                    # Turn off more than one structure when relax is not performed
                    nstruct = 1

                # Set protocol
                xml.setProtocol(protocol)

                # Add scorefunction output
                xml.addOutputScorefunction(sfxn)

                # Write XMl protocol file
                xml.write_xml(job_folder + "/xml/" + model + "_" + mutant + ".xml")

                # Create options for minimization protocol
                flags = rosettaScripts.flags(
                    "../../xml/" + model + "_" + mutant + ".xml",
                    nstruct=nstruct,
                    s="../../input_models/" + model + ".pdb",
                    output_silent_file=model + "_" + mutant + ".out",
                )

                # Add relaxation with constraints options and write flags file
                if cst_optimization and relax_cycles:
                    flags.add_relax_cst_options()
                else:
                    flags.add_relax_options()

                # Add path to params files
                if param_files != None:
                    if not os.path.exists(job_folder + "/params"):
                        os.mkdir(job_folder + "/params")
                    if isinstance(param_files, str):
                        param_files = [param_files]
                    for param in param_files:
                        param_name = param.split("/")[-1]
                        shutil.copyfile(param, job_folder + "/params/" + param_name)
                    flags.addOption("in:file:extra_res_path", "../../params")

                flags.write_flags(
                    job_folder + "/flags/" + model + "_" + mutant + ".flags"
                )

                command = "cd " + job_folder + "/output_models/" + model + "\n"
                command += (
                    mpi_command
                    + executable
                    + " @ "
                    + "../../flags/"
                    + model
                    + "_"
                    + mutant
                    + ".flags\n"
                )
                command += "cd ../../..\n"
                jobs.append(command)

        return jobs

    def setUpRosettaOptimization(
        self,
        relax_folder,
        nstruct=1000,
        relax_cycles=5,
        cst_files=None,
        mutations=False,
        models=None,
        cst_optimization=True,
        membrane=False,
        membrane_thickness=15,
        param_files=None,
        patch_files=None,
        parallelisation="srun",
        executable="rosetta_scripts.mpi.linuxgccrelease",
        cpus=None,
        skip_finished=True,
        null=False,
        cartesian=False,
        extra_flags=None,
        sugars=False,
        symmetry=False,
        rosetta_path=None,
        ca_constraint=False,
        ligand_chain=None,
        hoh_to_wat=True,
        pdb_output=False,
    ):
        """
        Set up minimizations using Rosetta FastRelax protocol.

        Parameters
        ==========
        relax_folder : str
            Folder path where to place the relax job.
        """

        # Create minimization job folders
        if not os.path.exists(relax_folder):
            os.mkdir(relax_folder)
        if not os.path.exists(relax_folder + "/input_models"):
            os.mkdir(relax_folder + "/input_models")
        if not os.path.exists(relax_folder + "/flags"):
            os.mkdir(relax_folder + "/flags")
        if not os.path.exists(relax_folder + "/xml"):
            os.mkdir(relax_folder + "/xml")
        if not os.path.exists(relax_folder + "/output_models"):
            os.mkdir(relax_folder + "/output_models")
        if symmetry:
            if not os.path.exists(relax_folder + "/symmetry"):
                os.mkdir(relax_folder + "/symmetry")

        if parallelisation not in ["mpirun", "srun"]:
            raise ValueError("Are you sure about your parallelisation type?")

        if parallelisation == "mpirun" and cpus == None:
            raise ValueError("You must setup the number of cpus when using mpirun")
        if parallelisation == "srun" and cpus != None:
            raise ValueError(
                "CPUs can only be set up when using mpirun parallelisation!"
            )

        if cst_optimization and nstruct > 100:
            print(
                "WARNING: A large number of structures (%s) is not necessary when running constrained optimizations!"
                % nstruct
            )
            print("Consider running 100 or less structures.")

        # Save all models
        self.saveModels(relax_folder + "/input_models", models=models)

        if symmetry and rosetta_path == None:
            raise ValueError(
                "To run relax with symmetry absolute rosetta path must be given to run make_symmdef_file.pl script."
            )

        # Convert any water to WAT name
        if hoh_to_wat:
            for model in self:
                for r in self.structures[model].get_residues():
                    if r.id[0] == 'W':
                        r.resname = 'WAT'

        if symmetry:
            for m in self.models_names:

                # Skip models not in the given list
                if models != None:
                    if model not in models:
                        continue

                ref_chain = symmetry[m][0]
                sym_chains = " ".join(symmetry[m][1:])

                os.system(
                    rosetta_path
                    + "/main/source/src/apps/public/symmetry/make_symmdef_file.pl -p "
                    + relax_folder
                    + "/input_models/"
                    + m
                    + ".pdb -a "
                    + ref_chain
                    + " -i "
                    + sym_chains
                    + " > "
                    + relax_folder
                    + "/symmetry/"
                    + m
                    + ".symm"
                )

        # Check that sequence comparison has been done before adding mutational steps
        if mutations:
            if self.sequence_differences == {}:
                raise ValueError(
                    "Mutations have been enabled but no sequence comparison\
has been carried out. Please run compareSequences() function before setting mutation=True."
                )

        # Check if other cst files have been given.
        if ca_constraint:
            if not cst_files:
                cst_files = {}

        # Create flags files
        jobs = []
        for model in self.models_names:

            # Skip models not in the given list
            if models != None:
                if model not in models:
                    continue

            if not os.path.exists(relax_folder + "/output_models/" + model):
                os.mkdir(relax_folder + "/output_models/" + model)

            if skip_finished:
                # Check if model has already been calculated and finished
                score_file = (
                    relax_folder + "/output_models/" + model + "/" + model + "_relax.out"
                )
                if os.path.exists(score_file):
                    scores = _readRosettaScoreFile(score_file, skip_empty=True)
                    if not isinstance(scores, type(None)) and scores.shape[0] >= nstruct:
                        continue

            if ca_constraint:
                if not os.path.exists(relax_folder + "/cst_files"):
                    os.mkdir(relax_folder + "/cst_files")

                if not os.path.exists(relax_folder + "/cst_files/" + model):
                    os.mkdir(relax_folder + "/cst_files/" + model)

                cst_file = (
                    relax_folder + "/cst_files/" + model + "/" + model + "_CA.cst"
                )
                _createCAConstraintFile(self.structures[model], cst_file)

                cst_files.setdefault(model, [])
                cst_files[model].append(cst_file)

            # Create xml minimization protocol
            xml = rosettaScripts.xmlScript()
            protocol = []

            # Create membrane scorefucntion
            if membrane:
                # Create all-atom score function
                weights_file = "mpframework_smooth_fa_2012"
                if cartesian:
                    weights_file += "_cart"

                sfxn = rosettaScripts.scorefunctions.new_scorefunction(
                    "mpframework_smooth_fa_2012", weights_file=weights_file
                )

                # Add constraint weights to membrane score function
                if cst_files != None:
                    reweights = (
                        ("chainbreak", 1.0),
                        ("coordinate_constraint", 1.0),
                        ("atom_pair_constraint", 1.0),
                        ("angle_constraint", 1.0),
                        ("dihedral_constraint", 1.0),
                        ("res_type_constraint", 1.0),
                        ("metalbinding_constraint", 1.0),
                    )

                    for rw in reweights:
                        sfxn.addReweight(rw[0], rw[1])

            # Create all-atom scorefucntion
            else:
                score_fxn_name = "ref2015"

                if cartesian:
                    score_fxn_name += "_cart"

                # Check if constraints are given
                if cst_files != None:
                    score_fxn_name += "_cst"

                # Create all-atom score function
                sfxn = rosettaScripts.scorefunctions.new_scorefunction(
                    score_fxn_name, weights_file=score_fxn_name
                )
            xml.addScorefunction(sfxn)

            # Detect symmetry if specified
            if symmetry:
                # detect_symmetry = rosettaScripts.movers.DetectSymmetry(subunit_tolerance=1, plane_tolerance=1)
                setup_symmetry = rosettaScripts.movers.SetupForSymmetry(
                    definition="../../symmetry/" + model + ".symm"
                )
                xml.addMover(setup_symmetry)
                protocol.append(setup_symmetry)

            # Create mutation movers if needed
            if mutations:
                if self.sequence_differences[model]["mutations"] != {}:
                    for m in self.sequence_differences[model]["mutations"]:
                        mutate = rosettaScripts.movers.mutate(
                            name="mutate_" + str(m[0]),
                            target_residue=m[0],
                            new_residue=PDB.Polypeptide.one_to_three(m[1]),
                        )
                        xml.addMover(mutate)
                        protocol.append(mutate)

            # Add constraint mover if constraint file is given.
            if cst_files != None:
                if model not in cst_files:
                    raise ValueError(
                        "Model %s is not in the cst_files dictionary!" % model
                    )

                if isinstance(cst_files[model], str):
                    cst_files[model] = [cst_files[model]]

                if not os.path.exists(relax_folder + "/cst_files"):
                    os.mkdir(relax_folder + "/cst_files")

                if not os.path.exists(relax_folder + "/cst_files/" + model):
                    os.mkdir(relax_folder + "/cst_files/" + model)

                for cst_file in cst_files[model]:

                    cst_file_name = cst_file.split("/")[-1]

                    if not os.path.exists(
                        relax_folder + "/cst_files/" + model + "/" + cst_file_name
                    ):
                        shutil.copyfile(
                            cst_file,
                            relax_folder + "/cst_files/" + model + "/" + cst_file_name,
                        )

                    set_cst = rosettaScripts.movers.constraintSetMover(
                        add_constraints=True,
                        cst_file="../../cst_files/" + model + "/" + cst_file_name,
                    )
                xml.addMover(set_cst)
                protocol.append(set_cst)

            if membrane:
                add_membrane = rosettaScripts.rosetta_MP.movers.addMembraneMover()
                xml.addMover(add_membrane)
                protocol.append(add_membrane)

                init_membrane = (
                    rosettaScripts.rosetta_MP.movers.membranePositionFromTopologyMover()
                )
                xml.addMover(init_membrane)
                protocol.append(init_membrane)

            # Create fastrelax mover
            relax = rosettaScripts.movers.fastRelax(repeats=relax_cycles, scorefxn=sfxn)
            xml.addMover(relax)

            if not null:
                protocol.append(relax)

            # Set protocol
            xml.setProtocol(protocol)

            # Add scorefunction output
            xml.addOutputScorefunction(sfxn)

            # Write XMl protocol file
            xml.write_xml(relax_folder + "/xml/" + model + "_relax.xml")

            if symmetry:
                input_model = model + "_INPUT.pdb"
            else:
                input_model = model + ".pdb"

            # Create options for minimization protocol
            if pdb_output:
                output_silent_file = None
            else:
                output_silent_file = model + "_relax.out"

            flags = rosettaScripts.flags(
                "../../xml/" + model + "_relax.xml",
                nstruct=nstruct,
                s="../../input_models/" + input_model,
                output_silent_file=output_silent_file
            )

            # Add extra flags
            if extra_flags != None:
                for o in extra_flags:
                    if isinstance(o, tuple):
                        flags.addOption(*o)
                    else:
                        flags.addOption(o)

            # Add relaxation with constraints options and write flags file
            if cst_optimization:
                flags.add_relax_cst_options()
            else:
                flags.add_relax_options()

            # Add path to params files
            if param_files != None:

                if not os.path.exists(relax_folder + "/params"):
                    os.mkdir(relax_folder + "/params")

                for r in self.structures[model].get_residues():
                    if r.resname == 'NMA':
                        _copyScriptFile(relax_folder+"/params", 'NMA.params', subfolder='rosetta_params', path='prepare_proteins', hidden=False)

                if isinstance(param_files, str):
                    param_files = [param_files]

                patch_line = ""
                for param in param_files:
                    param_name = param.split("/")[-1]
                    shutil.copyfile(param, relax_folder + "/params/" + param_name)
                    if not param_name.endswith(".params"):
                        patch_line += "../../params/" + param_name + " "

                flags.addOption("in:file:extra_res_path", "../../params")
                if patch_line != "":
                    flags.addOption("in:file:extra_patch_fa", patch_line)

            if membrane:
                flags.addOption("mp::setup::spans_from_structure", "true")
                flags.addOption("relax:constrain_relax_to_start_coords")

            if sugars:
                flags.addOption("include_sugars")
                flags.addOption("alternate_3_letter_codes", "pdb_sugar")
                flags.addOption("write_glycan_pdb_codes")
                flags.addOption("auto_detect_glycan_connections")
                flags.addOption("maintain_links")

            flags.write_flags(relax_folder + "/flags/" + model + "_relax.flags")

            # Create and append execution command
            command = "cd " + relax_folder + "/output_models/" + model + "\n"
            if parallelisation == "mpirun":
                if cpus == 1:
                    command += (
                        executable + " @ " + "../../flags/" + model + "_relax.flags\n"
                    )
                else:
                    command += (
                        "mpirun -np "
                        + str(cpus)
                        + " "
                        + executable
                        + " @ "
                        + "../../flags/"
                        + model
                        + "_relax.flags\n"
                    )
            else:
                command += (
                    "srun "
                    + executable
                    + " @ "
                    + "../../flags/"
                    + model
                    + "_relax.flags\n"
                )
            command += "cd ../../..\n"
            jobs.append(command)

        return jobs

    def setUpMembranePositioning(self, job_folder, membrane_thickness=15, models=None):
        """ """
        # Create minimization job folders
        if not os.path.exists(job_folder):
            os.mkdir(job_folder)
        if not os.path.exists(job_folder + "/input_models"):
            os.mkdir(job_folder + "/input_models")
        if not os.path.exists(job_folder + "/flags"):
            os.mkdir(job_folder + "/flags")
        if not os.path.exists(job_folder + "/output_models"):
            os.mkdir(job_folder + "/output_models")

        # Save all models
        self.saveModels(job_folder + "/input_models", models=models)

        # Copy embeddingToMembrane.py script
        _copyScriptFile(job_folder, "embeddingToMembrane.py")

        # Create flags files
        jobs = []
        for model in self.models_names:

            # Skip models not in the given list
            if models != None:
                if model not in models:
                    continue

            if not os.path.exists(job_folder + "/output_models/" + model):
                os.mkdir(job_folder + "/output_models/" + model)

            flag_file = job_folder + "/flags/mp_span_from_pdb_" + model + ".flags"
            with open(flag_file, "w") as flags:
                flags.write("-mp::thickness " + str(membrane_thickness) + "\n")
                flags.write("-s model.pdb\n")
                flags.write("-out:path:pdb .\n")

            # flag_file = job_folder+'/flags/mp_transform_'+model+'.flags'
            # with open(flag_file, 'w') as flags:
            #     flags.write('-s ../../input_models/'+model+'.pdb\n')
            #     flags.write('-mp:transform:optimize_embedding true\n')
            #     flags.write('-mp:setup:spanfiles '+model+'.span\n')
            #     flags.write('-out:no_nstruct_label\n')

            command = "cd " + job_folder + "/output_models/" + model + "\n"
            command += "cp ../../input_models/" + model + ".pdb model.pdb\n"
            command += (
                "mp_span_from_pdb.linuxgccrelease @ ../../flags/mp_span_from_pdb_"
                + model
                + ".flags\n"
            )
            # command += 'rm model.pdb \n'
            command += "mv model.pdb " + model + ".pdb\n"
            command += "mv model.span " + model + ".span\n"
            # command += 'mp_transform.linuxgccrelease @ ../../flags/mp_transform_'+model+'.flags\n'
            # command += 'python ../../._embeddingToMembrane.py'+' '+model+'.pdb\n'
            command += "cd ../../..\n"
            jobs.append(command)

        return jobs

    def addMissingLoops(
        self, job_folder, nstruct=1, sfxn="ref2015", param_files=None, idealize=True
    ):
        """
        Create a Rosetta loop optimization protocol for missing loops in the structure.

        Parameters
        ==========
        job_folder : str
            Loop modeling calculation folder.
        """

        # Create minimization job folders
        if not os.path.exists(job_folder):
            os.mkdir(job_folder)
        if not os.path.exists(job_folder + "/input_models"):
            os.mkdir(job_folder + "/input_models")
        if not os.path.exists(job_folder + "/flags"):
            os.mkdir(job_folder + "/flags")
        if not os.path.exists(job_folder + "/xml"):
            os.mkdir(job_folder + "/xml")
        if not os.path.exists(job_folder + "/output_models"):
            os.mkdir(job_folder + "/output_models")

        # Save all models
        self.saveModels(job_folder + "/input_models")

        # Check that sequence comparison has been done before checking missing loops
        if self.sequence_differences == {}:
            raise ValueError(
                "No sequence comparison has been carried out. Please run \
compareSequences() function before adding missing loops."
            )

        # Create flags files
        jobs = []
        for model in self.models_names:

            # Check that model has missing loops
            if self.sequence_differences[model]["missing_loops"] != []:

                missing_loops = self.sequence_differences[model]["missing_loops"]

                for loop in missing_loops:

                    loop_name = str(loop[0]) + "_" + str(loop[1])

                    if not os.path.exists(job_folder + "/output_models/" + model):
                        os.mkdir(job_folder + "/output_models/" + model)

                    if not os.path.exists(
                        job_folder + "/output_models/" + model + "/" + loop_name
                    ):
                        os.mkdir(
                            job_folder + "/output_models/" + model + "/" + loop_name
                        )

                    # Create xml minimization protocol
                    xml = rosettaScripts.xmlScript()
                    protocol = []

                    # Create score function

                    scorefxn = rosettaScripts.scorefunctions.new_scorefunction(
                        sfxn, weights_file=sfxn
                    )
                    # Add loop remodel protocol
                    if len(loop[1]) == 1:
                        hanging_residues = 3
                    elif len(loop[1]) == 2:
                        hanging_residues = 2
                    else:
                        hanging_residues = 1
                    loop_movers = rosettaScripts.loop_modeling.loopRebuild(
                        xml,
                        loop[0],
                        loop[1],
                        scorefxn=sfxn,
                        hanging_residues=hanging_residues,
                    )
                    for m in loop_movers:
                        protocol.append(m)

                    # Add idealize step
                    if idealize:
                        idealize = rosettaScripts.movers.idealize()
                        xml.addMover(idealize)
                        protocol.append(idealize)

                    # Set protocol
                    xml.setProtocol(protocol)

                    # Add scorefunction output
                    xml.addOutputScorefunction(scorefxn)
                    # Write XMl protocol file
                    xml.write_xml(
                        job_folder + "/xml/" + model + "_" + loop_name + ".xml"
                    )

                    # Create options for minimization protocol
                    output_silent = (
                        "output_models/"
                        + model
                        + "/"
                        + loop_name
                        + "/"
                        + model
                        + "_"
                        + loop_name
                        + ".out"
                    )
                    flags = rosettaScripts.flags(
                        "xml/" + model + "_" + loop_name + ".xml",
                        nstruct=nstruct,
                        s="input_models/" + model + ".pdb",
                        output_silent_file=output_silent,
                    )

                    # Add path to params files
                    if param_files != None:
                        if not os.path.exists(job_folder + "/params"):
                            os.mkdir(job_folder + "/params")

                        if isinstance(param_files, str):
                            param_files = [param_files]
                        for param in param_files:
                            param_name = param.split("/")[-1]
                            shutil.copyfile(param, job_folder + "/params/" + param_name)
                        flags.addOption("in:file:extra_res_path", "params")

                    # Write flags file
                    flags.write_flags(
                        job_folder + "/flags/" + model + "_" + loop_name + ".flags"
                    )

                    # Create and append execution command
                    command = "cd " + job_folder + "\n"
                    command += (
                        "srun rosetta_scripts.mpi.linuxgccrelease @ "
                        + "flags/"
                        + model
                        + "_"
                        + loop_name
                        + ".flags\n"
                    )
                    command += "cd ..\n"

                    jobs.append(command)

        return jobs

    def setUpPrepwizardOptimization(
        self,
        prepare_folder,
        pH=7.0,
        epik_pH=False,
        samplewater=False,
        models=None,
        epik_pHt=False,
        remove_hydrogens=False,
        delwater_hbond_cutoff=False,
        fill_loops=False,
        protonation_states=None,
        noepik=False,
        mae_input=False,
        noprotassign=False,
        use_new_version=False,
        replace_symbol=None,
        captermini=False,
        keepfarwat=False,
        skip_finished=False,
        **kwargs,
    ):
        """
        Set up an structure optimization with the Schrodinger Suite prepwizard.

        Parameters
        ==========
        prepare_folder : str
            Folder name for the prepwizard optimization.
        """

        # Create prepare job folders
        if not os.path.exists(prepare_folder):
            os.mkdir(prepare_folder)
        if not os.path.exists(prepare_folder + "/input_models"):
            os.mkdir(prepare_folder + "/input_models")
        if not os.path.exists(prepare_folder + "/output_models"):
            os.mkdir(prepare_folder + "/output_models")

        # Save all input models
        self.saveModels(
            prepare_folder + "/input_models",
            convert_to_mae=mae_input,
            remove_hydrogens=remove_hydrogens,
            replace_symbol=replace_symbol,
            models=models,
        )  # **kwargs)

        # Generate jobs
        jobs = []
        for model in self.models_names:

            if models != None and model not in models:
                continue

            if replace_symbol:
                model_name = model.replace(replace_symbol[0], replace_symbol[1])
            else:
                model_name = model

            output_path = (
                prepare_folder
                + "/output_models/"
                + model_name
                + "/"
                + model_name
                + ".pdb"
            )
            if skip_finished and os.path.exists(output_path):
                continue

            if fill_loops:
                if model not in self.target_sequences:
                    raise ValueError(
                        "Target sequence for model %s was not given. First\
make sure of reading the target sequences with the function readTargetSequences()"
                        % model
                    )
                sequence = {}
                sequence[model] = self.target_sequences[model]
                fasta_file = prepare_folder + "/input_models/" + model_name + ".fasta"
                alignment.writeFastaFile(sequence, fasta_file)

            # Create model output folder
            output_folder = prepare_folder + "/output_models/" + model_name
            if not os.path.exists(output_folder):
                os.mkdir(output_folder)

            if fill_loops:
                command = "cd " + prepare_folder + "/input_models/\n"
                command += "pwd=$(pwd)\n"
                command += "cd ../output_models/" + model_name + "\n"
            else:
                command = "cd " + output_folder + "\n"

            command += '"${SCHRODINGER}/utilities/prepwizard" '
            if mae_input:
                command += "../../input_models/" + model_name + ".mae "
            else:
                command += "../../input_models/" + model_name + ".pdb "
            command += model_name + ".pdb "
            command += "-fillsidechains "
            command += "-disulfides "
            if keepfarwat:
                command += "-keepfarwat "
            if fill_loops:
                command += "-fillloops "
                command += '-fasta_file "$pwd"/' + model_name + ".fasta "
            if captermini:
                command += "-captermini "
            if remove_hydrogens:
                command += "-rehtreat "
            if noepik:
                command += "-noepik "
            if noprotassign:
                command += "-noprotassign "
            else:
                if epik_pH:
                    command += "-epik_pH " + str(pH) + " "
                if epik_pHt:
                    command += "-epik_pHt " + str(epik_pHt) + " "
            command += "-propka_pH " + str(pH) + " "
            command += "-f 2005 "
            command += "-rmsd 0.3 "
            if samplewater:
                command += "-samplewater "
            if delwater_hbond_cutoff:
                command += "-delwater_hbond_cutoff " + str(delwater_hbond_cutoff) + " "

            if not isinstance(protonation_states, type(None)):
                for ps in protonation_states[model]:
                    if use_new_version:
                        command += "-force " + str(ps[0]) + " " + str(ps[1]) + " "
                    else:
                        command += "-force " + str(ps[0]) + " " + str(ps[1]) + " "

            command += "-JOBNAME " + model_name + " "
            command += "-HOST localhost:1 "
            command += "-WAIT\n"
            command += "cd ../../..\n"
            jobs.append(command)

        return jobs

    def setUpDockingGrid(
        self,
        grid_folder,
        center_atoms,
        innerbox=(10, 10, 10),
        outerbox=(30, 30, 30),
        useflexmae=True,
        peptide=False,
        mae_input=True,
        cst_positions=None,
        models=None,
        skip_finished=False,
    ):
        """
        Setup grid calculation for each model.

        Parameters
        ==========
        grid_folder : str
            Path to grid calculation folder
        center_atoms : tuple
            Atoms to center the grid box.
        cst_positions : dict
            atom and radius for cst position for each model:
            cst_positions = {
            model : ((chain_id, residue_index, atom_name), radius), ...
            }
        """

        # Create grid job folders
        if not os.path.exists(grid_folder):
            os.mkdir(grid_folder)

        if not os.path.exists(grid_folder + "/input_models"):
            os.mkdir(grid_folder + "/input_models")

        if not os.path.exists(grid_folder + "/grid_inputs"):
            os.mkdir(grid_folder + "/grid_inputs")

        if not os.path.exists(grid_folder + "/output_models"):
            os.mkdir(grid_folder + "/output_models")

        if isinstance(models, str):
            models = [models]

        # Save all input models
        self.saveModels(grid_folder + "/input_models", convert_to_mae=mae_input, models=models)

        # Check that inner and outerbox values are given as integers
        for v in innerbox:
            if type(v) != int:
                raise ValueError("Innerbox values must be given as integers")
        for v in outerbox:
            if type(v) != int:
                raise ValueError("Outerbox values must be given as integers")

        # Create grid input files
        jobs = []
        for model in self.models_names:

            if models and model not in models:
                continue

            # Check if output grid exists
            output_path = grid_folder + "/output_models/" + model + ".zip"
            if skip_finished and os.path.exists(output_path):
                continue

            if all([isinstance(x, (float, int)) for x in center_atoms[model]]):
                x = float(center_atoms[model][0])
                y = float(center_atoms[model][1])
                z = float(center_atoms[model][2])

            else:
                # Get coordinates of center residue
                chainid = center_atoms[model][0]
                resid = center_atoms[model][1]
                atom_name = center_atoms[model][2]

                x = None
                for c in self.structures[model].get_chains():
                    if c.id == chainid:
                        for r in c.get_residues():
                            if r.id[1] == resid:
                                for a in r.get_atoms():
                                    if a.name == atom_name:
                                        x = a.coord[0]
                                        y = a.coord[1]
                                        z = a.coord[2]

            if cst_positions != None:

                cst_x = {}
                cst_y = {}
                cst_z = {}

                # Convert to a list of only one position cst is given
                if isinstance(cst_positions[model], tuple):
                    cst_positions[model] = [cst_positions[model]]

                for i, position in enumerate(cst_positions[model]):

                    # Get coordinates of center residue
                    chainid = position[0][0]
                    resid = position[0][1]
                    atom_name = position[0][2]

                    for c in self.structures[model].get_chains():
                        if c.id == chainid:
                            for r in c.get_residues():
                                if r.id[1] == resid:
                                    for a in r.get_atoms():
                                        if a.name == atom_name:
                                            cst_x[i + 1] = a.coord[0]
                                            cst_y[i + 1] = a.coord[1]
                                            cst_z[i + 1] = a.coord[2]

            # Check if any atom center was found.
            if x == None:
                raise ValueError("Given atom center not found for model %s" % model)

            # Check if any atom center was found.
            if cst_positions and cst_x == {}:
                raise ValueError("Given atom constraint not found for model %s" % model)

            # Write grid input file
            with open(grid_folder + "/grid_inputs/" + model + ".in", "w") as gif:
                gif.write(
                    "GRID_CENTER %.14f, %.14f, %.14f\n"
                    % (
                        x,
                        y,
                        z,
                    )
                )
                gif.write("GRIDFILE " + model + ".zip\n")
                gif.write("INNERBOX %s, %s, %s\n" % innerbox)
                gif.write("OUTERBOX %s, %s, %s\n" % outerbox)

                if cst_positions != None:
                    for i, position in enumerate(cst_positions[model]):
                        gif.write(
                            'POSIT_CONSTRAINTS "position'
                            + str(i + 1)
                            + ' %.14f %.14f %.14f %.14f",\n'
                            % (cst_x[i + 1], cst_y[i + 1], cst_z[i + 1], position[-1])
                        )

                if mae_input:
                    gif.write("RECEP_FILE %s\n" % ("../input_models/" + model + ".mae"))
                else:
                    gif.write("RECEP_FILE %s\n" % ("../input_models/" + model + ".pdb"))
                if peptide:
                    gif.write("PEPTIDE True\n")
                if useflexmae:
                    gif.write("USEFLEXMAE YES\n")

            command = "cd " + grid_folder + "/output_models\n"

            # Add grid generation command
            command += '"${SCHRODINGER}/glide" '
            command += "../grid_inputs/" + model + ".in" + " "
            command += "-OVERWRITE "
            command += "-HOST localhost "
            command += "-TMPLAUNCHDIR "
            command += "-WAIT\n"
            command += "cd ../..\n"

            jobs.append(command)

        return jobs

    def setUpGlideDocking(
        self,
        docking_folder,
        grids_folder,
        ligands_folder,
        models=None,
        poses_per_lig=100,
        precision="SP",
        use_ligand_charges=False,
        energy_by_residue=False,
        use_new_version=False,
        cst_fragments=None,
        skip_finished=None,
        only_ligands=None,
    ):
        """
        Set docking calculations for all the proteins and set of ligands located
        grid_folders and ligands_folder folders, respectively. The ligands must be provided
        in MAE format.

        Parameters
        ==========
        docking_folder : str

        ligands_folder : str
            Path to the folder containing the ligands to dock.
        residues : dict
            Dictionary with the residues for each model near which to position the
            ligand as the starting pose.
        cst_fragments: dict
            Dictionary with a tuple composed by 3 elements: first, the fragment of the ligand
            to which you want to make the bias (in SMARTS pattern nomenclature), the number of feature,
            if you only have 1 constraint on the grid and in the ligand, it will be 1, and True/False
            depending on if you want to include that constraint inside the grid constraint (True) or
            exclude it (False).
            {'model': {'ligand': ('[fragment]', feature, True) ...
            }
        """

        if isinstance(only_ligands, str):
            only_ligands = [only_ligands]

        if isinstance(models, str):
            models = [models]

        # Create docking job folders
        if not os.path.exists(docking_folder):
            os.mkdir(docking_folder)

        if not os.path.exists(docking_folder + "/input_models"):
            os.mkdir(docking_folder + "/input_models")

        if not os.path.exists(docking_folder + "/output_models"):
            os.mkdir(docking_folder + "/output_models")

        # Save all input models
        self.saveModels(docking_folder + "/input_models", models=models)

        # Read paths to grid files
        grids_paths = {}
        for f in os.listdir(grids_folder + "/output_models"):
            if f.endswith(".zip"):
                name = f.replace(".zip", "")
                grids_paths[name] = grids_folder + "/output_models/" + f

        # Read paths to substrates
        substrates_paths = {}
        for f in os.listdir(ligands_folder):
            if f.endswith(".mae"):
                name = f.replace(".mae", "")

                if only_ligands and name not in only_ligands:
                    continue

                substrates_paths[name] = ligands_folder + "/" + f

        # Set up docking jobs
        jobs = []
        for grid in grids_paths:

            # Skip if models are given and not in models
            if models:
                if grid not in models:
                    continue

            # Create ouput folder
            if not os.path.exists(docking_folder + "/output_models/" + grid):
                os.mkdir(docking_folder + "/output_models/" + grid)

            for substrate in substrates_paths:

                output_path = docking_folder+"/output_models/"+grid+'/'+grid+"_"+ substrate+'_pv.maegz'
                if skip_finished and os.path.exists(output_path):
                    continue

                # Create glide dock input
                with open(
                    docking_folder
                    + "/output_models/"
                    + grid
                    + "/"
                    + grid
                    + "_"
                    + substrate
                    + ".in",
                    "w",
                ) as dif:
                    dif.write("GRIDFILE GRID_PATH/" + grid + ".zip\n")
                    dif.write("LIGANDFILE ../../../%s\n" % substrates_paths[substrate])
                    dif.write("POSES_PER_LIG %s\n" % poses_per_lig)
                    if use_ligand_charges:
                        dif.write("LIG_MAECHARGES true\n")
                    dif.write("PRECISION %s\n" % precision)
                    if energy_by_residue:
                        dif.write("WRITE_RES_INTERACTION true\n")
                    # Constraints
                    if cst_fragments != None:

                        if isinstance(cst_fragments[grid][substrate], tuple):
                            cst_fragments[grid][substrate] = [
                                cst_fragments[grid][substrate]
                            ]

                        for i, fragment in enumerate(cst_fragments[grid][substrate]):
                            dif.write("[CONSTRAINT_GROUP:1]\n")
                            dif.write("\tUSE_CONS position1:" + str(i + 1) + ",\n")
                            dif.write("\tNREQUIRED_CONS ALL\n")
                            dif.write("[FEATURE:" + str(i + 1) + "]\n")
                            dif.write(
                                '\tPATTERN1 "' + fragment[0] + " " + str(fragment[1])
                            )
                            if fragment[2]:
                                dif.write(" include")
                            dif.write('"\n')

                # Create commands
                command = "cd " + docking_folder + "/output_models/" + grid + "\n"

                # Schrodinger has problem with relative paths to the grid files
                # This is a quick fix for that (not elegant, but works).
                command += "cwd=$(pwd)\n"
                grid_folder = "/".join(grids_paths[grid].split("/")[:-1])
                command += "cd ../../../%s\n" % grid_folder
                command += "gd=$(pwd)\n"
                command += "cd $cwd\n"
                command += 'sed -i "s@GRID_PATH@$gd@" %s \n' % (
                    grid + "_" + substrate + ".in"
                )

                # Add docking command
                command += '"${SCHRODINGER}/glide" '
                command += grid + "_" + substrate + ".in" + " "
                command += "-OVERWRITE "
                command += "-adjust "
                command += "-HOST localhost:1 "
                command += "-TMPLAUNCHDIR "
                command += "-WAIT\n"
                command += "cd ../../..\n"
                jobs.append(command)

        return jobs

    def setUpRosettaDocking(self, docking_folder, ligands_pdb_folder=None, ligands_sdf_folder=None,
                            param_files=None,
                            coordinates=None, smiles_file=None, sdf_file=None, docking_protocol='repack',
                            high_res_cycles=None, high_res_repack_every_Nth=None, num_conformers=50,
                            prune_rms_threshold=0.5, max_attempts=1000, rosetta_home=None, separator='-',
                            use_exp_torsion_angle_prefs=True, use_basic_knowledge=True, only_scorefile=False,
                            enforce_chirality=True, skip_conformers_if_found=False, grid_width=10.0,
                            n_jobs=1, python2_executable='python2.7', store_initial_placement=False,
                            pdb_output=False, distances=None, angles=None, parallelisation="srun",
                            executable='rosetta_scripts.mpi.linuxgccrelease', ligand_chain='B', nstruct=100):

        """
        Set up docking calculations using Rosetta.

        Parameters:
        -----------
        docking_folder : str
            Path to the folder where docking results will be stored.
        ligands_pdb_folder : str, optional
            Path to the folder containing ligand PDB files. Mutually exclusive with `ligands_sdf_folder`, `smiles_file`, and `sdf_file`.
        ligands_sdf_folder : str, optional
            Path to the folder containing ligand SDF files. Mutually exclusive with `ligands_pdb_folder`, `smiles_file`, and `sdf_file`.
        smiles_file : str, optional
            Path to a file containing ligand SMILES strings. Mutually exclusive with `ligands_pdb_folder`, `ligands_sdf_folder`, and `sdf_file`.
        sdf_file : str, optional
            Path to an SDF file containing ligands. Mutually exclusive with `ligands_pdb_folder`, `ligands_sdf_folder`, and `smiles_file`.
        coordinates : (list, tuple, dict), optional
            The per-model coordinates dictionary to position the ligand (it can be multiple coordinates).
            If a list or tuples of coordinates is given, then they will be used for all the models.
        docking_protocol : str, optional
            Docking protocol to use. Available options are 'repack', 'mcm', and 'custom'. Default is 'repack'.
        high_res_cycles : int, optional
            Number of cycles for high-resolution docking when using the 'custom' protocol.
            Must be provided if 'custom' protocol is selected.
        high_res_repack_every_Nth : int, optional
            Repack frequency for high-resolution docking when using the 'custom' protocol.
            Must be provided if 'custom' protocol is selected.
        num_conformers : int, optional
            Number of conformers to generate for each ligand. Default is 50.
        prune_rms_threshold : float, optional
            RMSD threshold for pruning similar conformers. Default is 0.5 Å.
        max_attempts : int, optional
            Maximum number of attempts for embedding conformers. Default is 1000.
        rosetta_home : str, optional
            Path to the Rosetta home directory.
        separator : str, optional
            Separator character to use in file names. Default is '-'.
        use_exp_torsion_angle_prefs : bool, optional
            Use experimental torsion angle preferences in embedding. Default is True.
        use_basic_knowledge : bool, optional
            Use basic knowledge such as planarity of aromatic rings. Default is True.
        enforce_chirality : bool, optional
            Enforce correct chiral centers during embedding. Default is True.
        skip_conformers_if_found : bool, optional
            Skip generating conformers if they are already found. Default is False.
        grid_width : float, optional
            Width of the scoring grid. Default is 10.0.
        n_jobs : int, optional
            Number of parallel jobs to run. Default is 1.
        python2_executable : str, optional
            Path to the Python 2 executable. Default is 'python2.7'.
        executable : str, optional
            Path to the Rosetta scripts executable. Default is 'rosetta_scripts.mpi.linuxgccrelease'.
        ligand_chain : str, optional
            Chain identifier for the ligand. Default is 'B'.
        nstruct : int, optional
            Number of output structures to generate. Default is 100.

        Raises:
        -------
        ValueError
            If an invalid docking protocol is specified or if required parameters for the
            'custom' protocol are not provided, or if mutually exclusive inputs are given.

        Notes:
        ------
        This function prepares the necessary folders and XML script for running Rosetta docking
        simulations. It sets up score functions, ligand areas, interface builders, movemap builders,
        scoring grids, and movers based on the specified protocol. It also generates conformers for
        each ligand using RDKit and writes them to an SDF file with the PDB file name included if
        input is from PDB files, SMILES, or an SDF file.

        The generated XML script is saved in the specified docking folder.
        """

        def generate_conformers(mol, num_conformers=50, prune_rms_threshold=0.5, max_attempts=1000,
                                use_exp_torsion_angle_prefs=True, use_basic_knowledge=True,
                                enforce_chirality=True):
            """
            Generate and optimize conformers for a molecule.

            Parameters:
            -----------
            mol : rdkit.Chem.Mol
                The RDKit molecule for which to generate conformers.
            num_conformers : int, optional
                Number of conformers to generate. Default is 50.
            prune_rms_threshold : float, optional
                RMSD threshold for pruning similar conformers. Default is 0.5 Å.
            max_attempts : int, optional
                Maximum number of attempts for embedding conformers. Default is 1000.
            use_exp_torsion_angle_prefs : bool, optional
                Use experimental torsion angle preferences in embedding. Default is True.
            use_basic_knowledge : bool, optional
                Use basic knowledge such as planarity of aromatic rings. Default is True.
            enforce_chirality : bool, optional
                Enforce correct chiral centers during embedding. Default is True.

            Returns:
            --------
            rdkit.Chem.Mol
                RDKit molecule with embedded conformers.
            """
            # Add hydrogens
            mol = Chem.AddHs(mol)

            # Ensure aromaticity is detected
            Chem.SanitizeMol(mol, sanitizeOps=Chem.SanitizeFlags.SANITIZE_ALL)

            # Embed multiple conformers
            params = AllChem.ETKDGv3()
            params.numThreads = 0  # Use all available threads
            params.pruneRmsThresh = prune_rms_threshold
            params.maxAttempts = max_attempts
            params.useExpTorsionAnglePrefs = use_exp_torsion_angle_prefs
            params.useBasicKnowledge = use_basic_knowledge
            params.enforceChirality = enforce_chirality

            conformers = AllChem.EmbedMultipleConfs(mol, numConfs=num_conformers, params=params)

            # Optimize each conformer using UFF
            for conf_id in conformers:
                AllChem.UFFOptimizeMolecule(mol, confId=conf_id)

            return mol

        def write_molecule_to_sdf(mol, output_sdf_path):
            """
            Write the molecule with conformers to an SDF file with explicit aromatic bonds.

            Parameters:
            -----------
            mol : rdkit.Chem.Mol
                The RDKit molecule with conformers.
            output_sdf_path : str
                Path to the output SDF file.
            """
            sdf_writer = Chem.SDWriter(output_sdf_path)
            sdf_writer.SetKekulize(False)  # Ensure aromatic bonds are not Kekulized
            for conf_id in range(mol.GetNumConformers()):
                sdf_writer.write(mol, confId=conf_id)
            sdf_writer.close()

        def process_ligand_file(ligand_file_path, base_name, conformers_input_folder):
            """
            Process a single ligand file (PDB, SDF, or SMILES) to generate conformers and write to SDF.

            Parameters:
            -----------
            ligand_file_path : str
                Path to the ligand file.
            base_name : str
                Base name of the ligand.
            conformers_input_folder : str
                Folder to store the output SDF file.
            """
            output_sdf_path = os.path.join(conformers_input_folder, f"{base_name}.sdf")

            # Determine file type and load molecule
            if ligand_file_path.endswith('.pdb'):
                mol = Chem.MolFromPDBFile(ligand_file_path, removeHs=False)
            elif ligand_file_path.endswith('.sdf'):
                mol_supplier = Chem.SDMolSupplier(ligand_file_path, removeHs=False)
                mol = mol_supplier[0]
            else:
                raise ValueError(f"Unsupported file type: {ligand_file_path}")

            if mol is None:
                raise ValueError(f"Could not read file: {ligand_file_path}")

            # Generate conformers
            mol_with_conformers = generate_conformers(mol, num_conformers=num_conformers,
                                                      prune_rms_threshold=prune_rms_threshold,
                                                      max_attempts=max_attempts,
                                                      use_exp_torsion_angle_prefs=use_exp_torsion_angle_prefs,
                                                      use_basic_knowledge=use_basic_knowledge,
                                                      enforce_chirality=enforce_chirality)

            # Set the molecule name
            mol_with_conformers.SetProp("_Name", base_name)

            # Write to SDF file
            write_molecule_to_sdf(mol_with_conformers, output_sdf_path)
            return base_name

        def make_param_file(input_sdf_path, ligand_name, output_dir):
            """
            Generate a parameter file for a ligand.

            Parameters:
            -----------
            input_sdf_path : str
                Path to the input SDF file containing conformers.
            ligand_name : str
                Name of the ligand.
            output_dir : str
                Directory to save the generated parameter file.

            Returns:
            --------
            str
                Path to the generated parameter file.
            """
            full_dir = os.path.join(output_dir, ligand_name)
            os.makedirs(full_dir, exist_ok=True)

            param_file_command = (
                f"{rosetta_home}/main/source/scripts/python/public/molfile_to_params.py -n {ligand_name} "
                f"--long-names --clobber --conformers-in-one-file --mm-as-virt {input_sdf_path}"
            )

            output_param_path = f"{ligand_name}.params"
            output_pdb_path = f"{ligand_name}.pdb"
            output_conformer_path = f"{ligand_name}_conformers.pdb"

            subprocess.call(param_file_command, shell=True)

            try:
                shutil.move(os.path.join(os.getcwd(), output_param_path), os.path.join(full_dir, output_param_path))
            except IOError:
                print(f"Something went wrong with {ligand_name}")
                return None
            shutil.move(os.path.join(os.getcwd(), output_pdb_path), os.path.join(full_dir, output_pdb_path))
            try:
                shutil.move(os.path.join(os.getcwd(), output_conformer_path), os.path.join(full_dir, output_conformer_path))
            except IOError:
                print(f"No conformers for {ligand_name}")
            return os.path.join(full_dir, output_param_path)

        try:
            import rdkit
            from rdkit import Chem
            from rdkit.Chem import AllChem
        except ImportError as e:
            raise ImportError("RDKit is not installed. Please install it to use the setUpRosettaDocking function.")

        if angles:
            raise ValueError('Angles has not being implemented. Rosetta scripts do not have an easy function to compute angles. Perhaps with CreateAngleConstraint mover?')

        # Check for mutually exclusive inputs
        if sum([bool(ligands_pdb_folder), bool(ligands_sdf_folder), bool(smiles_file), bool(sdf_file)]) != 1:
            raise ValueError('Specify exactly one of ligands_pdb_folder, ligands_sdf_folder, smiles_file, or sdf_file.')

        # Check given separator compatibility
        for model in self:
            if separator in model:
                raise ValueError(f'The given separator {separator} was found in model {model}. Please use a different one.')

        # Uniform coordinates format
        if isinstance(coordinates, (list, tuple)):
            if isinstance(coordinates[0], (list, tuple)) and len(coordinates[0]) == 3:
                tmp = {model: coordinates for model in self}
                coordinates = tmp
            elif len(coordinates) == 3 and isinstance(coordinates[0], (int, float)):
                tmp = {model: [coordinates] for model in self}
                coordinates = tmp
            else:
                raise ValueError('Check your given coordinates format')
        elif not isinstance(coordinates, dict):
            raise ValueError('Check your given coordinates format')

        # Check given protocol
        available_protocols = ['repack', 'mcm', 'custom']
        if docking_protocol not in available_protocols:
            raise ValueError(f'Invalid protocol. Available protocols are: {available_protocols}')

        if docking_protocol == 'custom' and (not high_res_cycles or not high_res_repack_every_Nth):
            raise ValueError('You must provide high_res_cycles and high_res_repack_every_Nth for the custom protocol.')

        # Create docking job folders
        os.makedirs(docking_folder, exist_ok=True)
        xml_folder = os.path.join(docking_folder, 'xml')
        conformers_input_folder = os.path.join(docking_folder, 'conformers')
        ligand_params_folder = os.path.join(docking_folder, 'ligand_params')
        input_models_folder = os.path.join(docking_folder, 'input_models')
        flags_folder = os.path.join(docking_folder, 'flags')
        output_folder = os.path.join(docking_folder, 'output_models')

        for folder in [xml_folder, conformers_input_folder, ligand_params_folder, input_models_folder,
                       flags_folder, output_folder]:
            os.makedirs(folder, exist_ok=True)

        # Write model structures
        self.saveModels(input_models_folder)

        # Create score functions
        ligand_soft_rep = rosettaScripts.scorefunctions.new_scorefunction('ligand_soft_rep',
                                                                          weights_file='ligand_soft_rep')
        ligand_soft_rep.addReweight('fa_elec', weight=0.42)
        ligand_soft_rep.addReweight('hbond_bb_sc', weight=1.3)
        ligand_soft_rep.addReweight('hbond_sc', weight=1.3)
        ligand_soft_rep.addReweight('rama', weight=0.2)

        ligand_hard_rep = rosettaScripts.scorefunctions.new_scorefunction('ligand_hard_rep',
                                                                          weights_file='ligand')
        ligand_hard_rep.addReweight('fa_intra_rep', weight=0.004)
        ligand_hard_rep.addReweight('fa_elec', weight=0.42)
        ligand_hard_rep.addReweight('hbond_bb_sc', weight=1.3)
        ligand_hard_rep.addReweight('hbond_sc', weight=1.3)
        ligand_hard_rep.addReweight('rama', weight=0.2)

        # Create ligand areas
        docking_sidechain = rosettaScripts.ligandArea('docking_sidechain',
                                                       chain=ligand_chain,
                                                       cutoff=6.0,
                                                       add_nbr_radius=True,
                                                       all_atom_mode=True,
                                                       minimize_ligand=10)

        final_sidechain = rosettaScripts.ligandArea('final_sidechain',
                                                     chain=ligand_chain,
                                                     cutoff=6.0,
                                                     add_nbr_radius=True,
                                                     all_atom_mode=True)

        final_backbone = rosettaScripts.ligandArea('final_backbone',
                                                    chain=ligand_chain,
                                                    cutoff=7.0,
                                                    add_nbr_radius=True,
                                                    all_atom_mode=True,
                                                    calpha_restraints=0.3)

        # Set interface builders
        side_chain_for_docking = rosettaScripts.interfaceBuilder('side_chain_for_docking',
                                                                 ligand_areas=docking_sidechain)
        side_chain_for_final = rosettaScripts.interfaceBuilder('side_chain_for_final',
                                                               ligand_areas=final_sidechain)
        backbone = rosettaScripts.interfaceBuilder('final_backbone',
                                                   ligand_areas=final_backbone,
                                                   extension_window=3)

        # Set movemap builders
        docking = rosettaScripts.movemapBuilder('docking', sc_interface=side_chain_for_docking)
        final = rosettaScripts.movemapBuilder('final', sc_interface=side_chain_for_final,
                                              bb_interface=backbone, minimize_water=True)

        # Set up scoring grid
        vdw = rosettaScripts.scoringGrid.classicGrid('vdw', weight=1.0)

        ### Create docking movers

        # Write coordinates
        xyz = []
        for model in coordinates:
            for coordinate in coordinates[model]:
                model_xyz = {}
                model_xyz['file_name'] = '../../input_models/'+model+'.pdb'
                model_xyz['x'] = coordinate[0]
                model_xyz['y'] = coordinate[1]
                model_xyz['z'] = coordinate[2]
                xyz.append(model_xyz)
        with open(docking_folder+'/coordinates.json', 'w') as jf:
            json.dump(xyz, jf)

        # Create start from mover for initial ligand positioning
        startFrom = rosettaScripts.movers.startFrom(chain=ligand_chain)
        startFrom.addFile('../../coordinates.json')

        if store_initial_placement:
            store_initial_placement = rosettaScripts.movers.dumpPdb(name='store_initial_placement', file_name='initial_placement.pdb')

        # Create transform mover
        transform = rosettaScripts.movers.transform(chain=ligand_chain, box_size=5.0, move_distance=0.1, angle=5,
                                                    cycles=500, repeats=1, temperature=5, initial_perturb=5.0)

        # Create high-resolution docking mover according to the employed docking protocol
        if docking_protocol == 'repack':
            cycles = 1
            repack_every_Nth = 1
        elif docking_protocol == 'mcm':
            cycles = 6
            repack_every_Nth = 3
        elif docking_protocol == 'custom':
            cycles = high_res_cycles
            repack_every_Nth = high_res_repack_every_Nth

        highResDocker = rosettaScripts.movers.highResDocker(cycles=cycles,
                                                            repack_every_Nth=repack_every_Nth,
                                                            scorefxn=ligand_soft_rep,
                                                            movemap_builder=docking)

        # Create final minimization mover
        finalMinimizer = rosettaScripts.movers.finalMinimizer(scorefxn=ligand_hard_rep, movemap_builder=final)

        # Add mover for reporting metrics
        interfaceScoreCalculator = rosettaScripts.movers.interfaceScoreCalculator(chains=ligand_chain,
                                                                                  scorefxn=ligand_hard_rep,
                                                                                  compute_grid_scores=False)

        ### Create combined protocols

        # Create low-resolution mover
        low_res_dock_movers = [transform]
        low_res_dock = rosettaScripts.movers.parsedProtocol('low_res_dock', low_res_dock_movers)

        # Create high-resolution mover
        high_res_dock_movers = [highResDocker, finalMinimizer]
        high_res_dock = rosettaScripts.movers.parsedProtocol('high_res_dock', high_res_dock_movers)

        # Create reporting combined mover
        reporting_movers = [interfaceScoreCalculator]
        reporting = rosettaScripts.movers.parsedProtocol('reporting', reporting_movers)

        # Convert ligand input to conformers
        ligands = []

        # Handle PDB ligand files
        if ligands_pdb_folder:
            for ligand_file in os.listdir(ligands_pdb_folder):
                if not ligand_file.endswith('.pdb'):
                    continue
                ligand_file_path = os.path.join(ligands_pdb_folder, ligand_file)
                base_name = os.path.splitext(ligand_file)[0]
                ligands.append(process_ligand_file(ligand_file_path, base_name, conformers_input_folder))

        # Handle SDF ligand files
        elif ligands_sdf_folder:
            for ligand_file in os.listdir(ligands_sdf_folder):
                if not ligand_file.endswith('.sdf'):
                    continue
                ligand_file_path = os.path.join(ligands_sdf_folder, ligand_file)
                base_name = os.path.splitext(ligand_file)[0]
                ligands.append(process_ligand_file(ligand_file_path, base_name, conformers_input_folder))

        # Handle SMILES input
        elif smiles_file:
            with open(smiles_file, 'r') as f:
                for line in f:
                    smi, name = line.strip().split()
                    mol = Chem.MolFromSmiles(smi)
                    if mol is None:
                        raise ValueError(f"Could not parse SMILES: {smi}")
                    mol = Chem.AddHs(mol)
                    mol.SetProp("_Name", name)
                    output_sdf_path = os.path.join(conformers_input_folder, f"{name}.sdf")
                    ligands.append(name)
                    mol_with_conformers = generate_conformers(mol, num_conformers=num_conformers,
                                                              prune_rms_threshold=prune_rms_threshold,
                                                              max_attempts=max_attempts,
                                                              use_exp_torsion_angle_prefs=use_exp_torsion_angle_prefs,
                                                              use_basic_knowledge=use_basic_knowledge,
                                                              enforce_chirality=enforce_chirality)
                    write_molecule_to_sdf(mol_with_conformers, output_sdf_path)

        # Handle SDF input
        elif sdf_file:
            suppl = Chem.SDMolSupplier(sdf_file)
            for mol in suppl:
                if mol is None:
                    continue
                name = mol.GetProp("_Name")
                output_sdf_path = os.path.join(conformers_input_folder, f"{name}.sdf")
                ligands.append(name)
                mol_with_conformers = generate_conformers(mol, num_conformers=num_conformers,
                                                          prune_rms_threshold=prune_rms_threshold,
                                                          max_attempts=max_attempts,
                                                          use_exp_torsion_angle_prefs=use_exp_torsion_angle_prefs,
                                                          use_basic_knowledge=use_basic_knowledge,
                                                          enforce_chirality=enforce_chirality)
                write_molecule_to_sdf(mol_with_conformers, output_sdf_path)

        # Add path to params files
        if param_files != None:

            if not os.path.exists(docking_folder + "/params"):
                os.mkdir(docking_folder + "/params")

            if isinstance(param_files, str):
                param_files = [param_files]

            for param in param_files:
                param_name = param.split("/")[-1]
                shutil.copyfile(param, docking_folder + "/params/" + param_name)

        # Process each ligand
        jobs = []
        for ligand in ligands:

            # Add chain mover
            ligand_pdb = '../../ligand_params/'+ligand+'/'+ligand+'.pdb'
            addLigand = rosettaScripts.movers.addChain(name='addLigand', update_PDBInfo=True, file_name=ligand_pdb)

            # make params
            input_sdf_path = os.path.join(conformers_input_folder, f"{ligand}.sdf")
            output_dir = ligand_params_folder
            make_param_file(input_sdf_path, ligand, output_dir)

            # Process each model
            for model in self:

                # Create xml ligand docking
                xml = rosettaScripts.xmlScript()

                # Add score functions
                xml.addScorefunction(ligand_soft_rep)
                xml.addScorefunction(ligand_hard_rep)

                # Add ligand areas
                xml.addLigandArea(docking_sidechain)
                xml.addLigandArea(final_sidechain)
                xml.addLigandArea(final_backbone)

                # Add interface builders
                xml.addInterfaceBuilder(side_chain_for_docking)
                xml.addInterfaceBuilder(side_chain_for_final)
                xml.addInterfaceBuilder(backbone)

                # Add movemap builders
                xml.addMovemapBuilder(docking)
                xml.addMovemapBuilder(final)

                # Add scoring grid
                xml.addScoringGrid(vdw, ligand_chain=ligand_chain, width=grid_width)

                # Add doking movers
                xml.addMover(addLigand)
                xml.addMover(startFrom)
                if store_initial_placement:
                    xml.addMover(store_initial_placement)
                xml.addMover(transform)
                xml.addMover(highResDocker)
                xml.addMover(finalMinimizer)

                # Add scoring movers
                xml.addMover(interfaceScoreCalculator)

                # Add compund movers
                xml.addMover(low_res_dock)
                xml.addMover(high_res_dock)
                xml.addMover(reporting)

                # Set up protocol
                protocol = []
                protocol.append(addLigand)
                protocol.append(startFrom)
                if store_initial_placement:
                    protocol.append(store_initial_placement)
                protocol.append(low_res_dock)
                protocol.append(high_res_dock)
                protocol.append(reporting)

                # Add distance filters
                if distances:

                    # Define ligand residue as the consecutive from the last residue
                    for r in self.structures[model].get_residues():
                        r
                    ligand_residue = r.id[1]+1

                    for atoms in distances[model][ligand]:

                        if isinstance(atoms[0], str):
                            atoms = ((ligand_chain, ligand_residue, atoms[0]), atoms[1])
                        if isinstance(atoms[1], str):
                            atoms = (atoms[0], (ligand_chain, ligand_residue, atoms[1]))

                        label = "distance_"
                        label += "_".join([str(x) for x in atoms[0]]) + "-"
                        label += "_".join([str(x) for x in atoms[1]])

                        d = rosettaScripts.filters.atomicDistance(name=label,
                            residue1=str(atoms[0][1])+atoms[0][0], atomname1=atoms[0][2],
                            residue2=str(atoms[1][1])+atoms[1][0], atomname2=atoms[1][2],
                            distance=5.0, confidence=0.0)
                        xml.addFilter(d)
                        protocol.append(d)

    #             # Add angle filters
    #             if angles:
    #                 for atoms in angles[model][ligand]:
    #                     label = "angle_"
    #                     label += "_".join([str(x) for x in atoms[0]]) + "-"
    #                     label += "_".join([str(x) for x in atoms[1]]) + "-"
    #                     label += "_".join([str(x) for x in atoms[2]])
    #                     a = rosettaScripts.filters.atomicAngle(name=label, # There is no atomicAngle function in rosetta scripts
    #                         residue1=atoms[0][0]+str(atoms[0][1]), atomname1=atoms[0][2],
    #                         residue2=atoms[1][0]+str(atoms[1][1]), atomname2=atoms[1][2],
    #                         residue3=atoms[2][0]+str(atoms[2][1]), atomname3=atoms[2][2],
    #                         angle=120.0, confidence=0.0)
    #                     xml.addFilter(a)
    #                     protocol.append(a)

                # Set protocol
                xml.setProtocol(protocol)

                # Write XML protocol file
                xml_output = os.path.join(xml_folder, f'{docking_protocol}{separator}{ligand}{separator}{model}.xml')
                xml.write_xml(xml_output)

                if not only_scorefile and not pdb_output:
                    output_silent_file = f'{model}{separator}{ligand}.out'
                else:
                    output_silent_file = None

                # Create flags files
                flags = rosettaScripts.options.flags(f'../../xml/{docking_protocol}{separator}{ligand}{separator}{model}.xml',
                                                     nstruct=nstruct, s='../../input_models/'+model+'.pdb',
                                                     output_silent_file=output_silent_file,
                                                     output_score_file=f'{model}{separator}{ligand}.sc')
                if only_scorefile:
                    flags.addOption('out:file:score_only')

                ligand_params = '../../ligand_params/'+ligand+'/'+ligand+'.params'
                flags.addOption('extra_res_fa', ligand_params)
                flags.add_ligand_docking_options()
                if param_files:
                    flags.addOption("in:file:extra_res_path", "../../params")
                flags_output = os.path.join(flags_folder, f'{docking_protocol}{separator}{ligand}{separator}{model}.flags')
                flags.write_flags(flags_output)

                # Create output folder and execute commands
                model_output_folder = os.path.join(output_folder, model+separator+ligand)
                os.makedirs(model_output_folder, exist_ok=True)
                command =  'cd '+model_output_folder+'\n'
                if parallelisation:
                    command += parallelisation+' '
                command += executable+' '
                command += '@ ../../flags/'+f'{docking_protocol}{separator}{ligand}{separator}{model}.flags '
                command += '\n'
                command += 'cd ../../..'
                jobs.append(command)

        return jobs

    def generatePointsAroundAtoms(self, atom_tuples, radii, num_points_per_radius, threshold_distance, verbose=False):
        """
        Generates equidistant points around atoms on the surfaces of spheres with different radii using the Fibonacci lattice method.
        Only stores points that are farther than a threshold distance from any heavy atom.

        :param atom_tuples: Dictionary with model names as keys and atom tuples (chain_id, residue_id, atom_name) as values
        :param radii: List of radii of the spheres
        :param num_points_per_radius: Number of points to generate on each sphere
        :param threshold_distance: Minimum distance from any heavy atom to store a point
        :param verbose: If True, print detailed debug information
        :return: Dictionary of accumulated points around atoms by model
        """
        all_model_points = {}

        for model, atom_tuple in atom_tuples.items():
            structure = self.structures[model]
            chain_id, residue_id, atom_name = atom_tuple
            target_atom = None
            heavy_atom_coords = []

            # Find the target atom and collect all heavy atom coordinates
            for chain in structure.get_chains():
                if chain.id == chain_id:
                    for residue in chain.get_residues():
                        for atom in residue.get_atoms():
                            if atom.element != 'H':  # Exclude hydrogen atoms
                                heavy_atom_coords.append(atom.coord)
                            if residue.id[1] == residue_id and atom.name == atom_name:
                                target_atom = atom

            if not target_atom:
                raise ValueError(f"Target atom not found in the structure for model {model}")

            target_atom_coord = target_atom.coord
            all_points = []

            # Convert heavy atom coordinates to numpy array for distance calculations
            heavy_atom_coords = np.array(heavy_atom_coords)
            if verbose:
                print(f"Model: {model}, Heavy atom coordinates shape: {heavy_atom_coords.shape}")

            for radius in radii:
                points = []
                # Generate equidistant points on the surface of the sphere using Fibonacci lattice
                indices = np.arange(0, num_points_per_radius, dtype=float) + 0.5
                phi = np.arccos(1 - 2 * indices / num_points_per_radius)
                theta = np.pi * (1 + 5**0.5) * indices

                if verbose:
                    print(f"Model: {model}, Generated points before filtering for radius {radius}:")
                for i in range(num_points_per_radius):
                    x = radius * np.sin(phi[i]) * np.cos(theta[i])
                    y = radius * np.sin(phi[i]) * np.sin(theta[i])
                    z = radius * np.cos(phi[i])
                    point = target_atom_coord + np.array([x, y, z])
                    if verbose:
                        print(point)

                    # Check distance to all heavy atom points
                    if heavy_atom_coords.size > 0:
                        distances = cdist([point], heavy_atom_coords)
                        if verbose:
                            print(f"Model: {model}, Distances for point {i} at radius {radius}: {distances}")
                        if np.all(distances > threshold_distance):
                            points.append(point)
                    else:
                        points.append(point)

                if verbose:
                    print(f"Model: {model}, Points after filtering for radius {radius}: {points}")
                all_points.extend(points)

            if verbose:
                print(f"Model: {model}, Accumulated points: {all_points}")
            all_model_points[model] = all_points

        return all_model_points

    def visualizePointsOnStructure(self, points_by_model, output_folder, chain_id='A', residue_name="SPH", verbose=False):
        def addResidueToStructure(structure, chain_id, resname, atom_names, coordinates, new_resid=None, elements=None, hetatom=True, water=False):
            """
            Add a new residue with given atoms to the structure.
            """
            model = structure[0]
            chain = next((chain for chain in model.get_chains() if chain_id == chain.id), None)
            if not chain:
                if verbose:
                    print(f"Chain ID {chain_id} not found. Creating a new chain.")
                chain = Chain.Chain(chain_id)
                model.add(chain)

            if coordinates.ndim == 1:
                coordinates = np.array([coordinates])

            if coordinates.shape[1] != 3 or len(coordinates) != len(atom_names):
                if verbose:
                    print(f"Atom names: {atom_names}")
                    print(f"Coordinates: {coordinates}")
                raise ValueError("Mismatch between atom names and coordinates.")

            new_resid = new_resid or max((r.id[1] for r in chain.get_residues()), default=0) + 1
            rt_flag = 'H' if hetatom else 'W' if water else ' '
            residue = PDB.Residue.Residue((rt_flag, new_resid, ' '), resname, ' ')

            serial_number = max((a.serial_number for a in chain.get_atoms()), default=0) + 1
            for i, atnm in enumerate(atom_names):
                atom = PDB.Atom.Atom(atnm, coordinates[i], 0, 1.0, " ", f"{atnm: <4}", serial_number + i, elements[i] if elements else "H")
                residue.add(atom)
            chain.add(residue)
            return new_resid

        def addPointsToStructure(structure, points, chain_id, residue_name="SPH"):
            """
            Add points as a new residue to the structure.
            """
            atom_names = [f"SP{i+1}" for i in range(len(points))]
            coordinates = np.array(points)
            elements = ['H'] * len(points)
            if verbose:
                print(f"Number of points: {len(points)}")
                print(f"Number of atom names: {len(atom_names)}")
            addResidueToStructure(structure, chain_id, residue_name, atom_names, coordinates, elements=elements, hetatom=True)
            return structure

        if not os.path.exists(output_folder):
            os.mkdir(output_folder)

        for model, points in points_by_model.items():
            structure = copy.deepcopy(self.structures[model])  # Make a copy of the structure

            # Add points to structure
            structure = addPointsToStructure(structure, points, chain_id, residue_name)

            # Define output file path
            output_file = f"{output_folder}/{model}.pdb"

            # Save the modified structure to a PDB file
            _saveStructureToPDB(structure, output_file)

    def setUpSiteMapForModels(
        self,
        job_folder,
        target_residues,
        site_box=10,
        enclosure=0.5,
        maxvdw=1.1,
        resolution="fine",
        reportsize=100,
        overwrite=False,
        maxdist=8.0,
        sidechain=True,
        only_models=None,
        replace_symbol=None,
        write_conect_lines=True,
    ):
        """
        Generates a SiteMap calculation for model poses (no ligand) near specified residues.
        Parameters
        ==========
        job_folder : str
            Path to the calculation folder
        target_residues : dict
            Dictionary per model with a list of lists of residues (chain_id, residues) for which
            to calculate sitemap pockets.
        replace_symbol : str
            Symbol to replace for saving the models
        """

        # Create site map job folders
        if not os.path.exists(job_folder):
            os.mkdir(job_folder)

        if not os.path.exists(job_folder + "/input_models"):
            os.mkdir(job_folder + "/input_models")

        if not os.path.exists(job_folder + "/output_models"):
            os.mkdir(job_folder + "/output_models")

        # Copy script to generate protein and ligand mae inputs, separately.
        _copyScriptFile(job_folder, "prepareForSiteMap.py")
        script_path = job_folder + "/._prepareForSiteMap.py"

        # Save all input models
        self.saveModels(
            job_folder + "/input_models",
            write_conect_lines=write_conect_lines,
            replace_symbol=replace_symbol,
        )

        # Create input files
        jobs = []
        for model in self.models_names:

            # Skip models not in only_models list
            if only_models != None:
                if model not in only_models:
                    continue

            if replace_symbol:
                model_name = model.replace(replace_symbol[0], replace_symbol[1])
            else:
                model_name = model

            # Create an output folder for each model
            output_folder = job_folder + "/output_models/" + model_name
            if not os.path.exists(output_folder):
                os.mkdir(output_folder)

            # Generate input protein files
            input_protein = job_folder + "/input_models/" + model_name + ".pdb"

            input_mae = (
                job_folder
                + "/output_models/"
                + model_name
                + "/"
                + model_name
                + "_protein.mae"
            )
            if not os.path.exists(input_mae) or overwrite:
                command = "run " + script_path + " "
                command += input_protein + " "
                command += output_folder + " "
                command += "--protein_only "
                os.system(command)

            if not isinstance(target_residues, dict):
                raise ValueError("Problem: target_residues must be a dictionary!")

            if model not in target_residues:
                raise ValueError(
                    f"Problem: model {model} not found in target_residues dictionary!"
                )

            elif isinstance(target_residues[model], (str, tuple)):
                target_residues[model] = [target_residues[model]]

            elif isinstance(target_residues[model][0], (str, tuple)):
                target_residues[model] = [target_residues[model]]

            for residue_selection in target_residues[model]:

                label = ""
                for r in residue_selection:
                    label += "".join([str(x) for x in r]) + "_"
                label = label[:-1]

                # Create folder
                if not os.path.exists(output_folder + "/" + label):
                    os.mkdir(output_folder + "/" + label)

                # Add site map command
                command = (
                    "cd "
                    + job_folder
                    + "/output_models/"
                    + model_name
                    + "/"
                    + label
                    + "\n"
                )
                command += '"${SCHRODINGER}/sitemap" '
                command += "-j " + model_name + " "
                command += "-prot ../" + model_name + "_protein.mae" + " "
                command += "-sitebox " + str(site_box) + " "
                command += "-resolution " + str(resolution) + " "
                command += "-keepvolpts yes "
                command += "-keeplogs yes "
                # command += '-maxdist '+str(maxdist)+' '
                # command += '-enclosure '+str(enclosure)+' '
                # command += '-maxvdw '+str(maxvdw)+' '
                command += "-reportsize " + str(reportsize) + " "

                command += '-siteasl "'
                for r in residue_selection:
                    if isinstance(r, tuple) and len(r) == 2:
                        command += (
                            "(chain.name "
                            + str(r[0])
                            + " and res.num {"
                            + str(r[1])
                            + "} "
                        )
                    elif isinstance(r, str) and len(r) == 1:
                        command += '"(chain.name ' + str(r[0]) + " "
                    else:
                        raise ValueError("Incorrect residue definition!")
                    if sidechain:
                        command += "and not (atom.pt ca,c,n,h,o)) or "
                    else:
                        command += ") or "
                command = command[:-4] + '" '
                command += "-HOST localhost:1 "
                command += "-TMPLAUNCHDIR "
                command += "-WAIT\n"
                command += "cd ../../../..\n"
                jobs.append(command)

        return jobs

    def setUpSiteMapForLigands(
        self, job_folder, poses_folder, site_box=10, resolution="fine", overwrite=False
    ):
        """
        Generates a SiteMap calculation for Docking poses outputed by the extractDockingPoses()
        function.
        Parameters
        ==========
        job_folder : str
            Path to the calculation folder
        poses_folder : str
            Path to docking poses folder.
        """

        # Create site map job folders
        if not os.path.exists(job_folder):
            os.mkdir(job_folder)

        if not os.path.exists(job_folder + "/input_models"):
            os.mkdir(job_folder + "/input_models")

        if not os.path.exists(job_folder + "/output_models"):
            os.mkdir(job_folder + "/output_models")

        # Copy script to generate protein and ligand mae inputs, separately.
        _copyScriptFile(job_folder, "prepareForSiteMap.py")
        script_path = job_folder + "/._prepareForSiteMap.py"

        # Create input files
        jobs = []
        for model in os.listdir(poses_folder):
            if not os.path.isdir(poses_folder + "/" + model):
                continue
            if not os.path.exists(job_folder + "/input_models/" + model):
                os.mkdir(job_folder + "/input_models/" + model)
            if not os.path.exists(job_folder + "/output_models/" + model):
                os.mkdir(job_folder + "/output_models/" + model)

            for pose in os.listdir(poses_folder + "/" + model):
                if pose.endswith(".pdb"):
                    pose_name = pose.replace(".pdb", "")

                    # Generate input protein and ligand files
                    input_ligand = (
                        job_folder
                        + "/input_models/"
                        + model
                        + "/"
                        + pose_name
                        + "_ligand.mae"
                    )
                    input_protein = (
                        job_folder
                        + "/input_models/"
                        + model
                        + "/"
                        + pose_name
                        + "_protein.mae"
                    )
                    if (
                        not os.path.exists(input_ligand)
                        or not os.path.exists(input_protein)
                        or overwrite
                    ):
                        command = "run " + script_path + " "
                        command += poses_folder + "/" + model + "/" + pose + " "
                        command += job_folder + "/input_models/" + model
                        os.system(command)

                    # Write Site Map input file
                    with open(
                        job_folder
                        + "/output_models/"
                        + model
                        + "/"
                        + pose_name
                        + ".in",
                        "w",
                    ) as smi:
                        smi.write(
                            "PROTEIN ../../input_models/"
                            + model
                            + "/"
                            + pose_name
                            + "_protein.mae\n"
                        )
                        smi.write(
                            "LIGMAE ../../input_models/"
                            + model
                            + "/"
                            + pose_name
                            + "_ligand.mae\n"
                        )
                        smi.write("SITEBOX " + str(site_box) + "\n")
                        smi.write("RESOLUTION " + resolution + "\n")
                        smi.write("REPORTSIZE 100\n")
                        smi.write("KEEPVOLPTS yes\n")
                        smi.write("KEEPLOGS yes\n")

                    # Add site map command
                    command = "cd " + job_folder + "/output_models/" + model + "\n"
                    command += '"${SCHRODINGER}/sitemap" '
                    command += pose_name + ".in" + " "
                    command += "-HOST localhost:1 "
                    command += "-TMPLAUNCHDIR "
                    command += "-WAIT\n"
                    command += "cd ../../..\n"
                    jobs.append(command)
        return jobs

    def analyseSiteMapCalculation(
        self,
        sitemap_folder,
        failed_value=0,
        verbose=True,
        output_models=None,
        replace_symbol=None,
    ):
        """
        Extract score values from a site map calculation.
         Parameters
         ==========
         sitemap_folder : str
             Path to the site map calculation folder. See
             setUpSiteMapForModels()
        failed_value : None, float or int
            The value to put in the columns of failed siteMap calculations.
        output_models : str
            Folder to combine models with sitemap points

        Returns
        =======
        sitemap_data : pandas.DataFrame
            Site map pocket information.
        """

        def parseVolumeInfo(log_file):
            """
            Parse eval log file for site scores.
            Parameters
            ==========
            eval_log : str
                Eval log file from sitemap output
            Returns
            =======
            pocket_data : dict
                Scores for the given pocket
            """
            with open(log_file) as lf:
                c = False
                for l in lf:
                    if l.startswith("SiteScore"):
                        c = True
                        labels = l.split()
                        continue
                    if c:
                        values = [float(x) for x in l.split()]
                        pocket_data = {x: y for x, y in zip(labels, values)}
                        c = False
            return pocket_data

        def checkIfCompleted(log_file):
            """
            Check log file for calculation completition.
            Parameters
            ==========
            log_file : str
                Path to the standard sitemap log file.
            Returns
            =======
            completed : bool
                Did the simulation end correctly?
            """
            with open(log_file) as lf:
                for l in lf:
                    if "SiteMap successfully completed" in l:
                        return True
            return False

        def checkIfFound(log_file):
            """
            Check log file for found sites.
            Parameters
            ==========
            log_file : str
                Path to the standard sitemap log file.
            Returns
            =======
            found : bool
                Did the simulation end correctly?
            """
            found = True
            with open(log_file) as lf:
                for l in lf:
                    if "No sites found" in l or "no sites were found" in l:
                        found = False
            return found

        if (
            replace_symbol
            and not isinstance(replace_symbol, tuple)
            and not len(replace_symbol) == 2
        ):
            raise ValueError(
                "replace_symbol must be a tuple: (old_symbol,  new_symbol)"
            )

        sitemap_data = {}
        sitemap_data["Model"] = []
        sitemap_data["Pocket"] = []

        input_folder = sitemap_folder + "/input_models"
        output_folder = sitemap_folder + "/output_models"

        if output_models:
            if not os.path.exists(output_models):
                os.mkdir(output_models)

        for model in os.listdir(output_folder):

            if replace_symbol:
                model_name = model.replace(replace_symbol[1], replace_symbol[0])
            else:
                model_name = model

            for r in os.listdir(output_folder + "/" + model):

                # Check if chain or residue was given
                if len(r) == 1:
                    pocket_type = "chain"
                else:
                    pocket_type = "residue"

                if os.path.isdir(output_folder + "/" + model + "/" + r):
                    log_file = (
                        output_folder + "/" + model + "/" + r + "/" + model + ".log"
                    )
                    if os.path.exists(log_file):
                        completed = checkIfCompleted(log_file)
                    else:
                        if verbose:
                            message = (
                                "Log file for model %s and "
                                + pocket_type
                                + " %s was not found!\n" % (model, r)
                            )
                            message += "It seems the calculation has not run yet..."
                            print(message)
                        continue

                    if not completed:
                        if verbose:
                            print(
                                "There was a problem with model %s and "
                                + pocket_type
                                + " %s" % (model, r)
                            )
                        continue
                    else:
                        found = checkIfFound(log_file)
                        if not found:
                            if verbose:
                                print(
                                    "No sites were found for model %s and "
                                    + pocket_type
                                    + " %s" % (model, r)
                                )
                            continue

                    pocket = r
                    pocket_data = parseVolumeInfo(log_file)

                    sitemap_data["Model"].append(model_name)
                    sitemap_data["Pocket"].append(pocket)

                    for l in pocket_data:
                        sitemap_data.setdefault(l, [])
                        sitemap_data[l].append(pocket_data[l])

                    if output_models:
                        print("Storing Volume Points models at %s" % output_models)
                        input_file = input_folder + "/" + model + ".pdb"
                        volpoint_file = (
                            output_folder
                            + "/"
                            + model
                            + "/"
                            + r
                            + "/"
                            + model
                            + "_site_1_volpts.pdb"
                        )
                        if os.path.exists(volpoint_file):

                            istruct = _readPDB(model + "_input", input_file)
                            imodel = [x for x in istruct.get_models()][0]
                            vstruct = _readPDB(model + "_volpts", volpoint_file)
                            vpt_chain = PDB.Chain.Chain("V")
                            for r in vstruct.get_residues():
                                vpt_chain.add(r)
                            imodel.add(vpt_chain)

                            _saveStructureToPDB(
                                istruct, output_models + "/" + model_name + "_vpts.pdb"
                            )
                        else:
                            print(
                                "Volume points PDB not found for model %s and residue %s"
                                % (m, r)
                            )

        sitemap_data = pd.DataFrame(sitemap_data)
        sitemap_data.set_index(["Model", "Pocket"], inplace=True)

        return sitemap_data

    def definePocketResiduesWithSiteMap(
        self,
        volpts_models,
        distance_to_points=2.5,
        only_models=None,
        output_file=None,
        overwrite=False,
        replace_symbol=None,
    ):
        """
        Calculates the active site residues based on the volume points from a sitemap
        calcualtion. The models should be written with the option output_models from
        the analiseSiteMapCalculation() function.

        Parameters
        ==========
        volpts_models : str
            Path to the folder where models containing the sitemap volume points residues.
        only_models : (str, list)
            Specific models to be processed, if None all the models loaded in this class
            will be used
        distance_to_points : float
            The distance to consider a residue in contact with the volume point atoms.
        output_file : str
            Path the json output file to store the residue data
        overwrite : bool
            Overwrite json file if found? (essentially, calculate all again)
        """

        if output_file == None:
            raise ValueError("An ouput file name must be given")
        if not output_file.endswith(".json"):
            output_file = output_file + ".json"

        if (
            replace_symbol
            and not isinstance(replace_symbol, tuple)
            and not len(replace_symbol) == 2
        ):
            raise ValueError(
                "replace_symbol must be a tuple: (old_symbol,  new_symbol)"
            )

        if not os.path.exists(output_file) or overwrite:

            residues = {}
            for model in self:

                # Skip models not in only_models list
                if only_models != None:
                    if model not in only_models:
                        continue

                if replace_symbol:
                    model_name = model.replace(replace_symbol[0], replace_symbol[1])
                else:
                    model_name = model

                # Check if the volume points model file exists
                volpts_file = volpts_models + "/" + model_name + "_vpts.pdb"
                if not os.path.exists(volpts_file):
                    print(
                        "Model %s not found in the volume points folder %s!"
                        % (model, volpts_models)
                    )

                traj = md.load(volpts_file)
                protein = traj.topology.select("protein and not resname vpt")
                vpts = traj.topology.select("resname vpt")
                n = md.compute_neighbors(
                    traj, distance_to_points / 10, vpts, haystack_indices=protein
                )
                residues[model] = list(
                    set(
                        [
                            traj.topology.atom(i).residue.resSeq
                            for i in n[0]
                            if traj.topology.atom(i).is_sidechain
                        ]
                    )
                )

            with open(output_file, "w") as jf:
                json.dump(residues, jf)

        else:
            with open(output_file) as jf:
                residues = json.load(jf)

        for model in residues:
            residues[model] = np.array(list(residues[model]))

        return residues

    def getInContactResidues(
        self,
        residue_selection,
        distance_threshold=2.5,
        sidechain_selection=False,
        return_residues=False,
        only_protein=False,
        sidechain=False,
        backbone=False,
    ):
        """
        Get residues in close contact to a residue selection
        """

        in_contact = {}
        for model in self:

            # Get structure coordinates
            structure = self.structures[model]
            selected_coordinates = _getStructureCoordinates(
                structure,
                sidechain=sidechain_selection,
                only_residues=residue_selection[model],
            )
            selected_atoms = _getStructureCoordinates(
                structure,
                sidechain=sidechain_selection,
                only_residues=residue_selection[model],
                return_atoms=True,
            )

            other_coordinates = _getStructureCoordinates(
                structure,
                sidechain=sidechain,
                exclude_residues=residue_selection[model],
            )
            other_atoms = _getStructureCoordinates(
                structure,
                sidechain=sidechain,
                exclude_residues=residue_selection[model],
                return_atoms=True,
            )

            if selected_coordinates.size == 0:
                raise ValueError(
                    f"Problem matching the given residue selection for model {model}"
                )

            # Compute the distance matrix between the two set of coordinates
            M = distance_matrix(selected_coordinates, other_coordinates)
            in_contact[model] = np.array(other_atoms)[
                np.argwhere(M <= distance_threshold)[:, 1]
            ]
            in_contact[model] = [tuple(a) for a in in_contact[model]]

            # Only return tuple residues
            if return_residues:
                residues = []
                for atom in in_contact[model]:
                    residues.append(tuple(atom[:2]))
                in_contact[model] = list(set(residues))

        return in_contact

    def setUpLigandParameterization(
        self,
        job_folder,
        ligands_folder,
        charge_method=None,
        only_ligands=None,
        rotamer_resolution=10,
    ):
        """
        Run PELE platform for ligand parameterization
        Parameters
        ==========
        job_folder : str
            Path to the job input folder
        ligands_folder : str
            Path to the folder containing the ligand molecules in PDB format.
        """

        charge_methods = ["gasteiger", "am1bcc", "OPLS"]
        if charge_method == None:
            charge_method = "OPLS"

        if charge_method not in charge_methods:
            raise ValueError(
                "The charge method should be one of: " + str(charge_methods)
            )

        # Create PELE job folder
        if not os.path.exists(job_folder):
            os.mkdir(job_folder)

        # Copy script to generate protein and ligand mae inputs, separately.
        _copyScriptFile(job_folder, "peleffy_ligand.py")

        jobs = []
        for ligand in os.listdir(ligands_folder):

            extension = ligand.split(".")[-1]

            if extension == "pdb":
                ligand_name = ligand.replace("." + extension, "")

                # Only process ligands given in only_ligands list
                if only_ligands != None:
                    if ligand_name not in only_ligands:
                        continue

                # structure = _readPDB(ligand_name, ligands_folder+'/'+ligand)
                if not os.path.exists(job_folder + "/" + ligand_name):
                    os.mkdir(job_folder + "/" + ligand_name)

                # _saveStructureToPDB(structure, job_folder+'/'+pdb_name+'/'+pdb_name+extension)
                shutil.copyfile(
                    ligands_folder + "/" + ligand,
                    job_folder
                    + "/"
                    + ligand_name
                    + "/"
                    + ligand_name
                    + "."
                    + extension,
                )

                # Create command
                command = "cd " + job_folder + "/" + ligand_name + "\n"
                command += (
                    "python  ../._peleffy_ligand.py "
                    + ligand_name
                    + "."
                    + extension
                    + " "
                )
                command += "--rotamer_resolution " + str(rotamer_resolution) + " "
                command += "\n"
                command += "cd ../..\n"
                jobs.append(command)

        return jobs

    def _setUpCovalentLigandParameterization(
        self, model, residue_index, base_aa, output_folder=""
    ):
        """
        Add a step of parameterization for a covalent residue in a specific model.

        Parameters
        ==========
        model : str
            Model name
        resname : str
            Name of the covalent residue
        base_aa : dict
            Three letter identity of the aminoacid upon which the ligand is covalently bound.
            One entry in the dictionary for residue name, i.e., base_aa={'FAD':'CYS', 'NAD':'ASP', etc.}
        output_folder : str
            Output folder where to put the ligand PDB file.
        """

        def getAtomsIndexes(pdb_file):

            atoms_indexes = {}
            with open(pdb_file) as pdb:
                for l in pdb:
                    if l.startswith("ATOM") or l.startswith("HETATM"):
                        index, name, chain, resid = (
                            int(l[7:12]),
                            l[12:17].strip(),
                            l[21],
                            int(l[22:27]),
                        )
                        atoms_indexes[(chain, resid, name)] = index
            return atoms_indexes

        def addConectLines(model, pdb_file):

            # Add conect lines to ligand structure
            atoms_indexes = getAtomsIndexes(pdb_file)
            with open(pdb_file) as pdb:
                for l in pdb:
                    if l.startswith("ATOM") or l.startswith("HETATM"):
                        index, name, chain, resid = (
                            int(l[7:12]),
                            l[12:17].strip(),
                            l[21],
                            int(l[22:27]),
                        )
                        atoms_indexes[(chain, resid, name)] = index

            with open(pdb_file + ".tmp", "w") as tmp:
                with open(pdb_file) as pdb:
                    for l in pdb:
                        if l.startswith("ATOM") or l.startswith("HETATM"):
                            if not l.startswith("END"):
                                tmp.write(l)

                    # count = 0
                    for conect in self.conects[model]:
                        if conect[0] in atoms_indexes:
                            line = "CONECT"
                            for atom in conect:
                                if atom in atoms_indexes:
                                    line += "%5s" % atoms_indexes[atom]
                            line += "\n"
                            tmp.write(line)
                            # count += 1

                tmp.write("END\n")
            shutil.move(pdb_file + ".tmp", pdb_file)

        # Define atom names
        c_atom = "C"
        n_atom = "N"
        o_atom = "O"

        ### Create covalent-ligand-only PDB
        cov_structure = PDB.Structure.Structure(0)
        cov_model = PDB.Model.Model(0)
        cov_chain = None
        for r in self.structures[model].get_residues():
            if r.id[1] == residue_index:
                resname = r.resname
                if resname not in base_aa:
                    message = "Residue %s not found in the base_aa dictionary!"
                    message += "Please give the base of the aminoacid with the 'base_aa' keyword"
                    raise ValueError(message)

                cov_residue = r
                cov_chain = PDB.Chain.Chain(r.get_parent().id)
                cov_chain.add(r)
                break

        if cov_chain == None:
            raise ValueError(
                "Residue %s not found in model %s structure" % (resname, model)
            )

        cov_model.add(cov_chain)
        cov_structure.add(cov_model)
        _saveStructureToPDB(cov_structure, output_folder + "/" + resname + ".pdb")
        addConectLines(model, output_folder + "/" + resname + ".pdb")

        # Get atoms to which append hydrogens
        indexes = getAtomsIndexes(output_folder + "/" + resname + ".pdb")
        selected_atoms = []
        for atom in indexes:
            if atom[-1] == c_atom:
                c_atom = str(indexes[atom])
                selected_atoms.append(c_atom)
            elif atom[-1] == n_atom:
                n_atom = str(indexes[atom])
                selected_atoms.append(n_atom)
            elif atom[-1] == o_atom:
                o_atom = str(indexes[atom])
        selected_atoms = ",".join(selected_atoms)

        # Set C-O bond as double bond to secure single hydrogen addition to C atom
        add_bond = str(c_atom) + "," + str(o_atom) + ",2"

        _copyScriptFile(output_folder, "addHydrogens.py")

        ### Add hydrogens to PDB structure
        print("Replacing covalent bonds with hydrogens at %s residue..." % resname)
        command = "run python3 " + output_folder + "/._addHydrogens.py "
        command += output_folder + "/" + resname + ".pdb "
        command += output_folder + "/" + resname + ".pdb "
        command += "--indexes " + selected_atoms + " "
        command += "--add_bond " + add_bond + " "
        command += "--covalent"
        os.system(command)

        # Copy file to avoid the faulty preparation...
        shutil.copyfile(
            output_folder + "/" + resname + ".pdb",
            output_folder + "/" + resname + "_p.pdb",
        )

    def setUpPELECalculation(
        self,
        pele_folder,
        models_folder,
        input_yaml,
        box_centers=None,
        distances=None,
        angles=None,
        constraints=None,
        ligand_index=1,
        box_radius=10,
        steps=100,
        debug=False,
        iterations=5,
        cpus=96,
        equilibration_steps=100,
        ligand_energy_groups=None,
        separator="-",
        use_peleffy=True,
        usesrun=True,
        energy_by_residue=False,
        ebr_new_flag=False,
        ninety_degrees_version=False,
        analysis=False,
        energy_by_residue_type="all",
        peptide=False,
        equilibration_mode="equilibrationLastSnapshot",
        spawning="independent",
        continuation=False,
        equilibration=True,
        skip_models=None,
        skip_ligands=None,
        extend_iterations=False,
        only_models=None,
        only_ligands=None,
        only_combinations=None,
        ligand_templates=None,
        seed=12345,
        log_file=False,
        nonbonded_energy=None,
        nonbonded_energy_type="all",
        nonbonded_new_flag=False,
        covalent_setup=False,
        covalent_base_aa=None,
        membrane_residues=None,
        bias_to_point=None,
        com_bias1=None,
        com_bias2=None,
        com_residue_pairs={},
        epsilon=0.5,
        rescoring=False,
        ligand_equilibration_cst=True,
        regional_metrics=None,
        regional_thresholds=None,
        max_regional_iterations=None,
        regional_energy_bias="Binding Energy",
        regional_best_fraction=0.2,
        constraint_level=1,
        restore_input_coordinates=False,
        skip_connect_rewritting=False
    ):
        """
        Generates a PELE calculation for extracted poses. The function reads all the
        protein-ligand poses and creates input files for a PELE simulation setup.

        Parameters
        ----------
        pele_folder : str
            Path to the folder where PELE calculations will be located.
        models_folder : str
            Path to the folder containing input docking poses.
        input_yaml : str
            Path to the input YAML file used as a template for all runs.
        box_centers : dict, optional
            Dictionary specifying the centers of the simulation box for each model.
        distances : dict, optional
            Distance constraints for the simulation. Format:
            {model_name: [(chain1, residue1, atom1), (chain2, residue2, atom2)]}.
        angles : dict, optional
            Angular constraints for the simulation.
        constraints : dict, optional
            Positional and distance constraints for each model and ligand.
        ligand_index : int, optional, default=1
            Index of the ligand in the structure file.
        box_radius : float, optional, default=10
            Radius of the simulation box.
        steps : int, optional, default=100
            Number of simulation steps per iteration.
        debug : bool, optional, default=False
            If True, enables debug mode for the simulation.
        iterations : int, optional, default=5
            Number of iterations for the simulation.
        cpus : int, optional, default=96
            Number of CPUs to use for parallelization.
        equilibration_steps : int, optional, default=100
            Number of equilibration steps before the production run.
        ligand_energy_groups : dict, optional
            Additional groups to consider for energy by residue reports.
        separator : str, optional, default="-"
            Separator used in filenames between protein and ligand identifiers.
        use_peleffy : bool, optional, default=True
            If True, PELEffy will be used for ligand parameterization.
        usesrun : bool, optional, default=True
            If True, the PELE simulation will use srun for job submission.
        energy_by_residue : bool, optional, default=False
            If True, energy by residue will be calculated.
        ebr_new_flag : bool, optional, default=False
            If True, uses the new version of the energy by residue calculation.
        ninety_degrees_version : bool, optional, default=False
            If True, uses the 90 degrees version of PELE.
        analysis : bool, optional, default=False
            If True, enables analysis mode after the simulation.
        energy_by_residue_type : str, optional, default="all"
            Type of energy to be calculated per residue. Options: 'all', 'lennard_jones', 'sgb', 'electrostatic'.
        peptide : bool, optional, default=False
            If True, treats the system as a peptide for specific setup steps.
        equilibration_mode : str, optional, default="equilibrationLastSnapshot"
            Mode used for equilibration: "equilibrationLastSnapshot" or "equilibrationCluster".
        spawning : str, optional, default="independent"
            Spawning method used for adaptive sampling. Options include 'independent', 'epsilon', 'variableEpsilon', etc.
        continuation : bool, optional, default=False
            If True, continues from the previous run instead of starting fresh.
        equilibration : bool, optional, default=True
            If True, performs equilibration before the production run.
        skip_models : list, optional
            List of protein models to skip from the simulation.
        skip_ligands : list, optional
            List of ligands to skip from the simulation.
        extend_iterations : bool, optional, default=False
            If True, extends the number of iterations beyond the default.
        only_models : list, optional
            List of protein models to include in the simulation.
        only_ligands : list, optional
            List of ligands to include in the simulation.
        only_combinations : list, optional
            List of protein-ligand combinations to include.
        ligand_templates : str, optional
            Path to custom ligand templates for parameterization.
        seed : int, optional, default=12345
            Random seed for the simulation.
        log_file : bool, optional, default=False
            If True, enables logging to a file.
        nonbonded_energy : dict, optional
            Dictionary specifying nonbonded energy atoms for specific protein-ligand pairs.
        nonbonded_energy_type : str, optional, default="all"
            Type of nonbonded energy to calculate. Options: 'all', 'lennard_jones', 'electrostatic'.
        nonbonded_new_flag : bool, optional, default=False
            If True, uses the new version of nonbonded energy calculation.
        covalent_setup : bool, optional, default=False
            If True, sets up the simulation for covalently bound ligands.
        covalent_base_aa : dict, optional
            Dictionary specifying the amino acid residue involved in covalent binding for each ligand.
        membrane_residues : dict, optional
            Dictionary specifying membrane residues to apply specific constraints.
        bias_to_point : dict, optional
            Dictionary specifying biasing points in the system for specific models.
        com_bias1 : dict, optional
            First group of atoms for center-of-mass biasing.
        com_bias2 : dict, optional
            Second group of atoms for center-of-mass biasing.
        epsilon : float, optional, default=0.5
            Epsilon value used for biasing the center-of-mass distance.
        rescoring : bool, optional, default=False
            If True, performs a rescoring calculation.
        ligand_equilibration_cst : bool, optional, default=True
            If True, applies constraints during ligand equilibration.
        regional_metrics : dict, optional
            Metrics for regional spawning in adaptive sampling.
        regional_thresholds : dict, optional
            Thresholds for regional spawning metrics.
        max_regional_iterations : int, optional
            Maximum number of iterations for regional spawning.
        regional_energy_bias : str, optional, default="Binding Energy"
            Bias metric for regional spawning, either 'Total Energy' or 'Binding Energy'.
        regional_best_fraction : float, optional, default=0.2
            Fraction of the best-performing states selected in regional spawning.
        constraint_level : int, optional, default=1
            Level of constraints applied during the simulation (0 for none, 1 for basic).
        restore_input_coordinates : bool, optional, default=False
            If True, restores the original coordinates after PELE processing (not working)

        Returns
        -------
        list
            A list of shell commands to run the PELE jobs.

        Detailed input examples
        -----------------------
        com_group_1 : list of lists
            A list containing atom definitions for the first group of atoms used in center-of-mass (COM) distance calculations.
            Each atom is defined as a list with the following format:

            [
                [chain_id, residue_id, atom_name],
                [chain_id, residue_id, atom_name],
                ...
            ]

            Where:
            - chain_id : str
                The ID of the chain where the atom is located (e.g., 'A', 'B').
            - residue_id : int
                The residue number where the atom is located (e.g., 100).
            - atom_name : str
                The name of the atom (e.g., 'CA' for alpha carbon, 'O' for oxygen).

            Example:
            [
                ["A", 100, "CA"],
                ["A", 102, "CB"],
                ["B", 150, "O"]
            ]

            In this example, the group includes:
            - The alpha carbon atom (CA) of residue 100 in chain 'A'.
            - The beta carbon atom (CB) of residue 102 in chain 'A'.
            - The oxygen atom (O) of residue 150 in chain 'B'.

        com_group_2 : list of lists
            The format is identical to com_group_1 but represents the second group of atoms.
            These two groups are used to calculate the center-of-mass distance between them.
        """

        # Flag for checking if continuation was given as True
        if continuation:
            continue_all = True
        else:
            continue_all = False

        energy_by_residue_types = ["all", "lennard_jones", "sgb", "electrostatic"]
        if energy_by_residue_type not in energy_by_residue_types:
            raise ValueError(
                "%s not found. Try: %s"
                % (energy_by_residue_type, energy_by_residue_types)
            )

        spawnings = [
            "independent",
            "inverselyProportional",
            "epsilon",
            "variableEpsilon",
            "independentMetric",
            "UCB",
            "FAST",
            "ProbabilityMSM",
            "MetastabilityMSM",
            "IndependentMSM",
            "regional",
        ]

        methods = ["rescoring"]

        if spawning != None and spawning not in spawnings:
            message = "Spawning method %s not found." % spawning
            message = "Allowed options are: " + str(spawnings)
            raise ValueError(message)

        regional_spawning = False
        if spawning == "regional":

            # Check for required inputs
            if not isinstance(regional_metrics, dict):
                raise ValueError(
                    "For the regional spawning you must define the regional_metrics dictionary."
                )
            if not isinstance(regional_thresholds, dict):
                raise ValueError(
                    "For the regional spawning you must define the regional_thresholds dictionary."
                )

            if regional_energy_bias not in ["Total Energy", "Binding Energy"]:
                raise ValueError(
                    'You must give either "Total Energy" or "Binding Energy" to bias the regional spawning simulation!'
                )

            regional_spawning = True
            spawning = "independent"

        if isinstance(membrane_residues, type(None)):
            membrane_residues = {}

        if isinstance(bias_to_point, type(None)):
            bias_to_point = {}

        # Check bias_to_point input
        if isinstance(bias_to_point, (list, tuple)):
            d = {}
            for model in self:
                d[model] = bias_to_point
            bias_to_point = d

        if not isinstance(bias_to_point, dict):
            raise ValueError("bias_to_point should be a dictionary or a list.")

        # Check COM distance bias inputs
        if isinstance(com_bias1, type(None)):
            com_bias1 = {}

        if isinstance(com_bias2, type(None)):
            com_bias2 = {}

        if com_bias1 != {} and com_bias2 == {} or com_bias1 == {} and com_bias2 != {}:
            raise ValueError(
                "You must give both COM atom groups to apply a COM distance bias."
            )

        if isinstance(com_residue_pairs, type(None)):
            com_residue_pairs = {}

        # Create PELE job folder
        if not os.path.exists(pele_folder):
            os.mkdir(pele_folder)

        # Use to find the relative location of general scripts
        rel_path_to_root = "../"
        if regional_spawning:
            rel_path_to_root = "../" * 2
            _copyScriptFile(pele_folder, "regionalSpawning.py")

        # Read docking poses information from models_folder and create pele input
        # folders.
        jobs = []
        models = {}
        ligand_pdb_name = {}
        pose_number = {}
        for d in os.listdir(models_folder):
            if os.path.isdir(models_folder + "/" + d):
                for f in os.listdir(models_folder + "/" + d):

                    fs = f.split(separator)
                    protein = fs[0]
                    ligand = fs[1]
                    pose = fs[2].replace(".pdb", "")
                    pose_number[(protein, ligand)] = pose

                    # Skip given protein models
                    if skip_models != None:
                        if protein in skip_models:
                            continue

                    # Skip given ligand models
                    if skip_ligands != None:
                        if ligand in skip_ligands:
                            continue

                    # Skip proteins not in only_proteins list
                    if only_models != None:
                        if protein not in only_models:
                            continue

                    # Skip proteins not in only_ligands list
                    if only_ligands != None:
                        if ligand not in only_ligands:
                            continue

                    if only_combinations and (protein, ligand) not in only_combinations:
                        continue

                    # Create PELE job folder for each docking
                    protein_ligand = protein + separator + ligand
                    protein_ligand_folder = pele_folder + "/" + protein_ligand
                    if not os.path.exists(protein_ligand_folder):
                        os.mkdir(protein_ligand_folder)

                    if regional_spawning:

                        # Create metrics dictionaries
                        reg_met = {}
                        for m in regional_metrics:
                            if protein not in regional_metrics[m]:
                                raise ValueError(
                                    f"Protein {protein} was not found in the regional_metrics dictionary for metric {m}"
                                )

                            if ligand not in regional_metrics[m][protein]:
                                raise ValueError(
                                    f"Ligand {ligand} was not found in the regional_metrics dictionary for protein {protein} and metric {m}"
                                )

                            # Check if distance_ and angle_ prefix were given
                            reg_met[m] = []
                            for v in regional_metrics[m][protein][ligand]:
                                if "-" in v:
                                    v = v.replace("-", "_")
                                if not v.startswith("distance_") and not v.startswith(
                                    "angle_"
                                ):
                                    if len(v.split("_")) == 2:
                                        v = "distance_" + v
                                    elif len(v.split("_")) == 3:
                                        v = "angle_" + v
                                reg_met[m].append(v)

                        with open(protein_ligand_folder + "/metrics.json", "w") as jf:
                            json.dump(reg_met, jf)

                        # Check regional thresholds format
                        for m in regional_thresholds:
                            rm = regional_thresholds[m]

                            incorrect = False
                            if not isinstance(rm, (int, float)) and not isinstance(
                                rm, tuple
                            ):
                                incorrect = True
                            elif isinstance(rm, tuple) and len(rm) != 2:
                                incorrect = True
                            elif isinstance(rm, tuple) and (
                                not isinstance(rm[0], (int, float))
                                or not isinstance(rm[1], (int, float))
                            ):
                                incorrect = True
                            if incorrect:
                                raise ValueError(
                                    "The regional thresholds should be floats or two-elements tuples of floats"
                                )  # Review this check for more complex region definitions

                        with open(
                            protein_ligand_folder + "/metrics_thresholds.json", "w"
                        ) as jf:
                            json.dump(regional_thresholds, jf)

                        protein_ligand_folder = protein_ligand_folder + "/0"
                        if not os.path.exists(protein_ligand_folder):
                            os.mkdir(protein_ligand_folder)

                    structure = _readPDB(
                        protein_ligand, models_folder + "/" + d + "/" + f
                    )

                    # Change water names if any
                    for residue in structure.get_residues():
                        if residue.id[0] == "W":
                            residue.resname = "HOH"

                        if residue.get_parent().id == "L":
                            ligand_pdb_name[ligand] = residue.resname

                    ## Add dummy atom if peptide docking ### Strange fix =)
                    if peptide:
                        for chain in structure.get_chains():
                            if chain.id == "L":
                                # Create new residue
                                new_resid = (
                                    max([r.id[1] for r in chain.get_residues()]) + 1
                                )
                                residue = PDB.Residue.Residue(
                                    ("H", new_resid, " "), "XXX", " "
                                )
                                serial_number = (
                                    max([a.serial_number for a in chain.get_atoms()])
                                    + 1
                                )
                                atom = PDB.Atom.Atom(
                                    "X",
                                    [0, 0, 0],
                                    0,
                                    1.0,
                                    " ",
                                    "%-4s" % "X",
                                    serial_number + 1,
                                    "H",
                                )
                                residue.add(atom)
                                chain.add(residue)

                    if skip_connect_rewritting:
                        print(f'The structure {f} has pre-defined CONECT lines probably from extractPELEPoses() function. Skipping saving structure and re-writting them. Directly copying structure to PELE folder..')
                        # Specify the source file path
                        source_file = f'{models_folder}/{d}/{f}'
                        # Specify the destination file path
                        destination_folder = f'{protein_ligand_folder}/{f}'
                        # Perform the copy operation
                        print(f'Copying the structure {f} from source folder: {models_folder}/{d}/{f} to destination_folder: {protein_ligand_folder}')
                        shutil.copyfile(source_file, destination_folder)

                    else:
                        _saveStructureToPDB(structure, protein_ligand_folder + "/" + f)
                        self._write_conect_lines(
                            protein, protein_ligand_folder + "/" + f, check_file=True
                        )

                    if (protein, ligand) not in models:
                        models[(protein, ligand)] = []
                    models[(protein, ligand)].append(f)

                    # If templates are given for ligands
                    templates = {}
                    if ligand_templates != None:

                        # Create templates folder
                        if not os.path.exists(pele_folder + "/templates"):
                            os.mkdir(pele_folder + "/templates")

                        for ligand in os.listdir(ligand_templates):

                            if not os.path.isdir(ligand_templates + "/" + ligand):
                                continue

                            # Create ligand template folder
                            if not os.path.exists(pele_folder + "/templates/" + ligand):
                                os.mkdir(pele_folder + "/templates/" + ligand)

                            templates[ligand] = []
                            for f in os.listdir(ligand_templates + "/" + ligand):
                                if f.endswith(".rot.assign") or f.endswith("z"):

                                    # Copy template files
                                    shutil.copyfile(
                                        ligand_templates + "/" + ligand + "/" + f,
                                        pele_folder + "/templates/" + ligand + "/" + f,
                                    )

                                    templates[ligand].append(f)

        # Create YAML file
        for model in models:
            protein, ligand = model
            protein_ligand = protein + separator + ligand
            protein_ligand_folder = pele_folder + "/" + protein_ligand
            pose = pose_number[model]
            if regional_spawning:
                protein_ligand_folder += "/0"

            keywords = [
                "system",
                "chain",
                "resname",
                "steps",
                "iterations",
                "atom_dist",
                "analyse",
                "cpus",
                "equilibration",
                "equilibration_steps",
                "traj",
                "working_folder",
                "usesrun",
                "use_peleffy",
                "debug",
                "box_radius",
                "box_center",
                "equilibration_mode",
                "seed",
                "spawning",
                "constraint_level",
            ]

            # Generate covalent parameterization setup
            if not covalent_setup:
                if protein in self.covalent and self.covalent[protein] != []:
                    print(
                        "WARNING: Covalent bound ligands were found. Consider giving covalent_setup=True"
                    )
            else:
                if covalent_base_aa == None:
                    message = (
                        "You must give the base AA upon which each covalently"
                    )
                    message += "attached ligand is bound. E.g., covalent_base_aa=base_aa={'FAD':'CYS', 'NAD':'ASP', etc.}"
                    raise ValueError(message)

                if protein in self.covalent:
                    for index in self.covalent[protein]:
                        output_folder = protein_ligand_folder + "/output/"
                        if not os.path.exists(output_folder + "/ligand"):
                            os.makedirs(output_folder + "/ligand")
                        self._setUpCovalentLigandParameterization(
                            protein,
                            index,
                            covalent_base_aa,
                            output_folder=output_folder + "/ligand",
                        )

                        # Copy covalent parameterization script
                        _copyScriptFile(
                            output_folder, "covalentLigandParameterization.py"
                        )

                        # Define covalent parameterization command
                        skip_covalent_residue = [
                            r.resname
                            for r in self.structures[protein].get_residues()
                            if r.id[1] == index
                        ][0]
                        covalent_command = "cd output\n"
                        covalent_command += (
                            "python "
                            + rel_path_to_root
                            + "._covalentLigandParameterization.py ligand/"
                            + skip_covalent_residue
                            + ".pdb "
                            + skip_covalent_residue
                            + " "
                            + covalent_base_aa[skip_covalent_residue]
                            + "\n"
                        )

                        # Copy modify processed script
                        _copyScriptFile(
                            output_folder, "modifyProcessedForCovalentPELE.py"
                        )
                        cov_residues = ",".join(
                            [str(x) for x in self.covalent[protein]]
                        )
                        covalent_command += (
                            "python "
                            + rel_path_to_root
                            + "._modifyProcessedForCovalentPELE.py "
                            + cov_residues
                            + " \n"
                        )
                        covalent_command += "mv DataLocal/Templates/OPLS2005/Protein/templates_generated/* DataLocal/Templates/OPLS2005/Protein/\n"
                        covalent_command += "cd ..\n"

            # Write input yaml
            with open(protein_ligand_folder + "/" + "input.yaml", "w") as iyf:
                if energy_by_residue or nonbonded_energy != None:
                    # Use new PELE version with implemented energy_by_residue
                    iyf.write('pele_exec: "/gpfs/projects/bsc72/PELE++/mnv/1.8.1b1/bin/PELE_mpi"\n')
                    iyf.write('pele_data: "/gpfs/projects/bsc72/PELE++/mnv/1.8.1b1/Data"\n')
                    iyf.write('pele_documents: "/gpfs/projects/bsc72/PELE++/mnv/1.8.1b1/Documents/"\n')
                elif ninety_degrees_version:
                    # Use new PELE version with implemented 90 degrees fix
                    print('paths of PELE version should be changed')
                    iyf.write(
                        'pele_exec: "/gpfs/projects/bsc72/PELE++/mniv/V1.8_pre_degree_fix/bin/PELE-1.8_mpi"\n'
                    )
                    iyf.write(
                        'pele_data: "/gpfs/projects/bsc72/PELE++/mniv/V1.8_pre_degree_fix/Data"\n'
                    )
                    iyf.write(
                        'pele_documents: "/gpfs/projects/bsc72/PELE++/mniv/V1.8_pre_degree_fix/Documents/"\n'
                    )
                if len(models[model]) > 1:
                    equilibration_mode = "equilibrationCluster"
                    iyf.write("system: '*.pdb'\n")
                else:
                    iyf.write("system: '" + " ".join(models[model]) + "'\n")
                iyf.write("chain: 'L'\n")
                if peptide:
                    iyf.write("resname: 'XXX'\n")
                    iyf.write("skip_ligand_prep:\n")
                    iyf.write(" - 'XXX'\n")
                else:
                    iyf.write("resname: '" + ligand_pdb_name[ligand] + "'\n")
                iyf.write("steps: " + str(steps) + "\n")
                iyf.write("iterations: " + str(iterations) + "\n")
                iyf.write("cpus: " + str(cpus) + "\n")
                if equilibration:
                    iyf.write("equilibration: true\n")
                    iyf.write(
                        "equilibration_mode: '" + equilibration_mode + "'\n"
                    )
                    iyf.write(
                        "equilibration_steps: "
                        + str(equilibration_steps)
                        + "\n"
                    )
                else:
                    iyf.write("equilibration: false\n")
                if spawning != None:
                    iyf.write("spawning: '" + str(spawning) + "'\n")
                if constraint_level:
                    iyf.write(
                        "constraint_level: '" + str(constraint_level) + "'\n"
                    )
                if rescoring:
                    iyf.write("rescoring: true\n")

                iyf.write("traj: trajectory.xtc\n")
                iyf.write("working_folder: 'output'\n")
                if usesrun:
                    iyf.write("usesrun: true\n")
                else:
                    iyf.write("usesrun: false\n")
                if use_peleffy:
                    iyf.write("use_peleffy: true\n")
                else:
                    iyf.write("use_peleffy: false\n")
                if analysis:
                    iyf.write("analyse: true\n")
                else:
                    iyf.write("analyse: false\n")

                if covalent_setup:
                    iyf.write("skip_ligand_prep:\n")
                    iyf.write(' - "' + skip_covalent_residue + '"\n')

                if ligand in templates:
                    iyf.write("templates:\n")
                    iyf.write(' - "LIGAND_TEMPLATE_PATH_ROT"\n')
                    iyf.write(' - "LIGAND_TEMPLATE_PATH_Z"\n')
                    iyf.write("skip_ligand_prep:\n")
                    iyf.write(' - "' + ligand_pdb_name[ligand] + '"\n')

                iyf.write("box_radius: " + str(box_radius) + "\n")
                if isinstance(box_centers, type(None)) and peptide:
                    raise ValueError(
                        "You must give per-protein box_centers when docking peptides!"
                    )
                if not isinstance(box_centers, type(None)):
                    if (
                        not all(
                            isinstance(x, float) for x in box_centers[model]
                        )
                        and not all(
                            isinstance(x, int) for x in box_centers[model]
                        )
                        and not all(
                            isinstance(x, np.float32)
                            for x in box_centers[model]
                        )
                    ):
                        # get coordinates from tuple
                        coordinates = None
                        for chain in self.structures[model[0]].get_chains():
                            if chain.id == box_centers[model][0]:
                                for r in chain:
                                    if r.id[1] == box_centers[model][1]:
                                        for atom in r:
                                            if (
                                                atom.name
                                                == box_centers[model][2]
                                            ):
                                                coordinates = atom.coord
                        if isinstance(coordinates, type(None)):
                            raise ValueError(
                                f"Atom {box_centers[model]} was not found for protein {model[0]}"
                            )
                    else:
                        coordinates = box_centers[model]

                    box_center = ""
                    for coord in coordinates:
                        # if not isinstance(coord, float):
                        #    raise ValueError('Box centers must be given as a (x,y,z) tuple or list of floats.')
                        box_center += "  - " + str(float(coord)) + "\n"
                    iyf.write("box_center: \n" + box_center)

                # energy by residue is not implemented in PELE platform, therefore
                # a scond script will modify the PELE.conf file to set up the energy
                # by residue calculation.
                if any(
                    [
                        debug,
                        energy_by_residue,
                        peptide,
                        nonbonded_energy != None,
                        membrane_residues,
                        bias_to_point,
                        com_bias1,
                        com_residue_pairs,
                        ligand_equilibration_cst,
                        regional_spawning,
                        constraint_level,
                    ]
                ):
                    iyf.write("debug: true\n")

                if distances != None:
                    iyf.write("atom_dist:\n")
                    for d in distances[protein][ligand]:
                        if isinstance(d[0], str):
                            d1 = (
                                "- 'L:" + str(ligand_index) + ":" + d[0] + "'\n"
                            )
                        else:
                            d1 = (
                                "- '"
                                + d[0][0]
                                + ":"
                                + str(d[0][1])
                                + ":"
                                + d[0][2]
                                + "'\n"
                            )
                        if isinstance(d[1], str):
                            d2 = (
                                "- 'L:" + str(ligand_index) + ":" + d[1] + "'\n"
                            )
                        else:
                            d2 = (
                                "- '"
                                + d[1][0]
                                + ":"
                                + str(d[1][1])
                                + ":"
                                + d[1][2]
                                + "'\n"
                            )
                        iyf.write(d1)
                        iyf.write(d2)

                if constraints != None:
                    iyf.write("external_constraints:\n")
                    for c in constraints[(protein, ligand)]:
                        if len(c) == 2:
                            line = (
                                "- '"
                                + str(c[0])
                                + "-"
                                + str(c[1][0])
                                + ":"
                                + str(c[1][1])
                                + ":"
                                + str(c[1][2])
                                + "'\n"
                            )  # cst_force and atom_index for positional cst
                        elif len(c) == 4:
                            line = (
                                "- '"
                                + str(c[0])
                                + "-"
                                + str(c[1])
                                + "-"
                                + str(c[2][0])
                                + ":"
                                + str(c[2][1])
                                + ":"
                                + str(c[2][2])
                                + "-"
                                + str(c[3][0])
                                + ":"
                                + str(c[3][1])
                                + ":"
                                + str(c[3][2])
                                + "'\n"
                            )  # cst_force, distance, atom_index1, atom_index2 for distance cst
                        else:
                            raise ValueError(
                                "Constraint for protein "
                                + protein
                                + " with ligand "
                                + ligand
                                + " are not defined correctly."
                            )
                        iyf.write(line)

                if seed:
                    iyf.write("seed: " + str(seed) + "\n")

                if log_file:
                    iyf.write("log: true\n")

                iyf.write("\n")
                iyf.write("#Options gathered from " + input_yaml + "\n")

                with open(input_yaml) as tyf:
                    for l in tyf:
                        if l.startswith("#"):
                            continue
                        elif l.startswith("-"):
                            continue
                        elif l.strip() == "":
                            continue
                        if l.split()[0].replace(":", "") not in keywords:
                            iyf.write(l)

            if energy_by_residue:
                _copyScriptFile(pele_folder, "addEnergyByResidueToPELEconf.py")
                ebr_script_name = "._addEnergyByResidueToPELEconf.py"
                if not isinstance(ligand_energy_groups, type(None)):
                    if not isinstance(ligand_energy_groups, dict):
                        raise ValueError(
                            "ligand_energy_groups, must be given as a dictionary"
                        )
                    with open(
                        protein_ligand_folder + "/ligand_energy_groups.json",
                        "w",
                    ) as jf:
                        json.dump(ligand_energy_groups[ligand], jf)

            if protein in membrane_residues:
                _copyScriptFile(pele_folder, "addMembraneConstraints.py")
                mem_res_script = (
                    "._addMembraneConstraints.py"  # I have added the _
                )

            if nonbonded_energy != None:
                _copyScriptFile(
                    pele_folder, "addAtomNonBondedEnergyToPELEconf.py"
                )
                nbe_script_name = "._addAtomNonBondedEnergyToPELEconf.py"
                if not isinstance(nonbonded_energy, dict):
                    raise ValueError(
                        "nonbonded_energy, must be given as a dictionary"
                    )
                with open(
                    protein_ligand_folder + "/nonbonded_energy_atoms.json", "w"
                ) as jf:
                    json.dump(nonbonded_energy[protein][ligand], jf)

            if protein in bias_to_point:
                _copyScriptFile(pele_folder, "addBiasToPoint.py")
                btp_script = "._addBiasToPoint.py"

            if protein in com_bias1:
                _copyScriptFile(pele_folder, "addComDistancesBias.py")
                cbs_script = "._addComDistancesBias.py"

            if protein in com_residue_pairs:
                _copyScriptFile(pele_folder, "addComDistances.py")
                cds_script = "._addComDistances.py"

            if peptide:
                _copyScriptFile(pele_folder, "modifyPelePlatformForPeptide.py")
                peptide_script_name = "._modifyPelePlatformForPeptide.py"

            if ligand_equilibration_cst:
                _copyScriptFile(
                    pele_folder, "addLigandConstraintsToPELEconf.py"
                )
                equilibration_script_name = (
                    "._addLigandConstraintsToPELEconf.py"
                )
                _copyScriptFile(pele_folder, "changeAdaptiveIterations.py")
                adaptive_script_name = "._changeAdaptiveIterations.py"

            if restore_input_coordinates:
                _copyScriptFile(
                    pele_folder, 'restoreChangedCoordinates.py'
                )
                restore_coordinates_script_name = "._restoreChangedCoordinates.py"

            # Create command
            command = "cd " + protein_ligand_folder + "\n"

            # Add commands to write template folder absolute paths
            if ligand in templates:
                command += "export CWD=$(pwd)\n"
                command += "cd ../templates/" + ligand + "\n"
                command += "export TMPLT_DIR=$(pwd)\n"
                command += "cd $CWD\n"
                for tf in templates[ligand]:
                    if continuation:
                        yaml_file = "input_restart.yaml"
                    else:
                        yaml_file = "input.yaml"
                    if tf.endswith(".assign"):
                        command += (
                            "sed -i s,LIGAND_TEMPLATE_PATH_ROT,$TMPLT_DIR/"
                            + tf
                            + ",g "
                            + yaml_file
                            + "\n"
                        )
                    elif tf.endswith("z"):
                        command += (
                            "sed -i s,LIGAND_TEMPLATE_PATH_Z,$TMPLT_DIR/"
                            + tf
                            + ",g "
                            + yaml_file
                            + "\n"
                        )

            if not continuation:
                command += "python -m pele_platform.main input.yaml\n"

                if regional_spawning:
                    continuation = True

                if angles:
                    # Copy individual angle definitions to each protein and ligand folder
                    if protein in angles and ligand in angles[protein]:
                        with open(
                            protein_ligand_folder + "/._angles.json", "w"
                        ) as jf:
                            json.dump(angles[protein][ligand], jf)

                    # Copy script to add angles to pele.conf
                    _copyScriptFile(pele_folder, "addAnglesToPELEConf.py")
                    command += (
                        "python "
                        + rel_path_to_root
                        + "._addAnglesToPELEConf.py output "
                    )
                    command += "._angles.json "
                    command += (
                        "output/input/"
                        + protein_ligand
                        + separator
                        + pose
                        + "_processed.pdb\n"
                    )
                    continuation = True

                if constraint_level:
                    # Copy script to add angles to pele.conf
                    _copyScriptFile(
                        pele_folder, "correctPositionalConstraints.py"
                    )
                    command += (
                        "python "
                        + rel_path_to_root
                        + "._correctPositionalConstraints.py output "
                    )
                    command += (
                        "output/input/"
                        + protein_ligand
                        + separator
                        + pose
                        + "_processed.pdb\n"
                    )
                    continuation = True

                if energy_by_residue:
                    command += (
                        "python "
                        + rel_path_to_root
                        + ebr_script_name
                        + " output --energy_type "
                        + energy_by_residue_type
                        + "--new_version "
                        + new_version
                    )
                    if isinstance(ligand_energy_groups, dict):
                        command += (
                            " --ligand_energy_groups ligand_energy_groups.json"
                        )
                        command += " --ligand_index " + str(ligand_index)
                    if ebr_new_flag:
                        command += " --new_version "
                    if peptide:
                        command += " --peptide \n"
                        command += (
                            "python "
                            + rel_path_to_root
                            + peptide_script_name
                            + " output "
                            + " ".join(models[model])
                            + "\n"
                        )
                    else:
                        command += "\n"

                if protein in membrane_residues:
                    command += (
                        "python " + rel_path_to_root + mem_res_script + " "
                    )
                    command += "output "  # I think we should change this for a variable
                    command += "--membrane_residues "
                    command += (
                        ",".join([str(x) for x in membrane_residues[protein]])
                        + "\n"
                    )  # 1,2,3,4,5
                    continuation = True

                if protein in bias_to_point:
                    command += "python " + rel_path_to_root + btp_script + " "
                    command += "output "  # I think we should change this for a variable
                    command += (
                        "point_"
                        + ",".join([str(x) for x in bias_to_point[protein]])
                        + " "
                    )
                    command += "--epsilon " + str(epsilon) + "\n"
                    continuation = True

                if protein in com_bias1 and ligand in com_bias1[protein]:
                    # Write both COM groups as json files
                    with open(
                        protein_ligand_folder + "/._com_group1.json", "w"
                    ) as jf:
                        json.dump(com_bias1[protein][ligand], jf)

                    with open(
                        protein_ligand_folder + "/._com_group2.json", "w"
                    ) as jf:
                        json.dump(com_bias2[protein][ligand], jf)

                    command += "python " + rel_path_to_root + cbs_script + " "
                    command += "output "  # I think we should change this for a variable
                    command += "._com_group1.json "
                    command += "._com_group2.json "
                    command += "--epsilon " + str(epsilon) + "\n"
                    continuation = True

                if protein in com_residue_pairs and ligand in com_residue_pairs[protein]:
                    # Write COM groups as json file
                    with open(
                        protein_ligand_folder + "/._com_groups.json", "w"
                    ) as jf:
                        json.dump(com_residue_pairs[protein][ligand], jf)

                    command += "python " + rel_path_to_root + cds_script + " "
                    command += "output "  # I think we should change this for a variable
                    command += "._com_groups.json\n"
                    continuation = True

                if covalent_setup:
                    command += covalent_command
                    continuation = True

                if restore_input_coordinates:
                    command += "python "+ rel_path_to_root+restore_coordinates_script_name+" "
                    command += "output/input/"+protein_ligand+separator+pose+".pdb "
                    command += "output/input/"+protein_ligand+separator+pose+"_processed.pdb\n"
                    continuation = True

                if ligand_equilibration_cst:

                    # Copy input_yaml for equilibration
                    oyml = open(
                        protein_ligand_folder + "/input_equilibration.yaml", "w"
                    )
                    debug_line = False
                    restart_line = False
                    with open(protein_ligand_folder + "/input.yaml") as iyml:
                        for l in iyml:
                            if "debug: true" in l:
                                debug_line = True
                                oyml.write("restart: true\n")
                                oyml.write("adaptive_restart: true\n")
                                continue
                            elif "restart: true" in l:
                                restart_line = True
                            elif l.startswith("iterations:"):
                                l = "iterations: 1\n"
                            elif l.startswith("steps:"):
                                l = "steps: 1\n"
                            oyml.write(l)
                        if not debug_line and not restart_line:
                            oyml.write("restart: true\n")
                            oyml.write("adaptive_restart: true\n")
                    oyml.close()

                    # Add commands for adding ligand constraints
                    command += "cp output/pele.conf output/pele.conf.backup\n"
                    command += (
                        "cp output/adaptive.conf output/adaptive.conf.backup\n"
                    )

                    # Modify pele.conf to add ligand constraints
                    command += (
                        "python "
                        + rel_path_to_root
                        + equilibration_script_name
                        + " "
                    )
                    command += "output "  # I think we should change this for a variable
                    if (
                        isinstance(ligand_equilibration_cst, (int, float))
                        and ligand_equilibration_cst != 1.0
                    ):
                        command += "--constraint_value " + str(
                            float(ligand_equilibration_cst)
                        )
                    command += "\n"

                    # Modify adaptive.conf to remove simulation steps
                    command += (
                        "python "
                        + rel_path_to_root
                        + adaptive_script_name
                        + " "
                    )
                    command += "output "  # I think we should change this for a variable
                    command += "--iterations 1 "
                    command += "--steps 1\n"

                    # Launch equilibration
                    command += "python -m pele_platform.main input_equilibration.yaml\n"

                    # Recover conf files
                    command += "cp output/pele.conf.backup output/pele.conf\n"
                    command += (
                        "cp output/adaptive.conf.backup output/adaptive.conf\n"
                    )
                    continuation = True

            if continuation:
                debug_line = False
                restart_line = False
                # Copy input_yaml for equilibration
                oyml = open(protein_ligand_folder + "/input_restart.yaml", "w")
                debug_line = False
                restart_line = False
                with open(protein_ligand_folder + "/input.yaml") as iyml:
                    for l in iyml:
                        if "debug: true" in l:
                            debug_line = True
                            oyml.write("restart: true\n")
                            oyml.write("adaptive_restart: true\n")
                            continue
                        elif "restart: true" in l:
                            restart_line = True
                        oyml.write(l)
                    if not debug_line and not restart_line:
                        oyml.write("restart: true\n")
                        oyml.write("adaptive_restart: true\n")
                oyml.close()

                if extend_iterations:
                    _copyScriptFile(pele_folder, "extendAdaptiveIteartions.py")
                    extend_script_name = "._extendAdaptiveIteartions.py"
                    command += (
                        "python "
                        + rel_path_to_root
                        + extend_script_name
                        + " output "
                        + str(iterations)
                        + "\n"
                    )
                if not energy_by_residue:
                    command += (
                        "python -m pele_platform.main input_restart.yaml\n"
                    )

                if (
                    any(
                        [
                            membrane_residues,
                            bias_to_point,
                            com_bias1,
                            ligand_equilibration_cst,
                            angles,
                            regional_spawning,
                            constraint_level,
                        ]
                    )
                    and not continue_all
                ):
                    continuation = False
                    debug = False

            elif peptide:
                command += (
                    "python "
                    + rel_path_to_root
                    + peptide_script_name
                    + " output "
                    + " ".join(models[model])
                    + "\n"
                )
                with open(
                    protein_ligand_folder + "/" + "input_restart.yaml", "w"
                ) as oyml:
                    with open(
                        protein_ligand_folder + "/" + "input.yaml"
                    ) as iyml:
                        for l in iyml:
                            if "debug: true" in l:
                                l = "restart: true\n"
                            oyml.write(l)
                if nonbonded_energy == None:
                    command += (
                        "python -m pele_platform.main input_restart.yaml\n"
                    )

            elif extend_iterations and not continuation:
                raise ValueError(
                    "extend_iterations must be used together with the continuation keyword"
                )

            if nonbonded_energy != None:
                command += (
                    "python "
                    + rel_path_to_root
                    + nbe_script_name
                    + " output --energy_type "
                    + nonbonded_energy_type
                )
                command += " --target_atoms nonbonded_energy_atoms.json"
                protein_chain = [
                    c for c in self.structures[protein].get_chains() if c != "L"
                ][0]
                command += " --protein_chain " + protein_chain.id
                if ebr_new_flag or nonbonded_new_flag:
                    command += " --new_version"
                command += "\n"

                if not os.path.exists(
                    protein_ligand_folder + "/" + "input_restart.yaml"
                ):
                    with open(
                        protein_ligand_folder + "/" + "input_restart.yaml", "w"
                    ) as oyml:
                        with open(
                            protein_ligand_folder + "/" + "input.yaml"
                        ) as iyml:
                            for l in iyml:
                                if "debug: true" in l:
                                    l = "restart: true\n"
                                oyml.write(l)
                command += "python -m pele_platform.main input_restart.yaml\n"

            # Remove debug line from input.yaml for covalent setup (otherwise the Data folder is not copied!)
            if covalent_setup:
                with open(
                    protein_ligand_folder + "/" + "input.yaml.tmp", "w"
                ) as oyf:
                    with open(
                        protein_ligand_folder + "/" + "input.yaml"
                    ) as iyf:
                        for l in iyf:
                            if not "debug: true" in l:
                                oyf.write(l)
                shutil.move(
                    protein_ligand_folder + "/" + "input.yaml.tmp",
                    protein_ligand_folder + "/" + "input.yaml",
                )

            if regional_spawning:
                command += "cd ../\n"
                command += "python ../._regionalSpawning.py "
                command += "metrics.json "
                command += "metrics_thresholds.json "
                command += "--separator " + separator + " "
                command += '--energy_bias "' + regional_energy_bias + '" '
                command += (
                    "--regional_best_fraction "
                    + str(regional_best_fraction)
                    + " "
                )
                if max_regional_iterations:
                    command += (
                        "--max_iterations " + str(max_regional_iterations) + " "
                    )
                if angles:
                    command += "--angles "
                if restore_input_coordinates:
                    command += '--restore_coordinates '
                command += "\n"

            command += "cd ../../"
            jobs.append(command)

        return jobs

    def setUpMDSimulations(self, md_folder, sim_time, nvt_time=2, npt_time=0.2, equilibration_dt=2, production_dt=2,
                           temperature=298.15, frags=1, local_command_name=None, remote_command_name="${GMXBIN}",
                           ff="amber99sb-star-ildn", ligand_chains=None, ion_chains=None, replicas=1, charge=None,
                           system_output="System", models=None, overwrite=False, remove_backups=False):
        """
        Sets up MD simulations for each model. The current state only allows to set
        up simulations using the Gromacs software.

        If the input pdb has additional non aa residues besides ligand (ions, HETATMs, ...)
        they should be separated in individual chains.

        Parameters:
        ==========
        md_folder : str
            Path to the job folder where the MD input files are located.
        sim_time : int
            Simulation time in ns
        nvt_time : float
            Time for NVT equilibration in ns
        npt_time : float
            Time for NPT equilibration in ns
        equilibration_dt : float
            Time step for equilibration in fs
        production_dt : float
            Time step for production in fs
        temperature : float
            Simulation temperature in K
        frags : int
            Number of fragments to divide the simulation.
        local_command_name : str
            Local command name for Gromacs.
        remote_command_name : str
            Remote command name for Gromacs.
        ff : str
            Force field to use for simulation.
        ligand_chains : list
            List of ligand chains.
        ion_chains : list
            List of ion chains.
        replicas : int
            Number of replicas.
        charge : int
            Charge of the system.
        system_output : str
            Output system name.
        models : list
            List of models.
        overwrite : bool
            Whether to overwrite existing files.
        remove_backups : bool
            Whether to remove backup files generated by Gromacs.
        """

        def _copyScriptFile(dest_folder, file, subfolder=None):
            source = resource_stream(Requirement.parse("prepare_proteins"), f"prepare_proteins/scripts/{subfolder}/{file}")
            if not os.path.exists(dest_folder):
                os.makedirs(dest_folder)
            with open(os.path.join(dest_folder, file), 'wb') as dest_file:
                shutil.copyfileobj(source, dest_file)

        def _readGromacsIndexFile(file):
            with open(file, 'r') as f:
                groups = [x.replace('[', '').replace(']', '').replace('\n', '').strip() for x in f.readlines() if x.startswith('[')]
            return {g: str(i) for i, g in enumerate(groups)}

        def _getLigandParameters(structure, ligand_chains, struct_path, params_path, charge=None):
            class chainSelect(PDB.Select):
                def accept_chain(self, chain):
                    return chain.get_id() not in ligand_chains

            charge = charge or {}
            ligand_res = {chain.get_id(): residue.resname for mdl in structure for chain in mdl for residue in chain if chain.get_id() in ligand_chains}
            if not ligand_res:
                raise ValueError(f"Ligand was not found at chains {str(ligand_chains)}")

            io = PDB.PDBIO()
            pdb_chains = list(structure.get_chains())
            if len(pdb_chains) < 2:
                raise ValueError("Input pdb has only one chain. Protein and ligand should be separated in individual chains.")

            io.set_structure(structure)
            io.save(f"{struct_path}/protein.pdb", chainSelect())

            ligand_coords = {chain.get_id(): [a.coord for a in chain.get_atoms()] for chain in pdb_chains if chain.get_id() in ligand_chains}
            for chain_id, coords in ligand_coords.items():
                io.set_structure([chain for chain in pdb_chains if chain.get_id() == chain_id][0])
                io.save(f"{struct_path}/{ligand_res[chain_id]}.pdb")

            lig_counter = 0
            for lig_chain, ligand_name in ligand_res.items():
                lig_counter += 1
                if ligand_name not in os.listdir(params_path) or overwrite:
                    os.makedirs(f"{params_path}/{ligand_name}", exist_ok=True)
                    shutil.copyfile(f"{struct_path}/{ligand_name}.pdb", f"{params_path}/{ligand_name}/{ligand_name}.pdb")
                    os.chdir(f"{params_path}/{ligand_name}")

                    command = f"acpype -i {ligand_name}.pdb"
                    if ligand_name in charge:
                        command += f" -n {charge[ligand_name]}"
                    subprocess.run(command, shell=True)

                    with open(f"{ligand_name}.acpype/{ligand_name}_GMX.itp") as f:
                        lines = f.readlines()

                    atomtypes_lines, new_lines = [], []
                    atomtypes, atoms = False, False
                    for i, line in enumerate(lines):
                        if atomtypes:
                            if line.startswith("[ moleculetype ]"):
                                new_lines.append(line)
                                atomtypes = False
                            else:
                                spl = line.split()
                                if spl:
                                    spl[0] = ligand_name + spl[0]
                                    spl[1] = ligand_name + spl[1]
                                    atomtypes_lines.append(" ".join(spl))
                        elif atoms:
                            if line.startswith("[ bonds ]"):
                                new_lines.append(line)
                                atoms = False
                            else:
                                spl = line.split()
                                if spl:
                                    spl[1] = ligand_name + spl[1]
                                    new_lines.append(" ".join(spl) + "\n")
                        else:
                            new_lines.append(line)

                        if line.startswith(";name"):
                            if lines[i - 1].startswith("[ atomtypes ]"):
                                atomtypes = True

                        elif line.startswith(";"):
                            if lines[i - 1].startswith("[ atoms ]"):
                                atoms = True

                    print(lig_counter)
                    write_type = "w" if lig_counter == 1 else "a"
                    with open("../atomtypes.itp", write_type) as f:
                        if lig_counter == 1:
                            f.write("[ atomtypes ]\n")
                        for line in atomtypes_lines:
                            f.write(line + "\n")

                    with open(f"{ligand_name}.acpype/{ligand_name}_GMX.itp", "w") as f:
                        for line in new_lines:
                            if not line.startswith("[ atomtypes ]"):
                                f.write(line)

                    os.chdir("../../..")

                parser = PDB.PDBParser()
                ligand_structure = parser.get_structure("ligand", f"{params_path}/{ligand_name}/{ligand_name}.acpype/{ligand_name}_NEW.pdb")
                for i, atom in enumerate(ligand_structure.get_atoms()):
                    atom.coord = ligand_coords[lig_chain][i]
                io.set_structure(ligand_structure)
                io.save(f"{struct_path}/{ligand_name}.pdb")

            return ligand_res

        def _setupModelStructure(structure, ligand_chains, ion_chains):
            gmx_codes, ion_residues = [], []
            for mdl in structure:
                for chain in mdl:
                    for residue in chain:
                        if ion_chains and chain.get_id() in ion_chains:
                            ion_residues.append(residue.id[1])
                        HD1, HE2 = False, False
                        if residue.resname == "HIS":
                            for atom in residue:
                                if atom.name == "HD1":
                                    HD1 = True
                                if atom.name == "HE2":
                                    HE2 = True
                        if HD1 or HE2:
                            number = 0 if HD1 and not HE2 else 1 if HE2 and not HD1 else 2
                            gmx_codes.append(number)
            return str(gmx_codes)[1:-1].replace(",", ""), ion_residues

        def _createCAConstraintFile(structure, cst_file, sd=1.0):
            with open(cst_file, "w") as f:
                ref_res, ref_chain = None, None
                for r in structure.get_residues():
                    if r.id[0] != " ":
                        continue
                    res, chain = r.id[1], r.get_parent().id
                    if not ref_res:
                        ref_res, ref_chain = res, chain
                    if ref_chain != chain:
                        ref_res, ref_chain = res, chain
                    for atom in r.get_atoms():
                        if atom.name == "CA":
                            ca_atom = atom
                    ca_coordinate = list(ca_atom.coord)
                    cst_line = f"CoordinateConstraint CA {res}{chain} CA {ref_res}{ref_chain} "
                    cst_line += " ".join([f"{c:.4f}" for c in ca_coordinate]) + f" HARMONIC 0 {sd}\n"
                    f.write(cst_line)

        def _generateLocalCommand(command_name, model, i, ligand_chains, ligand_res, ion_residues, ion_chains, md_folder, ff, his_pro):
            command_local = f"cd {md_folder}\nexport GMXLIB=$(pwd)/FF\nmkdir -p output_models/{model}/{i}/topol\n"
            command_local += f"cp input_models/{model}/protein.pdb output_models/{model}/{i}/topol/protein.pdb\n"

            if ligand_chains:
                command_local += f"cp ligand_params/atomtypes.itp output_models/{model}/{i}/topol/atomtypes.itp\n"
                for ligand_name in ligand_res.values():
                    command_local += f"cp -r ligand_params/{ligand_name}/{ligand_name}.acpype output_models/{model}/{i}/topol/\n"

            command_local += f"cd output_models/{model}/{i}/topol\n"
            command_local += f"echo {his_pro} | {command_name} pdb2gmx -f protein.pdb -o prot.pdb -p topol.top -his -ignh -ff {ff} -water tip3p -vsite hydrogens\n"

            if ligand_chains:
                lig_files = " ".join([f" ../../../../input_models/{model}/{ligand_name}.pdb " for ligand_name in ligand_res.values()])
                command_local += f"grep -h ATOM prot.pdb {lig_files} >| complex.pdb\n"
                command_local += f"{command_name} editconf -f complex.pdb -o complex.gro\n"
                line = '#include "atomtypes.itp"\\n'
                included_ligands = []
                for ligand_name in ligand_res.values():
                    if ligand_name not in included_ligands:
                        included_ligands.append(ligand_name)
                        line += f'#include "{ligand_name}.acpype/{ligand_name}_GMX.itp"\\n'
                    line += "#ifdef POSRES\\n"
                    line += f'#include "{ligand_name}.acpype/posre_{ligand_name}.itp"\\n'
                    line += "#endif\\n"
                line += "'"
                local_path = (os.getcwd() + "/" + md_folder + "/FF").replace("/", "\/")
                command_local += f"sed -i '/#include \"{local_path}\/{ff}.ff\/forcefield.itp\"/a {line} topol.top\n"
                for ligand_name in ligand_res.values():
                    command_local += f"sed -i -e '$a{ligand_name.ljust(20)}1' topol.top\n"
            else:
                command_local += f"{command_name} editconf -f prot.pdb -o complex.gro\n"

            command_local += f"{command_name} editconf -f complex.gro -o prot_box.gro -c -d 1.0 -bt octahedron\n"
            command_local += f"{command_name} solvate -cp prot_box.gro -cs spc216.gro -o prot_solv.gro -p topol.top\n"
            command_local += f'echo q | {command_name} make_ndx -f prot_solv.gro -o index.ndx\n'

            return command_local

        def _removeBackupFiles(folder):
            for root, dirs, files in os.walk(folder):
                for file in files:
                    if file.startswith("#") and file.endswith("#"):
                        os.remove(os.path.join(root, file))

        remote_command_name = "${GMXBIN}"
        if isinstance(models, str):
            models = [models]
        if not os.path.exists(md_folder):
            os.mkdir(md_folder)
        if not os.path.exists(f"{md_folder}/scripts"):
            os.mkdir(f"{md_folder}/scripts")
        if not os.path.exists(f"{md_folder}/FF"):
            os.mkdir(f"{md_folder}/FF")
        if not os.path.exists(f"{md_folder}/FF/{ff}.ff"):
            os.mkdir(f"{md_folder}/FF/{ff}.ff")
        if not os.path.exists(f"{md_folder}/input_models"):
            os.mkdir(f"{md_folder}/input_models")
        if not os.path.exists(f"{md_folder}/output_models"):
            os.mkdir(f"{md_folder}/output_models")

        if local_command_name is None:
            possible_command_names = ["gmx", "gmx_mpi"]
            command_name = None
            for command in possible_command_names:
                if shutil.which(command) is not None:
                    command_name = command
                    break
            if command_name is None:
                raise ValueError(f"Gromacs executable is required for the setup and was not found. The following executable names were tested: {','.join(possible_command_names)}")
        else:
            command_name = local_command_name

        if ligand_chains is not None:
            if isinstance(ligand_chains, str):
                ligand_chains = [ligand_chains]
            if not os.path.exists(f"{md_folder}/ligand_params"):
                os.mkdir(f"{md_folder}/ligand_params")

        self.saveModels(f"{md_folder}/input_models")

        for file in resource_listdir(Requirement.parse("prepare_proteins"), "prepare_proteins/scripts/md/gromacs/mdp"):
            if not file.startswith("__"):
                _copyScriptFile(f"{md_folder}/scripts", file, subfolder="md/gromacs/mdp")

        for file in resource_listdir(Requirement.parse("prepare_proteins"), f"prepare_proteins/scripts/md/gromacs/ff/{ff}"):
            if not file.startswith("__"):
                _copyScriptFile(f"{md_folder}/FF/{ff}.ff", file, subfolder=f"md/gromacs/ff/{ff}")

        for line in fileinput.input(f"{md_folder}/scripts/em.mdp", inplace=True):
            if "SYSTEM_OUTPUT" in line:
                line = line.replace("SYSTEM_OUTPUT", system_output)
            sys.stdout.write(line)

        for line in fileinput.input(f"{md_folder}/scripts/md.mdp", inplace=True):
            if "TIME_INTEGRATOR" in line:
                line = line.replace("TIME_INTEGRATOR", str(production_dt / 1000))
                if equilibration_dt > 2:
                    print("WARNING: you have selected a time integrator higher than 2 femtoseconds. Constraints have been automatically changed to all bonds. This may affect the accuracy of your simulation.")
                    cst = "all-bonds"
                else:
                    cst = "h-bonds"
            if "BOND_CONSTRAINTS" in line:
                line = line.replace("BOND_CONSTRAINTS", cst)
            if "NUMBER_OF_STEPS" in line:
                line = line.replace("NUMBER_OF_STEPS", str(int((sim_time * (1e6 / production_dt)) / frags)))
            if "TEMPERATURE" in line:
                line = line.replace("TEMPERATURE", str(temperature))
            if "SYSTEM_OUTPUT" in line:
                line = line.replace("SYSTEM_OUTPUT", system_output)
            sys.stdout.write(line)

        for line in fileinput.input(f"{md_folder}/scripts/nvt.mdp", inplace=True):
            if "TIME_INTEGRATOR" in line:
                line = line.replace("TIME_INTEGRATOR", str(equilibration_dt / 1000))
                if equilibration_dt > 2:
                    print("WARNING: you have selected a time integrator higher than 2 femtoseconds. Constraints have been automatically changed to all bonds. This may affect the accuracy of your simulation.")
                    cst = "all-bonds"
                else:
                    cst = "h-bonds"
            if "BOND_CONSTRAINTS" in line:
                line = line.replace("BOND_CONSTRAINTS", cst)
            if "NUMBER_OF_STEPS" in line:
                line = line.replace("NUMBER_OF_STEPS", str(int(nvt_time * (1e6 / equilibration_dt))))
            if "TEMPERATURE" in line:
                line = line.replace("TEMPERATURE", str(temperature))
            if "SYSTEM_OUTPUT" in line:
                line = line.replace("SYSTEM_OUTPUT", system_output)
            sys.stdout.write(line)

        for line in fileinput.input(f"{md_folder}/scripts/npt.mdp", inplace=True):
            if "TIME_INTEGRATOR" in line:
                line = line.replace("TIME_INTEGRATOR", str(equilibration_dt / 1000))
                if equilibration_dt > 2:
                    print("WARNING: you have selected a time integrator higher than 2 femtoseconds. Constraints have been automatically changed to all bonds. This may affect the accuracy of your simulation.")
                    cst = "all-bonds"
                else:
                    cst = "h-bonds"
            if "BOND_CONSTRAINTS" in line:
                line = line.replace("BOND_CONSTRAINTS", cst)
            if "NUMBER_OF_STEPS" in line:
                line = line.replace("NUMBER_OF_STEPS", str(int(npt_time * (1e6 / equilibration_dt))))
            if "TEMPERATURE" in line:
                line = line.replace("TEMPERATURE", str(temperature))
            if "SYSTEM_OUTPUT" in line:
                line = line.replace("SYSTEM_OUTPUT", system_output)
            sys.stdout.write(line)

        jobs = []
        for model in self.models_names:
            if models and model not in models:
                continue

            if not os.path.exists(f"{md_folder}/input_models/{model}"):
                os.mkdir(f"{md_folder}/input_models/{model}")
            if not os.path.exists(f"{md_folder}/output_models/{model}"):
                os.mkdir(f"{md_folder}/output_models/{model}")

            for i in range(replicas):
                if not os.path.exists(f"{md_folder}/output_models/{model}/{i}"):
                    os.mkdir(f"{md_folder}/output_models/{model}/{i}")

            parser = PDB.PDBParser()
            structure = parser.get_structure("protein", f"{md_folder}/input_models/{model}.pdb")

            his_pro, ion_residues = _setupModelStructure(structure, ligand_chains, ion_chains)
            ligand_res = _getLigandParameters(structure, ligand_chains, f"{md_folder}/input_models/{model}", f"{md_folder}/ligand_params", charge=charge) if ligand_chains else shutil.copyfile(f"{md_folder}/input_models/{model}.pdb",f"{md_folder}/input_models/{model}/protein.pdb")

            for i in range(replicas):

                skip_local = os.path.exists(f"{md_folder}/output_models/{model}/{i}/topol/index.ndx") and not overwrite
                if not skip_local:
                    command_local = _generateLocalCommand(command_name, model, i, ligand_chains, ligand_res, ion_residues, ion_chains, md_folder, ff, his_pro)
                    print(command_local)
                    #adfasdf
                    with open("tmp.sh", "w") as f:
                        f.write(command_local)
                    subprocess.run("bash tmp.sh", shell=True)
                    os.remove("tmp.sh")

                group_dics = {}
                group_dics["complex"] = _readGromacsIndexFile(f"{md_folder}/output_models/{model}/{i}/topol/index.ndx")

                if not skip_local:
                    os.system(f'echo "q"| {command_name} make_ndx -f {md_folder}/output_models/{model}/{i}/topol/complex.gro -o {md_folder}/output_models/{model}/{i}/topol/tmp_index.ndx')
                    group_dics['tmp_index'] = _readGromacsIndexFile(f"{md_folder}/output_models/{model}/{i}/topol/tmp_index.ndx")

                    if 'Water' in group_dics['tmp_index']:
                        reading, crystal_waters_ndx_lines = False, '[ CrystalWaters ]\n'
                        for line in open(f"{md_folder}/output_models/{model}/{i}/topol/tmp_index.ndx"):
                            if '[' in line and reading:
                                reading = False
                            elif '[ Water ]' in line:
                                reading = True
                            elif reading:
                                crystal_waters_ndx_lines += line

                        with open(f"{md_folder}/output_models/{model}/{i}/topol/index.ndx", 'a') as f:
                            f.write(crystal_waters_ndx_lines)
                        os.system(f'echo \"{group_dics["complex"]["Water"]} & !{len(group_dics["complex"])}\nq\" | {command_name} make_ndx -f {md_folder}/output_models/{model}/{i}/topol/prot_solv.gro -o {md_folder}/output_models/{model}/{i}/topol/index.ndx -n {md_folder}/output_models/{model}/{i}/topol/index.ndx')
                        os.system(f'echo \"del {group_dics["complex"]["SOL"]}\n name {len(group_dics["complex"])} SOL\nq\" | {command_name} make_ndx -f {md_folder}/output_models/{model}/{i}/topol/prot_solv.gro -o {md_folder}/output_models/{model}/{i}/topol/index.ndx -n {md_folder}/output_models/{model}/{i}/topol/index.ndx')

                        group_dics['complex'] = _readGromacsIndexFile(f"{md_folder}/output_models/{model}/{i}/topol/index.ndx")

                sol_group = 'SOL'
                skip_ions = os.path.exists(f"{md_folder}/output_models/{model}/{i}/topol/prot_ions.gro") and not overwrite
                if not skip_ions:
                    command_local = f"cd {md_folder}/output_models/{model}/{i}/topol\n"
                    command_local += f"{command_name} grompp -f ../../../../scripts/ions.mdp -c prot_solv.gro -p topol.top -o prot_ions.tpr -maxwarn 1\n"
                    command_local += f"echo {group_dics['complex'][sol_group]} | {command_name} genion -s prot_ions.tpr -o prot_ions.gro -p topol.top -pname NA -nname CL -neutral -conc 0.1 -n index.ndx\n"
                    command_local += f'echo "q"| {command_name} make_ndx -f prot_ions.gro -o index.ndx\n'

                    with open("tmp.sh", "w") as f:
                        f.write(command_local)
                    subprocess.run("bash tmp.sh", shell=True)
                    os.remove("tmp.sh")

                    group_dics["complex"] = _readGromacsIndexFile(f"{md_folder}/output_models/{model}/{i}/topol/index.ndx")

                if ligand_chains or ion_residues:
                    skip_ndx = os.path.exists(f"{md_folder}/output_models/{model}/{i}/topol/posre.itp") and not overwrite
                    if not skip_ndx:
                        command_local = f"cd {md_folder}/output_models/{model}/{i}/topol\n"
                        lig_selector = ""
                        if ligand_chains:
                            for ligand_name in ligand_res.values():
                                command_local += f'echo -e "0 & ! a H*\nq"| {command_name} make_ndx -f {ligand_name}.acpype/{ligand_name}_GMX.gro -o {ligand_name}_index.ndx\n'
                                lig_selector += f"{group_dics['complex'][ligand_name]}|"

                        ion_selector, water_and_solventions_selector = "", ""
                        if ion_residues:
                            for r in ion_residues:
                                ion_selector += f"r {r}|"
                                water_and_solventions_selector += f" ! r {r} &"

                        selector_line = ""
                        if lig_selector and ion_selector:
                            selector_line += f"{group_dics['complex']['Protein']}|{ion_selector[:-1]}|{lig_selector[:-1]}\n"
                            selector_line += f"{group_dics['complex']['Protein']}|{ion_selector[:-1]}\n"
                            selector_line += f"{group_dics['complex'][sol_group]} | {group_dics['complex']['Ion']} & {water_and_solventions_selector[:-1]}\n"
                        elif ion_selector:
                            selector_line += f"{group_dics['complex']['Protein']}|{ion_selector[:-1]}\n"
                            selector_line += f"{group_dics['complex'][sol_group]} | {group_dics['complex']['Ion']} & {water_and_solventions_selector[:-1]}\n"
                        elif lig_selector:
                            selector_line += f"{group_dics['complex']['Protein']}|{lig_selector[:-1]}\n"

                        command_local += f'echo -e "{selector_line}q"| {command_name} make_ndx -f prot_ions.gro -o index.ndx\n'


                        with open("tmp.sh", "w") as f:
                            f.write(command_local)
                        subprocess.run("bash tmp.sh", shell=True)
                        os.remove("tmp.sh")

                        group_dics["complex"] = _readGromacsIndexFile(f"{md_folder}/output_models/{model}/{i}/topol/index.ndx")

                        if ligand_chains:
                            for ligand_name in ligand_res.values():
                                group_dics[ligand_name] = _readGromacsIndexFile(f"{md_folder}/output_models/{model}/{i}/topol/{ligand_name}_index.ndx")

                command = f"export GMXLIB=$(pwd)/{md_folder}/FF" + "\n"
                command += f"cd {md_folder}/output_models/{model}/{i}\n"
                local_path = os.getcwd() + f"/{md_folder}/FF"
                command += f'sed -i  "s#{local_path}#$GMXLIB#g" topol/topol.top\n'

                skip_em = os.path.exists(f"{md_folder}/output_models/{model}/{i}/em/prot_em.tpr") and not overwrite
                if not skip_em:
                    command += "mkdir -p em\n"
                    command += "cd em\n"
                    command += f"{remote_command_name} grompp -f ../../../../scripts/em.mdp -c ../topol/prot_ions.gro -p ../topol/topol.top -o prot_em.tpr\n"
                    command += f"{remote_command_name} mdrun -v -deffnm prot_em\n"
                    command += "cd ..\n"

                skip_nvt = os.path.exists(f"{md_folder}/output_models/{model}/{i}/nvt/prot_nvt.tpr") and not overwrite
                if not skip_nvt:
                    command += "mkdir -p nvt\n"
                    command += "cd nvt\n"
                    command += "cp -r ../../../../scripts/nvt.mdp .\n"
                    tc_grps1, tc_grps2 = ["Protein"], "SOL_Ion" if ion_residues else "Water_and_ions"
                    if ion_residues:
                        for r in ion_residues:
                            tc_grps1.append(f"r_{r}")
                            tc_grps2 += f"_&_!r_{r}"
                    if ligand_chains:
                        tc_grps1.extend(ligand_res.values())
                    command += f"sed -i  '/tc-grps/c\\tc-grps = {'_'.join(tc_grps1)} {tc_grps2}' nvt.mdp\n"
                    if ligand_chains:
                        for ligand_name in ligand_res.values():
                            command += f"echo {group_dics[ligand_name]['System_&_!H*']} | {remote_command_name} genrestr -f ../topol/{ligand_name}.acpype/{ligand_name}_GMX.gro -n ../topol/{ligand_name}_index.ndx -o ../topol/{ligand_name}.acpype/posre_{ligand_name}.itp -fc 1000 1000 1000\n"
                    sel = group_dics['complex']["Protein"] if not ion_residues else f"Protein_{'_'.join([f'r_{r}' for r in ion_residues])}"
                    command += f"echo {sel} | {remote_command_name} genrestr -f ../topol/prot_ions.gro -o ../topol/posre.itp -fc 1000 1000 1000 -n ../topol/index.ndx\n"
                    command += f"{remote_command_name} grompp -f nvt.mdp -c ../em/prot_em.gro -p ../topol/topol.top -o prot_nvt.tpr -r ../em/prot_em.gro -n ../topol/index.ndx\n"
                    command += f"{remote_command_name} mdrun -v -deffnm prot_nvt\n"
                    command += "cd ..\n"

                FClist = ("550", "300", "170", "90", "50", "30", "15", "10", "5")
                skip_npt = os.path.exists(f"{md_folder}/output_models/{model}/{i}/npt/prot_npt_{len(FClist)}.tpr") and not overwrite
                if not skip_npt:
                    command += "mkdir -p npt\n"
                    command += "cd npt\n"
                    tc_grps1, tc_grps2 = ["Protein"], "SOL_Ion" if ion_residues else "Water_and_ions"
                    if ion_residues:
                        for r in ion_residues:
                            tc_grps1.append(f"r_{r}")
                            tc_grps2 += f"_&_!r_{r}"
                    if ligand_chains:
                        tc_grps1.extend(ligand_res.values())
                    command += "cp -r ../../../../scripts/npt.mdp .\n"
                    command += f"sed -i  '/tc-grps/c\\tc-grps = {'_'.join(tc_grps1)} {tc_grps2}' npt.mdp\n"
                    sel = group_dics['complex']["Protein"] if not ion_residues else f"Protein_{'_'.join([f'r_{r}' for r in ion_residues])}"
                    for j in range(len(FClist) + 1):
                        if not os.path.exists(f"{md_folder}/output_models/{model}/{i}/npt/prot_npt_{j + 1}.tpr") or overwrite:
                            if j == 0:
                                command += f"{remote_command_name} grompp -f npt.mdp -c ../nvt/prot_nvt.gro -t ../nvt/prot_nvt.cpt -p ../topol/topol.top -o prot_npt_1.tpr -r ../nvt/prot_nvt.gro -n ../topol/index.ndx\n"
                                command += f"{remote_command_name} mdrun -v -deffnm prot_npt_{j + 1}\n"
                            else:
                                if ligand_chains:
                                    for ligand_name in ligand_res.values():
                                        command += f"echo {group_dics[ligand_name]['System_&_!H*']} | {remote_command_name} genrestr -f ../topol/{ligand_name}.acpype/{ligand_name}_GMX.gro -n ../topol/{ligand_name}_index.ndx -o ../topol/{ligand_name}.acpype/posre_{ligand_name}.itp -fc {FClist[j - 1]} {FClist[j - 1]} {FClist[j - 1]}\n"
                                command += f"echo {sel} | {remote_command_name} genrestr -f ../topol/prot_ions.gro -o ../topol/posre.itp -fc {FClist[j - 1]} {FClist[j - 1]} {FClist[j - 1]} -n ../topol/index.ndx\n"
                                command += f"{remote_command_name} grompp -f npt.mdp -c prot_npt_{j}.gro -t prot_npt_{j}.cpt -p ../topol/topol.top -o prot_npt_{j + 1}.tpr -r prot_npt_{j}.gro -n ../topol/index.ndx\n"
                                command += f"{remote_command_name} mdrun -v -deffnm prot_npt_{j + 1}\n"
                    command += "cd ..\n"

                skip_md = os.path.exists(f"{md_folder}/output_models/{model}/{i}/md/prot_md_{frags}.xtc") and not overwrite
                if not skip_md:
                    command += "mkdir -p md\n"
                    command += "cd md\n"
                    tc_grps1, tc_grps2 = ["Protein"], "SOL_Ion" if ion_residues else "Water_and_ions"
                    if ion_residues:
                        for r in ion_residues:
                            tc_grps1.append(f"r_{r}")
                            tc_grps2 += f"_&_!r_{r}"
                    if ligand_chains:
                        tc_grps1.extend(ligand_res.values())
                    command += "cp -r ../../../../scripts/md.mdp .\n"
                    command += f"sed -i  '/tc-grps/c\\tc-grps = {'_'.join(tc_grps1)} {tc_grps2}' md.mdp\n"
                    for j in range(1, frags + 1):
                        if not os.path.exists(f"{md_folder}/output_models/{model}/{i}/md/prot_md_{j}.xtc") or overwrite:
                            if j == 1:
                                command += f"{remote_command_name} grompp -f md.mdp -c ../npt/prot_npt_{len(FClist) + 1}.gro  -t ../npt/prot_npt_{len(FClist) + 1}.cpt -p ../topol/topol.top -o prot_md_{j}.tpr -n ../topol/index.ndx\n"
                                command += f"{remote_command_name} mdrun -v -deffnm prot_md_{j}\n"
                            else:
                                command += f"{remote_command_name} grompp -f md.mdp -c prot_md_{j - 1}.gro -t prot_md_{j - 1}.cpt -p ../topol/topol.top -o prot_md_{j}.tpr -n ../topol/index.ndx\n"
                                command += f"{remote_command_name} mdrun -v -deffnm prot_md_{j}\n"
                        command += "cd ../../../..\n"
                else:
                    command = ''

                if command.strip():
                    jobs.append(command)

        if remove_backups:
            _removeBackupFiles(md_folder)

        return jobs

    def getTrajectoryPaths(self, path, step="md", traj_name="prot_md_cat_noPBC.xtc"):
        """ """
        output_paths = []
        for folder in os.listdir(path + "/output_models/"):
            if folder in self.models_names:
                traj_path = path + "/output_models/" + folder + "/" + step
                output_paths.append(traj_path + "/" + traj_name)

        return output_paths

    def removeBoundaryConditions(self, path, command, step="md", remove_water=False):
        """
        Remove boundary conditions from gromacs simulation trajectory file

        Parameters
        ==========
        path : str
            Path to the job folder where the MD outputs files are located.
        command : str
            Command to call program.
        """
        for folder in os.listdir(path + "/output_models/"):
            if folder in self.models_names:
                traj_path = path + "/output_models/" + folder + "/" + step
                for file in os.listdir(traj_path):
                    if (
                        file.endswith(".xtc")
                        and not file.endswith("_noPBC.xtc")
                        and not os.path.exists(
                            traj_path + "/" + file.split(".")[0] + "_noPBC.xtc"
                        )
                    ):
                        if remove_water == True:
                            option = "14"
                        else:
                            option = "0"
                        os.system(
                            "echo "
                            + option
                            + " | "
                            + command
                            + " trjconv -s "
                            + traj_path
                            + "/"
                            + file.split(".")[0]
                            + ".tpr -f "
                            + traj_path
                            + "/"
                            + file
                            + " -o "
                            + traj_path
                            + "/"
                            + file.split(".")[0]
                            + "_noPBC.xtc -pbc mol -ur compact"
                        )

                if not os.path.exists(traj_path + "/prot_md_cat_noPBC.xtc"):
                    os.system(
                        command
                        + " trjcat -f "
                        + traj_path
                        + "/*_noPBC.xtc -o "
                        + traj_path
                        + "/prot_md_cat_noPBC.xtc -cat"
                    )

                ### md_1 or npt_10

                if (
                    not os.path.exists(
                        "/".join(traj_path.split("/")[:-1])
                        + "/npt/prot_npt_10_no_water.gro"
                    )
                    and remove_water == True
                ):
                    os.system(
                        "echo 1 | gmx editconf -ndef -f "
                        + "/".join(traj_path.split("/")[:-1])
                        + "/npt/prot_npt_10.gro -o "
                        + "/".join(traj_path.split("/")[:-1])
                        + "/npt/prot_npt_10_no_water.gro"
                    )

    def setUpOpenMMSimulations(self, job_folder, replicas, simulation_time, ligand_charges=None, residue_names=None, ff='amber14',
                               add_bonds=None, skip_ligands=None, metal_ligand=None, metal_parameters=None, skip_replicas=None,
<<<<<<< HEAD
                               extra_frcmod=None, extra_mol2=None, ff_file=None, dcd_report_time=100.0, data_report_time=100.0,
                               non_standard_residues=None, add_hydrogens=True, extra_force_field=None,
=======
                               extra_frcmod=None, extra_mol2=None, dcd_report_time=100.0, data_report_time=100.0,
                               non_standard_residues=None,
>>>>>>> 89878495
                               nvt_time=0.1, npt_time=0.2, nvt_temp_scaling_steps=50, npt_restraint_scaling_steps=50,
                               restraint_constant=100.0, chunk_size=100.0, equilibration_report_time=1.0, temperature=300.0,
                               collision_rate=1.0, time_step=0.002, cuda=False, fixed_seed=None, script_file=None):
        """
        Set up OpenMM simulations for multiple models with customizable ligand charges, residue names, and force field options.
        Includes support for multiple replicas.

        Parameters:
        - job_folder (str): Path to the folder where the simulations will be set up.
        - replicas (int): The number of replicas to generate for each model.
        - simulation_time (float): Total simulation time in ns (mandatory).
        - ligand_charges (dict, optional): Dictionary of ligand charges to apply during parameterization.
        - residue_names (dict, optional): Dictionary of residue names to rename for each model. Format: {'model': {(chain, resnum): 'new_resname'}}.
        - ff (str): Force field to use for the simulations (default is 'amber14').
        - add_bonds (dict, optional): Dictionary of bonds to be added between atoms for each model.
        - skip_ligands (list, optional): List of ligand residue names to skip during parameterization.
        - metal_ligand (optional): Specify metal-ligand interactions if applicable.
        - metal_parameters (optional): Additional parameters for metals.
        - extra_frcmod (optional): Extra force field modifications.
        - extra_mol2 (optional): Extra mol2 files for ligand parameterization.
        - dcd_report_time (float): The DCD report interval in ps.
        - data_report_time (float): The data report interval in ps.
        - nvt_time (float): The NVT equilibration time in ns.
        - npt_time (float): The NPT equilibration time in ns.
        - nvt_temp_scaling_steps (int): The number of iterations for NVT temperature scaling.
        - npt_restraint_scaling_steps (int): The number of iterations for NPT restraint scaling.
        - restraint_constant (float): Force constant for positional restraints (kcal/mol/Å²).
        - chunk_size (float): The chunk size for output report files (data and dcd) in ns.
        - equilibration_report_time (float): The report interval for equilibration steps in ps.
        - temperature (float): The temperature for the simulation (K).
        - collision_rate (float): The collision rate for the Langevin integrator (1/ps).
        - time_step (float): The simulation time step (ps).
        - cuda (bool): Whether to use CUDA for GPU acceleration.
        - fixed_seed (int, optional): A fixed seed for the simulation, if provided.
        - script_file (str, optional): Path to the OpenMM simulation script.

        """

        def setUpJobs(job_folder, openmm_md, script_file, simulation_time=simulation_time, dcd_report_time=dcd_report_time,
                      data_report_time=data_report_time, nvt_time=nvt_time, npt_time=npt_time,
                      nvt_temp_scaling_steps=nvt_temp_scaling_steps, npt_restraint_scaling_steps=npt_restraint_scaling_steps,
                      restraint_constant=restraint_constant, chunk_size=chunk_size,
                      equilibration_report_time=equilibration_report_time, temperature=temperature,
                      collision_rate=collision_rate, time_step=time_step, cuda=cuda, fixed_seed=fixed_seed):
            """
            Subfunction to set up individual OpenMM simulation jobs with inherited parameters.
            """
            if not os.path.exists(os.path.join(job_folder, 'input_files')):
                os.makedirs(os.path.join(job_folder, 'input_files'))

            prmtop_name = os.path.basename(openmm_md.prmtop_file)
            inpcrd_name = os.path.basename(openmm_md.inpcrd_file)

            shutil.copyfile(openmm_md.prmtop_file, os.path.join(job_folder, 'input_files', prmtop_name))
            shutil.copyfile(openmm_md.inpcrd_file, os.path.join(job_folder, 'input_files', inpcrd_name))
            script = os.path.basename(script_file)
            shutil.copyfile(script_file, os.path.join(job_folder, script))

            jobs = []
            command = ''
            if not fixed_seed:
                command += f'SEED=$(($SLURM_JOB_ID + $RANDOM % 100000))\n'
            else:
                command += f'SEED=' + str(fixed_seed) + '\n'
            command += 'echo employed seed: $SEED\n'
            command += f'cd {job_folder}\n'
            command += f'python {script} '
            command += f'input_files/{prmtop_name} '
            command += f'input_files/{inpcrd_name} '
            command += f'{simulation_time} '
            command += f'--dcd_report_time {dcd_report_time} '
            command += f'--data_report_time {data_report_time} '
            command += f'--nvt_time {nvt_time} '
            command += f'--npt_time {npt_time} '
            command += f'--nvt_temp_scaling_steps {nvt_temp_scaling_steps} '
            command += f'--npt_restraint_scaling_steps {npt_restraint_scaling_steps} '
            command += f'--restraint_constant {restraint_constant} '
            command += f'--chunk_size {chunk_size} '
            command += f'--equilibration_report_time {equilibration_report_time} '
            command += f'--temperature {temperature} '
            command += f'--collision_rate {collision_rate} '
            command += f'--time_step {time_step} '
            command += f'--seed $SEED '
            command += '\n'
            command += f'cd {"../" * len(job_folder.split(os.sep))}\n'
            jobs.append(command)

            return jobs

        # Create the base job folder
        if not os.path.exists(job_folder):
            os.mkdir(job_folder)

        self.openmm_md = {}  # Dictionary to hold openmm_md instances for each model

        ligand_parameters_folder = os.path.join(job_folder, 'parameters')
        if not os.path.exists(ligand_parameters_folder):
            os.mkdir(ligand_parameters_folder)

        script_folder = os.path.join(job_folder, 'scripts')
        if not os.path.exists(script_folder):
            os.mkdir(script_folder)

        if not script_file:
            _copyScriptFile(script_folder, "openmm_simulation.py", subfolder='md/openmm', hidden=False)
            script_file = script_folder + '/openmm_simulation.py'

        # Iterate over all models
        simulation_jobs = []
        for model in self:
            model_folder = os.path.join(job_folder, model)

            # Create a subdirectory for the model if it doesn't exist
            if not os.path.exists(model_folder):
                os.mkdir(model_folder)

            # Generate OpenMM class for setting up calculations
            self.openmm_md[model] = prepare_proteins.MD.openmm_md(self.models_paths[model])
            self.openmm_md[model].setUpFF(ff)  # Define the force field

            if add_hydrogens:
                # Get and set protonation states
                variants = self.openmm_md[model].getProtonationStates()
                self.openmm_md[model].removeHydrogens()
                self.openmm_md[model].addHydrogens(variants=variants)

            # Parameterize ligands and build amber topology
            qm_jobs = self.openmm_md[model].parameterizePDBLigands(
                ligand_parameters_folder, charges=ligand_charges, metal_ligand=metal_ligand,
                add_bonds=add_bonds.get(model) if add_bonds else None,  # Use model-specific bond additions
                skip_ligands=skip_ligands, overwrite=False, metal_parameters=metal_parameters,
                extra_frcmod=extra_frcmod, extra_mol2=extra_mol2, cpus=20, return_qm_jobs=True,
                extra_force_field=extra_force_field,
                force_field='ff14SB', residue_names=residue_names.get(model) if residue_names else None,  # Use model-specific residue renaming
                add_counterions=True, save_amber_pdb=True, solvate=True, regenerate_amber_files=True,
                non_standard_residues=non_standard_residues
            )

            # Create folders for replicas
            zfill = max(len(str(replicas)), 2)
            for replica in range(1, replicas+1):

                if not isinstance(skip_replicas, type(None)) and replica in skip_replicas:
                    continue

                replica_str = str(replica).zfill(zfill)
                replica_folder = os.path.join(model_folder, f'replica_{replica_str}')

                if not os.path.exists(replica_folder):
                    os.mkdir(replica_folder)

                # Call the subfunction to set up the individual simulation for each replica
                simulation_jobs += setUpJobs(replica_folder, self.openmm_md[model], script_file)

        return simulation_jobs

    def analyseDocking(
        self,
        docking_folder,
        protein_atoms=None,
        angles=None,
        atom_pairs=None,
        skip_chains=False,
        return_failed=False,
        ignore_hydrogens=False,
        separator="-",
        overwrite=False,
        only_models=None,
        output_folder='.analysis',
    ):
        """
        Analyse a Glide Docking simulation. The function allows to calculate ligand
        distances with the options protein_atoms or protein_pairs. With the first option
        the analysis will calculate the closest distance between the protein atoms given
        and any ligand atom (or heavy atom if ignore_hydrogens=True). The analysis will
        also return which ligand atom is the closest for each pose. On the other hand, with
        the atom_pairs option only distances for the specific atom pairs between the
        protein and the ligand will be calculated.

        The protein_atoms dictionary must contain as keys the model names (see iterable of this class),
        and as values a list of tuples, with each tuple representing a protein atom:
            {model1_name: [(chain1_id, residue1_id, atom1_name), (chain2_id, residue2_id, atom2_name), ...], model2_name:...}

        The atom pairs must be given in a dicionary with each key representing the name
        of a model and each value  a sub dicionary with the ligands as keys and a list of the atom pairs
        to calculate in the format:
            {model1_name: { ligand_name : [((chain1_id, residue1_id, atom1_name), (chain2_id, residue2_id, atom2_name)), ...],...} model2_name:...}

        Paramaeters
        ===========
        docking_folder : str
            Path to the folder where the docking resuts are (the format comes from the setUpGlideDocking() function.
        protein_atoms : dict
            Protein atoms to use for the closest distance calculation.
        atom_pairs : dict
            Protein and ligand atoms to use for distances calculation.
        skip_chains : bool
            Consider chains when atom tuples are given?
        return_failed : bool
            Return failed dockings as a list?
        ignore_hydrogens : bool
            With this option ligand hydrogens will be ignored for the closest distance (i.e., protein_atoms) calculation.
        separator : str
            Symbol to use for separating protein from ligand names. Should not be found in any model or ligand name.
        overwrite : bool
            Rerun analysis.
        """

        # Create analysis folder
        if not os.path.exists(docking_folder + '/'+output_folder):
            os.mkdir(docking_folder + '/'+output_folder)

        # Create scores data folder
        if not os.path.exists(docking_folder + '/'+output_folder+"/scores"):
            os.mkdir(docking_folder + '/'+output_folder+"/scores")

        # Create distance data folder
        if not os.path.exists(docking_folder + '/'+output_folder+"/atom_pairs"):
            os.mkdir(docking_folder + '/'+output_folder+"/atom_pairs")

        # Create angle data folder
        if angles:
            if not os.path.exists(docking_folder + '/'+output_folder+"/angles"):
                os.mkdir(docking_folder + '/'+output_folder+"/angles")

        # Copy analyse docking script (it depends on Schrodinger Python API so we leave it out to minimise dependencies)
        prepare_proteins._copyScriptFile(
            docking_folder + '/'+output_folder, "analyse_docking.py"
        )
        script_path = docking_folder + '/'+output_folder+"/._analyse_docking.py"

        # Write protein_atoms dictionary to json file
        if protein_atoms:
            with open(docking_folder + '/'+output_folder+"/._protein_atoms.json", "w") as jf:
                json.dump(protein_atoms, jf)

        if isinstance(only_models, str):
            only_models = [only_models]

        # Write atom_pairs dictionary to json file
        if atom_pairs:
            with open(docking_folder + '/'+output_folder+"/._atom_pairs.json", "w") as jf:
                json.dump(atom_pairs, jf)

        # Write angles dictionary to json file
        if angles:
            with open(docking_folder + '/'+output_folder+"/._angles.json", "w") as jf:
                json.dump(angles, jf)

        command = (
            "run "
            + docking_folder
            + '/'+output_folder+"/._analyse_docking.py "
            + docking_folder
        )
        if atom_pairs:
            command += (
                " --atom_pairs " + docking_folder + '/'+output_folder+"/._atom_pairs.json"
            )
        elif protein_atoms:
            command += (
                " --protein_atoms " + docking_folder + '/'+output_folder+"/._protein_atoms.json"
            )
        if angles:
            command += " --angles " + docking_folder + '/'+output_folder+"/._angles.json"
        if skip_chains:
            command += " --skip_chains"
        if return_failed:
            command += " --return_failed"
        if ignore_hydrogens:
            command += " --ignore_hydrogens"
        command += " --separator " + separator
        if only_models:
            command += " --only_models " + ",".join(only_models)
        else:
            command += " --only_models " + ",".join(self.models_names)
        if overwrite:
            command += " --overwrite "
        command += ' --analysis_folder '+output_folder

        os.system(command)

        # # Read the CSV file into pandas
        # if not os.path.exists(docking_folder + '/'+output_folder+"/docking_data.csv"):
        #     raise ValueError(
        #         "Docking analysis failed. Check the ouput of the analyse_docking.py script."
        #     )

        # Read scores data
        scores_directory = docking_folder + '/'+output_folder+"/scores"
        self.docking_data = []
        for f in os.listdir(scores_directory):
            model = f.split(separator)[0]
            ligand = f.split(separator)[1].split(".")[0]

            # Read the CSV file into pandas
            self.docking_data.append(pd.read_csv(
                scores_directory+'/'+f
            ))

        # Concatenate the list of DataFrames into a single DataFrame
        self.docking_data = pd.concat(self.docking_data)
        self.docking_data.set_index(["Protein", "Ligand", "Pose"], inplace=True)

        distances_directory = docking_folder + '/'+output_folder+"/atom_pairs"
        for f in os.listdir(distances_directory):
            model = f.split(separator)[0]
            ligand = f.split(separator)[1].split(".")[0]

            # Read the CSV file into pandas
            self.docking_distances.setdefault(model, {})
            self.docking_distances[model][ligand] = pd.read_csv(
                distances_directory+'/'+f
            )
            self.docking_distances[model][ligand].set_index(
                ["Protein", "Ligand", "Pose"], inplace=True
            )

            self.docking_ligands.setdefault(model, [])
            if ligand not in self.docking_ligands[model]:
                self.docking_ligands[model].append(ligand)

        angles_directory = docking_folder + '/'+output_folder+"/angles"
        if os.path.exists(angles_directory):
            for f in os.listdir(angles_directory):
                model = f.split(separator)[0]
                ligand = f.split(separator)[1].split(".")[0]

                # Read the CSV file into pandas
                self.docking_angles.setdefault(model, {})
                self.docking_angles[model][ligand] = pd.read_csv(
                    angles_directory +'/'+ f
                )
                self.docking_angles[model][ligand].set_index(
                    ["Protein", "Ligand", "Pose"], inplace=True
                )

        if return_failed:
            with open(docking_folder + '/'+output_folder+"/._failed_dockings.json") as jifd:
                failed_dockings = json.load(jifd)
            return failed_dockings

    def analyseDockingParallel(self,
        docking_folder,
        protein_atoms=None,
        angles=None,
        atom_pairs=None,
        skip_chains=False,
        return_failed=False,
        ignore_hydrogens=False,
        separator="-",
        overwrite=False,
        only_models=None,
        output_folder='.analysis'):
        """
        Set up jobs for analysing individual docking and creating CSV files. The files should be
        read by the analyseDocking function (i.e., the non-parallel version).
        """

        # Create analysis folder
        if not os.path.exists(docking_folder + '/'+output_folder):
            os.mkdir(docking_folder + '/'+output_folder)

        # Create scores data folder
        if not os.path.exists(docking_folder + '/'+output_folder+"/scores"):
            os.mkdir(docking_folder + '/'+output_folder+"/scores")

        # Create distance data folder
        if not os.path.exists(docking_folder + '/'+output_folder+"/atom_pairs"):
            os.mkdir(docking_folder + '/'+output_folder+"/atom_pairs")

        # Create angle data folder
        if angles:
            if not os.path.exists(docking_folder + '/'+output_folder+"/angles"):
                os.mkdir(docking_folder + '/'+output_folder+"/angles")

        # Copy analyse docking script (it depends on Schrodinger Python API so we leave it out to minimise dependencies)
        prepare_proteins._copyScriptFile(
            docking_folder + '/'+output_folder, "analyse_individual_docking.py"
        )
        script_path = docking_folder + '/'+output_folder+"/._analyse_individual_docking.py"

        # Write protein_atoms dictionary to json file
        if protein_atoms:
            with open(docking_folder + '/'+output_folder+"/._protein_atoms.json", "w") as jf:
                json.dump(protein_atoms, jf)

        if isinstance(only_models, str):
            only_models = [only_models]

        # Write atom_pairs dictionary to json file
        if atom_pairs:
            with open(docking_folder + '/'+output_folder+"/._atom_pairs.json", "w") as jf:
                json.dump(atom_pairs, jf)

        # Write angles dictionary to json file
        if angles:
            with open(docking_folder + '/'+output_folder+"/._angles.json", "w") as jf:
                json.dump(angles, jf)

        jobs = []
        for model in os.listdir(docking_folder+'/output_models'):

            # Skip models not given in only_models
            if only_models != None  and model not in only_models:
                continue

            # Check separator in model name
            if separator in model:
                raise ValueError('The separator %s was found in model name %s. Please use a different one!' % (separator, model))

            for f in os.listdir(docking_folder+'/output_models/'+model):

                subjobs = None
                mae_output = None

                if f.endswith('.maegz'):
                    ligand = f.replace(model+'_','').replace('_pv.maegz','')

                    # Check separator in ligand name
                    if separator in ligand:
                        raise ValueError('The separator %s was found in ligand name %s. Please use a different one!' % (separator, ligand))

                    mae_output = docking_folder+'/output_models/'+model+'/'+f

                    csv_name = model+separator+ligand+'.csv'
                    scores_csv = docking_folder+'/'+output_folder+'/scores/'+csv_name
                    distance_csv = docking_folder+'/'+output_folder+'/atom_pairs/'+csv_name
                    angles_csv = docking_folder+'/'+output_folder+'/angles/'+csv_name

                    skip_scores = True
                    skip_distances = True
                    skip_angles = True

                    if not os.path.exists(scores_csv) or overwrite:
                        skip_scores = False

                    if atom_pairs and not os.path.exists(distance_csv) or overwrite:
                        skip_distances = False

                    if angles and not os.path.exists(angles_csv) or overwrite:
                        skip_angles = False

                    if skip_scores and skip_distances and skip_angles:
                        continue

                    command  = 'run '
                    command += docking_folder+'/'+output_folder+"/._analyse_individual_docking.py "
                    command += docking_folder+' '
                    command += mae_output+' '
                    command += model+' '
                    command += ligand+' '
                    if atom_pairs:
                        command += "--atom_pairs " + docking_folder + '/'+output_folder+"/._atom_pairs.json "
                    elif protein_atoms:
                        command += "--protein_atoms " + docking_folder + '/'+output_folder+"/._protein_atoms.json "
                    if angles:
                        command += " --angles " + docking_folder + '/'+output_folder+"/._angles.json"
                    if skip_chains:
                        command += " --skip_chains"
                    if return_failed:
                        command += " --return_failed"
                    if ignore_hydrogens:
                        command += " --ignore_hydrogens"
                    command += " --separator " + separator
                    command += '\n'
                    jobs.append(command)

        return jobs

    def analyseRosettaDocking(self, docking_folder, separator='_', only_models=None):

        # Initialize an empty DataFrame for all scores
        self.rosetta_docking = pd.DataFrame()

        # Initialize an empty dictionary for distances
        self.rosetta_docking_distances = {}

        output_models_path = os.path.join(docking_folder, 'output_models')
        model_ligands = os.listdir(output_models_path)

        # Filter models to process if only_models is provided
        if only_models is not None:
            if isinstance(only_models, str):
                only_models = [only_models]
            model_ligands = [ml for ml in model_ligands if ml.split(separator)[0] in only_models]

        total_files = len(model_ligands)
        processed_files = 0

        # Loop through models
        for model_ligand in model_ligands:
            if model_ligand.count(separator) != 1:
                raise ValueError(f"The separator '{separator}' was not found or found more than once in '{model_ligand}'")

            model, ligand = model_ligand.split(separator)

            try:
                # Check for .out file first
                scorefile_out = os.path.join(output_models_path, f'{model}{separator}{ligand}/{model}{separator}{ligand}.out')
                scorefile_sc = os.path.join(output_models_path, f'{model}{separator}{ligand}/{model}{separator}{ligand}.sc')

                if os.path.exists(scorefile_out):
                    scorefile = scorefile_out
                elif os.path.exists(scorefile_sc):
                    scorefile = scorefile_sc
                else:
                    raise FileNotFoundError(f"Neither '{model}{separator}{ligand}.out' nor '{model}{separator}{ligand}.sc' found for '{model_ligand}'")

                scores = _readRosettaScoreFile(scorefile)
                scores['Ligand'] = ligand  # Add ligand column to scores
                scores = scores.set_index(['Model', 'Ligand', 'Pose'])

                # Extract distance columns
                distance_columns = [col for col in scores.columns if col.startswith('distance_')]
                distance_df = scores[distance_columns]

                # Add to the distances dictionary
                if model not in self.rosetta_docking_distances:
                    self.rosetta_docking_distances[model] = {}
                self.rosetta_docking_distances[model][ligand] = distance_df

                # Remove distance columns from scores
                scores = scores.drop(columns=distance_columns)

                # Reorder columns to put 'interface_delta_*' after 'total_score'
                interface_delta_col = next((col for col in scores.columns if col.startswith('interface_delta_')), None)
                if interface_delta_col and 'total_score' in scores.columns:
                    cols = list(scores.columns)
                    cols.insert(cols.index('total_score') + 1, cols.pop(cols.index(interface_delta_col)))
                    scores = scores[cols]

                # Append the remaining scores to the global DataFrame
                self.rosetta_docking = pd.concat([self.rosetta_docking, scores])

            except FileNotFoundError as e:
                print(f"\nSkipping {model_ligand} due to missing file: {e}")
                continue

            # Update and print progress
            processed_files += 1
            progress = f"Processing: {processed_files}/{total_files} files"
            sys.stdout.write('\r' + progress)
            sys.stdout.flush()

        # Print a final newline character to move to the next line after the loop is done
        print()

    def combineRosettaDockingDistancesIntoMetrics(self, catalytic_labels, overwrite=False):
        """
        Combine different equivalent distances into specific named metrics. The function
        takes as input a dictionary (catalytic_labels) composed of inner dictionaries as follows:

            catalytic_labels = {
                metric_name = {
                    model = {
                        ligand = distances_list}}}

        The innermost distances_list object contains all equivalent distance names for
        a specific model and ligand pair to be combined under the same metric_name column.

        The combination is done by taking the minimum value of all equivalent distances.

        Parameters
        ==========
        catalytic_labels : dict
            Dictionary defining which distances will be combined under a common name.
            (for details see above).
        """

        # Initialize the metric type dictionary if it doesn't exist
        if not hasattr(self, 'rosetta_docking_metric_type'):
            self.rosetta_docking_metric_type = {}

        for name in catalytic_labels:
            if "metric_" + name in self.rosetta_docking.columns and not overwrite:
                print(
                    f"Combined metric {name} already added. Give overwrite=True to recombine"
                )
            else:
                values = []
                for model in self.rosetta_docking.index.get_level_values('Model').unique():

                    # Check whether model is found in docking distances
                    if model not in self.rosetta_docking_distances:
                        continue

                    model_series = self.rosetta_docking[
                        self.rosetta_docking.index.get_level_values("Model") == model
                    ]

                    for ligand in self.rosetta_docking.index.get_level_values('Ligand').unique():

                        # Check whether ligand is found in model's docking distances
                        if ligand not in self.rosetta_docking_distances[model]:
                            continue

                        ligand_series = model_series[
                            model_series.index.get_level_values("Ligand") == ligand
                        ]

                        # Check input metric
                        distance_metric = False
                        angle_metric = False
                        for x in catalytic_labels[name][model][ligand]:
                            if len(x.split("-")) == 2:
                                distance_metric = True
                            elif len(x.split("-")) == 3:
                                angle_metric = True

                        if distance_metric and angle_metric:
                            raise ValueError(
                                f"Metric {name} combines distances and angles which is not supported."
                            )

                        if distance_metric:
                            distances = catalytic_labels[name][model][ligand]
                            distance_values = (
                                self.rosetta_docking_distances[model][ligand][distances]
                                .min(axis=1)
                                .tolist()
                            )
                            assert ligand_series.shape[0] == len(distance_values)
                            values += distance_values
                            self.rosetta_docking_metric_type["metric_" + name] = "distance"
                        elif angle_metric:
                            angles = catalytic_labels[name][model][ligand]
                            if len(angles) > 1:
                                raise ValueError(
                                    "Combining more than one angle into a metric is not currently supported."
                                )
                            angle_values = (
                                self.rosetta_docking_angles[model][ligand][angles]
                                .min(axis=1)
                                .tolist()
                            )
                            assert ligand_series.shape[0] == len(angle_values)
                            values += angle_values
                            self.rosetta_docking_metric_type["metric_" + name] = "angle"

                self.rosetta_docking["metric_" + name] = values

    def rosettaDockingBindingEnergyLandscape(self, initial_threshold=3.5, vertical_line=None, xlim=None, ylim=None, clim=None, color=None,
                                             size=1.0, alpha=0.05, vertical_line_width=0.5, vertical_line_color='k', dataframe=None,
                                             title=None, no_xticks=False, no_yticks=False, no_xlabel=False, no_ylabel=False,
                                             no_cbar=False, xlabel=None, ylabel=None, clabel=None, relative_total_energy=False):
        """
        Plot binding energy as an interactive plot.

        Parameters
        ==========
        initial_threshold : float, optional
            Initial threshold value for metrics sliders. Default is 3.5.
        vertical_line : float, optional
            Position to plot a vertical line.
        xlim : tuple, optional
            The limits for the x-axis range.
        ylim : tuple, optional
            The limits for the y-axis range.
        clim : tuple, optional
            The limits for the color range.
        color : str, optional
            Column name to use for coloring the plot. Can also be a fixed color.
        size : float, optional
            Scale factor for the plot size. Default is 1.0.
        alpha : float, optional
            Alpha value for the scatter plot markers. Default is 0.05.
        vertical_line_width : float, optional
            Width of the vertical line. Default is 0.5.
        vertical_line_color : str, optional
            Color of the vertical line. Default is 'k' (black).
        dataframe : pandas.DataFrame, optional
            Dataframe containing the data. If not provided, self.rosetta_docking is used.
        title : str, optional
            Title of the plot.
        no_xticks : bool, optional
            If True, x-axis ticks are not shown. Default is False.
        no_yticks : bool, optional
            If True, y-axis ticks are not shown. Default is False.
        no_xlabel : bool, optional
            If True, the x-axis label is not shown. Default is False.
        no_ylabel : bool, optional
            If True, the y-axis label is not shown. Default is False.
        no_cbar : bool, optional
            If True, the color bar is not shown. Default is False.
        xlabel : str, optional
            Label for the x-axis. If not provided, defaults to the x parameter.
        ylabel : str, optional
            Label for the y-axis. If not provided, defaults to the y parameter.
        clabel : str, optional
            Label for the color bar. If not provided, defaults to color_column.
        relative_total_energy : bool, optional
            If True, color values are shown relative to their minimum value. Default is False.
        """

        if not self.rosetta_docking_distances:
            raise ValueError('There are no distances in the docking data. Use calculateDistances to show plot.')

        def getLigands(model, dataframe=None):
            if dataframe is not None:
                model_series = dataframe[dataframe.index.get_level_values('Model') == model]
            else:
                model_series = self.rosetta_docking[self.rosetta_docking.index.get_level_values('Model') == model]

            ligands = list(set(model_series.index.get_level_values('Ligand').tolist()))
            ligands_ddm = Dropdown(options=ligands, description='Ligand', style={'description_width': 'initial'})

            interact(getDistance, model_series=fixed(model_series), model=fixed(model), ligand=ligands_ddm)

        def getDistance(model_series, model, ligand, by_metric=False):
            ligand_series = model_series[model_series.index.get_level_values('Ligand') == ligand]

            distances = []
            distance_label = 'Distance'
            if by_metric:
                distances = [d for d in ligand_series if d.startswith('metric_') and not ligand_series[d].dropna().empty]
                distance_label = 'Metric'

            if not distances:
                if model in self.rosetta_docking_distances and ligand in self.rosetta_docking_distances[model]:
                    distances = [d for d in self.rosetta_docking_distances[model][ligand] if 'distance' in d or '_coordinate' in d]
                if model in self.rosetta_docking_angles and ligand in self.rosetta_docking_angles[model]:
                    distances += [d for d in self.rosetta_docking_angles[model][ligand] if 'angle' in d]
                if 'Ligand RMSD' in self.rosetta_docking:
                    distances.append('Ligand RMSD')

            if not distances:
                raise ValueError('No distances or metrics found for this ligand. Consider calculating some distances.')

            distances_ddm = Dropdown(options=distances, description=distance_label, style={'description_width': 'initial'})

            interact(getMetrics, distances=fixed(distances_ddm), ligand_series=fixed(ligand_series),
                     model=fixed(model), ligand=fixed(ligand))

        def getMetrics(ligand_series, distances, model, ligand, filter_by_metric=False, filter_by_label=False,
                       color_by_metric=False, color_by_labels=False):

            if color_by_metric or filter_by_metric:
                metrics = [k for k in ligand_series.keys() if 'metric_' in k]
                metrics_sliders = {}
                for m in metrics:
                    if self.rosetta_docking_metric_type[m] == 'distance':
                        m_slider = FloatSlider(value=initial_threshold, min=0, max=max(30, max(ligand_series[m])), step=0.1,
                                               description=f"{m}:", disabled=False, continuous_update=False,
                                               orientation='horizontal', readout=True, readout_format='.2f')
                    elif self.rosetta_docking_metric_type[m] in ['angle', 'torsion']:
                        m_slider = FloatRangeSlider(value=[110, 130], min=-180, max=180, step=0.1,
                                                    description=f"{m}:", disabled=False, continuous_update=False,
                                                    orientation='horizontal', readout=True, readout_format='.2f')

                    metrics_sliders[m] = m_slider
            else:
                metrics_sliders = {}

            if filter_by_label:
                labels_ddms = {}
                labels = [l for l in ligand_series.keys() if 'label_' in l]
                for l in labels:
                    label_options = [None] + sorted(list(set(ligand_series[l])))
                    labels_ddms[l] = Dropdown(options=label_options, description=l, style={'description_width': 'initial'})
            else:
                labels_ddms = {}

            interact(getColor, distance=distances, model=fixed(model), ligand=fixed(ligand),
                     metrics=fixed(metrics_sliders), ligand_series=fixed(ligand_series),
                     color_by_metric=fixed(color_by_metric), color_by_labels=fixed(color_by_labels), **labels_ddms)

        def getColor(distance, ligand_series, metrics, model, ligand, color_by_metric=False,
                     color_by_labels=False, **labels):

            if color is None:
                color_columns = [k for k in ligand_series.keys() if ':' not in k and 'distance' not in k and not k.startswith('metric_') and not k.startswith('label_')]
                color_columns = [None, 'Epoch'] + color_columns

                if 'interface_delta_B' in ligand_series:
                    be_column = 'interface_delta_B'
                else:
                    raise ValueError('No binding energy column (interface_delta_B) found in the data.')

                color_columns.remove(be_column)

                color_ddm = Dropdown(options=color_columns, description='Color', style={'description_width': 'initial'})
                if color_by_metric:
                    color_ddm.options = ['Color by metrics']
                    alpha_value = 0.10
                elif color_by_labels:
                    color_ddm.options = ['Color by labels']
                    alpha_value = 1.00
                else:
                    alpha_value = fixed(0.10)

                color_object = color_ddm
            else:
                color_object = fixed(color)

            interact(_bindingEnergyLandscape, color=color_object, ligand_series=fixed(ligand_series),
                     distance=fixed(distance), color_by_metric=fixed(color_by_metric), color_by_labels=fixed(color_by_labels),
                     Alpha=alpha_value, labels=fixed(labels), model=fixed(model), ligand=fixed(ligand), title=fixed(title),
                     no_xticks=fixed(no_xticks), no_yticks=fixed(no_yticks), no_cbar=fixed(no_cbar), clabel=fixed(clabel),
                     no_xlabel=fixed(no_xlabel), no_ylabel=fixed(no_ylabel), xlabel=fixed(xlabel), ylabel=fixed(ylabel),
                     relative_total_energy=fixed(relative_total_energy), clim=fixed(clim), **metrics)

        def _bindingEnergyLandscape(color, ligand_series, distance, model, ligand,
                                    color_by_metric=False, color_by_labels=False,
                                    Alpha=0.10, labels=None, title=None, no_xticks=False,
                                    no_yticks=False, no_cbar=False, no_xlabel=True, no_ylabel=False,
                                    xlabel=None, ylabel=None, clabel=None, relative_total_energy=False,
                                    clim=None, **metrics):

            skip_fp = False
            show_plot = True

            return_axis = False
            if color_by_metric:
                color = 'k'
                color_metrics = metrics
                metrics = {}
                return_axis = True
                show_plot = False

            elif color_by_labels:
                skip_fp = True
                return_axis = True
                show_plot = False

            if color == 'Total Energy' and relative_total_energy:
                relative_color_values = True
                if clim is None:
                    clim = (0, 27.631021116)
            else:
                relative_color_values = None

            if 'interface_delta_B' in ligand_series:
                be_column = 'interface_delta_B'
            else:
                raise ValueError('No binding energy column (interface_delta_B) found in the data.')

            if not skip_fp:
                axis = self.scatterPlotIndividualSimulation(model, ligand, distance, be_column, xlim=xlim, ylim=ylim,
                                                            vertical_line=vertical_line, color_column=color, clim=clim, size=size,
                                                            vertical_line_color=vertical_line_color, vertical_line_width=vertical_line_width,
                                                            metrics=metrics, labels=labels, return_axis=return_axis, show=show_plot,
                                                            title=title, no_xticks=no_xticks, no_yticks=no_yticks, no_cbar=no_cbar,
                                                            no_xlabel=no_xlabel, no_ylabel=no_ylabel, xlabel=xlabel, ylabel=ylabel,
                                                            clabel=clabel, relative_color_values=relative_color_values, dataframe=ligand_series)

                # Set reasonable ticks
                if axis is not None:
                    if not no_xticks:
                        axis.set_xticks(axis.get_xticks()[::max(1, len(axis.get_xticks()) // 10 + 1)])
                    if not no_yticks:
                        axis.set_yticks(axis.get_yticks()[::max(1, len(axis.get_yticks()) // 10 + 1)])

            if color_by_metric:
                self.scatterPlotIndividualSimulation(model, ligand, distance, be_column, xlim=xlim, ylim=ylim,
                                                     vertical_line=vertical_line, color_column='r', clim=clim, size=size,
                                                     vertical_line_color=vertical_line_color, vertical_line_width=vertical_line_width,
                                                     metrics=color_metrics, labels=labels, axis=axis, show=True, alpha=Alpha,
                                                     no_xticks=no_xticks, no_yticks=no_yticks, no_cbar=no_cbar, no_xlabel=no_xlabel,
                                                     no_ylabel=no_ylabel, xlabel=xlabel, ylabel=ylabel, clabel=clabel, dataframe=ligand_series)
            elif color_by_labels:
                all_labels = {l: sorted(list(set(ligand_series[l].to_list()))) for l in ligand_series.keys() if 'label_' in l}

                for l in all_labels:
                    colors = iter([plt.cm.Set2(i) for i in range(len(all_labels[l]))])
                    for i, v in enumerate(all_labels[l]):
                        if i == 0:
                            axis = self.scatterPlotIndividualSimulation(model, ligand, distance, be_column, xlim=xlim, ylim=ylim, plot_label=v,
                                                                        vertical_line=vertical_line, color_column=[next(colors)], clim=clim, size=size,
                                                                        vertical_line_color=vertical_line_color, vertical_line_width=vertical_line_width,
                                                                        metrics=metrics, labels=labels, return_axis=return_axis, alpha=Alpha, show=show_plot,
                                                                        no_xticks=no_xticks, no_yticks=no_yticks, no_cbar=no_cbar, no_xlabel=no_xlabel,
                                                                        no_ylabel=no_ylabel, xlabel=xlabel, ylabel=ylabel, clabel=clabel, dataframe=ligand_series)
                            continue
                        elif i == len(all_labels[l]) - 1:
                            show_plot = True
                        axis = self.scatterPlotIndividualSimulation(model, ligand, distance, be_column, xlim=xlim, ylim=ylim, plot_label=v,
                                                                    vertical_line=vertical_line, color_column=[next(colors)], clim=clim, size=size,
                                                                    vertical_line_color=vertical_line_color, vertical_line_width=vertical_line_width,
                                                                    metrics=metrics, labels={l: v}, return_axis=return_axis, axis=axis, alpha=Alpha, show=show_plot,
                                                                    show_legend=True, title=title, no_xticks=no_xticks, no_yticks=no_yticks, no_cbar=no_cbar,
                                                                    no_xlabel=no_xlabel, no_ylabel=no_ylabel, xlabel=xlabel, ylabel=ylabel, clabel=clabel,
                                                                    dataframe=ligand_series)

        models = self.rosetta_docking.index.get_level_values('Model').unique()
        models_ddm = Dropdown(options=models, description='Model', style={'description_width': 'initial'})

        interact(getLigands, model=models_ddm, dataframe=fixed(dataframe))

    def scatterPlotIndividualSimulation(self, model, ligand, x, y, vertical_line=None, color_column=None, size=1.0, labels_size=10.0, plot_label=None,
                                        xlim=None, ylim=None, metrics=None, labels=None, title=None, title_size=14.0, return_axis=False, dpi=300, show_legend=False,
                                        axis=None, xlabel=None, ylabel=None, vertical_line_color='k', vertical_line_width=0.5, marker_size=0.8, clim=None, show=False,
                                        clabel=None, legend_font_size=6, no_xticks=False, no_yticks=False, no_cbar=False, no_xlabel=False, no_ylabel=False,
                                        relative_color_values=False, dataframe=None, separator='_', **kwargs):
        """
        Creates a scatter plot for the selected model and ligand using the x and y
        columns. Data series can be filtered by specific metrics.

        Parameters
        ==========
        model : str
            The target model.
        ligand : str
            The target ligand.
        x : str
            The column name of the data to plot on the x-axis.
        y : str
            The column name of the data to plot on the y-axis.
        vertical_line : float, optional
            Position to plot a vertical line.
        color_column : str, optional
            The column name to use for coloring the plot. Also, a color can be given
            to use uniformly for the points.
        size : float, optional
            Scale factor for the plot size. Default is 1.0.
        labels_size : float, optional
            Font size for the labels. Default is 10.0.
        plot_label : str, optional
            Label for the plot. If not provided, it defaults to 'model_separator_ligand'.
        xlim : tuple, optional
            The limits for the x-axis range.
        ylim : tuple, optional
            The limits for the y-axis range.
        clim : tuple, optional
            The limits for the color range.
        metrics : dict, optional
            A set of metrics for filtering the data points.
        labels : dict, optional
            Use the label column values to filter the data.
        title : str, optional
            The title of the plot.
        title_size : float, optional
            Font size for the title. Default is 14.0.
        return_axis : bool, optional
            Whether to return the axis of this plot. Default is False.
        dpi : int, optional
            Dots per inch for the figure. Default is 300.
        show_legend : bool, optional
            Whether to show the legend. Default is False.
        axis : matplotlib.pyplot.axis, optional
            The axis to use for plotting the data. If None, a new axis is created.
        xlabel : str, optional
            Label for the x-axis. If not provided, it defaults to the x parameter.
        ylabel : str, optional
            Label for the y-axis. If not provided, it defaults to the y parameter.
        vertical_line_color : str, optional
            Color of the vertical line. Default is 'k' (black).
        vertical_line_width : float, optional
            Width of the vertical line. Default is 0.5.
        marker_size : float, optional
            Size of the markers. Default is 0.8.
        clabel : str, optional
            Label for the color bar. If not provided, it defaults to color_column.
        legend_font_size : float, optional
            Font size for the legend. Default is 6.
        no_xticks : bool, optional
            If True, x-axis ticks are not shown. Default is False.
        no_yticks : bool, optional
            If True, y-axis ticks are not shown. Default is False.
        no_cbar : bool, optional
            If True, the color bar is not shown. Default is False.
        no_xlabel : bool, optional
            If True, the x-axis label is not shown. Default is False.
        no_ylabel : bool, optional
            If True, the y-axis label is not shown. Default is False.
        relative_color_values : bool, optional
            If True, color values are shown relative to their minimum value. Default is False.
        dataframe : pandas.DataFrame, optional
            Dataframe containing the data. If not provided, self.rosetta_docking is used.
        separator : str, optional
            Separator used in the plot label. Default is '_'.
        **kwargs : additional keyword arguments
            Additional arguments to pass to the scatter function.

        Returns
        =======
        axis : matplotlib.pyplot.axis
            The axis object of the plot, if return_axis is True.

        Raises
        ======
        ValueError
            If the specified model or ligand is not found in the data.
        """

        def _addDistanceAndAngleData(ligand_series, model, ligand, dataframe):
            if model in self.rosetta_docking_distances:
                if ligand in self.rosetta_docking_distances[model]:
                    if self.rosetta_docking_distances[model][ligand] is not None:
                        for distance in self.rosetta_docking_distances[model][ligand]:
                            if dataframe is not None:
                                index_columns = ['Model', 'Ligand', 'Pose']
                                indexes = dataframe.reset_index().set_index(index_columns).index
                                ligand_series[distance] = self.rosetta_docking_distances[model][ligand][self.rosetta_docking_distances[model][ligand].index.isin(indexes)][distance].tolist()
                            else:
                                ligand_series[distance] = self.rosetta_docking_distances[model][ligand][distance].tolist()

            if model in self.rosetta_docking_angles:
                if ligand in self.rosetta_docking_angles[model]:
                    if self.rosetta_docking_angles[model][ligand] is not None:
                        for angle in self.rosetta_docking_angles[model][ligand]:
                            if dataframe is not None:
                                index_columns = ['Model', 'Ligand', 'Pose']
                                indexes = dataframe.reset_index().set_index(index_columns).index
                                ligand_series[angle] = self.rosetta_docking_angles[model][ligand][self.rosetta_docking_angles[model][ligand].index.isin(indexes)][angle].tolist()
                            else:
                                ligand_series[angle] = self.rosetta_docking_angles[model][ligand][angle].tolist()

            return ligand_series

        def _filterByMetrics(ligand_series, metrics):
            for metric, value in metrics.items():
                if isinstance(value, float):
                    mask = ligand_series[metric] <= value
                elif isinstance(value, tuple):
                    mask = (ligand_series[metric] >= value[0]) & (ligand_series[metric] <= value[1])
                ligand_series = ligand_series[mask]
            return ligand_series

        def _filterByLabels(ligand_series, labels):
            for label, value in labels.items():
                if value is not None:
                    mask = ligand_series[label] == value
                    ligand_series = ligand_series[mask]
            return ligand_series

        def _defineColorColumns(ligand_series):
            color_columns = [col for col in ligand_series.columns if ':' not in col and 'distance' not in col and 'angle' not in col and not col.startswith('metric_')]
            return color_columns

        def _plotScatter(axis, ligand_series, x, y, color_column, color_columns, plot_label, clim, marker_size, size, **kwargs):
            if color_column is not None:
                if clim is not None:
                    vmin, vmax = clim
                else:
                    vmin, vmax = None, None

                ascending = False
                colormap = 'Blues_r'

                if color_column == 'Step':
                    ascending = True
                    colormap = 'Blues'

                elif color_column in ['Epoch', 'Cluster']:
                    ascending = True
                    color_values = ligand_series.reset_index()[color_column]
                    cmap = plt.cm.jet
                    cmaplist = [cmap(i) for i in range(cmap.N)]
                    cmaplist[0] = (.5, .5, .5, 1.0)
                    max_value = max(color_values.tolist())
                    bounds = np.linspace(0, max_value + 1, max_value + 2)
                    norm = mpl.colors.BoundaryNorm(bounds, cmap.N)
                    colormap = mpl.colors.LinearSegmentedColormap.from_list('Custom cmap', cmaplist, cmap.N)
                    color_values = color_values + 0.01
                    sc = axis.scatter(ligand_series[x], ligand_series[y], c=color_values, cmap=colormap, norm=norm, vmin=vmin, vmax=vmax, label=plot_label, s=marker_size*size, **kwargs)
                    if not no_cbar:
                        cbar = plt.colorbar(sc, ax=axis)
                        cbar.set_label(label=color_column, size=labels_size * size)
                        cbar.ax.tick_params(labelsize=labels_size * size)

                elif color_column in color_columns:
                    ligand_series = ligand_series.sort_values(color_column, ascending=ascending)
                    color_values = ligand_series[color_column]

                    if relative_color_values:
                        color_values = color_values - np.min(color_values)

                    sc = axis.scatter(ligand_series[x], ligand_series[y], c=color_values, cmap=colormap, vmin=vmin, vmax=vmax, label=plot_label, s=marker_size * size, **kwargs)
                    if not no_cbar:
                        cbar = plt.colorbar(sc, ax=axis)
                        if clabel is None:
                            clabel = color_column
                        cbar.set_label(label=clabel, size=labels_size * size)
                        cbar.ax.tick_params(labelsize=labels_size * size)
                else:
                    sc = axis.scatter(ligand_series[x], ligand_series[y], c=color_column, vmin=vmin, vmax=vmax, label=plot_label, s=marker_size * size, **kwargs)
            else:
                sc = axis.scatter(ligand_series[x], ligand_series[y], label=plot_label, s=marker_size * size, **kwargs)
            return sc

        # Extract model series from dataframe or self.rosetta_docking
        if dataframe is not None:
            model_series = dataframe[dataframe.index.get_level_values('Model') == model]
        else:
            model_series = self.rosetta_docking[self.rosetta_docking.index.get_level_values('Model') == model]

        if model_series.empty:
            raise ValueError(f'Model name {model} not found in data!')

        ligand_series = model_series[model_series.index.get_level_values('Ligand') == ligand]
        if ligand_series.empty:
            raise ValueError(f"Ligand name {ligand} not found in model's {model} data!")

        # Add distance and angle data to ligand_series
        if len(ligand_series) != 0:
            ligand_series = _addDistanceAndAngleData(ligand_series, model, ligand, dataframe)

        # Filter points by metrics
        if metrics is not None:
            ligand_series = _filterByMetrics(ligand_series, metrics)

        # Filter points by labels
        if labels is not None:
            ligand_series = _filterByLabels(ligand_series, labels)

        # Check if an axis has been given
        new_axis = False
        if axis is None:
            plt.figure(figsize=(4*size, 3.3*size), dpi=dpi)
            axis = plt.gca()
            new_axis = True

        # Define plot label
        if plot_label is None:
            plot_label = f"{model}{separator}{ligand}"

        # Define color columns
        color_columns = _defineColorColumns(ligand_series)

        # Plot scatter
        sc = _plotScatter(axis, ligand_series, x, y, color_column, color_columns, plot_label, clim, marker_size, size, **kwargs)

        # Plot vertical line if specified
        if vertical_line is not None:
            axis.axvline(vertical_line, c=vertical_line_color, lw=vertical_line_width, ls='--')

        # Set labels and title
        if xlabel is None and not no_xlabel:
            xlabel = x
        if ylabel is None and not no_ylabel:
            ylabel = y

        axis.set_xlabel(xlabel, fontsize=labels_size*size)
        axis.set_ylabel(ylabel, fontsize=labels_size*size)
        axis.tick_params(axis='both', labelsize=labels_size*size)

        # Set ticks visibility
        if no_xticks:
            axis.set_xticks([])
        if no_yticks:
            axis.set_yticks([])

        if title is not None:
            axis.set_title(title, fontsize=title_size*size)
        if xlim is not None:
            axis.set_xlim(xlim)
        if ylim is not None:
            axis.set_ylim(ylim)

        if show_legend:
            axis.legend(prop={'size': legend_font_size*size})

        if show:
            plt.show()

        if return_axis:
            return axis

    def rosettaDockingCatalyticBindingFreeEnergyMatrix(self, initial_threshold=3.5, initial_threshold_filter=3.5, measured_metrics=None,
                                                       store_values=False, lig_label_rot=90, observable='interface_delta_B',
                                                       matrix_file='catalytic_matrix.npy', models_file='catalytic_models.json',
                                                       max_metric_threshold=30, pele_data=None, KT=5.93, to_csv=None,
                                                       only_proteins=None, only_ligands=None, average_binding_energy=False,
                                                       nan_to_zero=False):

        def _bindingFreeEnergyMatrix(KT=KT, sort_by_ligand=None, models_file='catalytic_models.json',
                                     lig_label_rot=90, pele_data=None, only_proteins=None, only_ligands=None,
                                     abc=False, avg_ebc=False, n_poses=10, **metrics):

            metrics_filter = {m: metrics[m] for m in metrics if m.startswith('metric_')}
            labels_filter = {l: metrics[l] for l in metrics if l.startswith('label_')}

            if pele_data is None:
                pele_data = self.rosetta_docking

            if only_proteins is not None:
                proteins = [p for p in pele_data.index.get_level_values('Model').unique() if p in only_proteins]
            else:
                proteins = pele_data.index.get_level_values('Model').unique()

            if only_ligands is not None:
                ligands = [l for l in pele_data.index.get_level_values('Ligand').unique() if l in only_ligands]
            else:
                ligands = pele_data.index.get_level_values('Ligand').unique()

            if len(proteins) == 0:
                raise ValueError('No proteins were found!')
            if len(ligands) == 0:
                raise ValueError('No ligands were found!')

            # Create a matrix of length proteins times ligands
            M = np.zeros((len(proteins), len(ligands)))

            # Calculate the probability of each state
            for i, protein in enumerate(proteins):
                protein_series = pele_data[pele_data.index.get_level_values('Model') == protein]

                for j, ligand in enumerate(ligands):
                    ligand_series = protein_series[protein_series.index.get_level_values('Ligand') == ligand]

                    if not ligand_series.empty:

                        if abc:
                            # Calculate partition function
                            total_energy = ligand_series['total_score']
                            energy_minimum = total_energy.min()
                            relative_energy = total_energy - energy_minimum
                            Z = np.sum(np.exp(-relative_energy / KT))

                        # Calculate catalytic binding energy
                        catalytic_series = ligand_series

                        for metric in metrics_filter:
                            if isinstance(metrics_filter[metric], float):
                                mask = catalytic_series[metric] <= metrics_filter[metric]
                            elif isinstance(metrics_filter[metric], tuple):
                                mask = (catalytic_series[metric] >= metrics_filter[metric][0]).to_numpy()
                                mask = mask & ((catalytic_series[metric] <= metrics_filter[metric][1]).to_numpy())
                            catalytic_series = catalytic_series[mask]

                        for l in labels_filter:
                            # Filter by labels
                            if labels_filter[l] is not None:
                                catalytic_series = catalytic_series[catalytic_series[l] == labels_filter[l]]

                        if abc:
                            total_energy = catalytic_series['total_score']
                            relative_energy = total_energy - energy_minimum
                            probability = np.exp(-relative_energy / KT) / Z
                            M[i][j] = np.sum(probability * catalytic_series[observable])
                        elif avg_ebc:
                            M[i][j] = catalytic_series.nsmallest(n_poses, observable)[observable].mean()
                    else:
                        M[i][j] = np.nan

            if nan_to_zero:
                M[np.isnan(M)] = 0.0

            if abc:
                binding_metric_label = '$A_{B}^{C}$'
            elif avg_ebc:
                binding_metric_label = '$\overline{E}_{B}^{C}$'
            else:
                raise ValueError('You should mark at least one option: $A_{B}^{C}$ or $\overline{E}_{B}^{C}$!')

            if store_values:
                np.save(matrix_file, M)
                if not models_file.endswith('.json'):
                    models_file = models_file + '.json'
                with open(models_file, 'w') as of:
                    json.dump(list(proteins), of)

            if to_csv is not None:
                catalytic_values = {
                    'Model': [],
                    'Ligand': [],
                    binding_metric_label: []
                }

                for i, m in zip(M, proteins):
                    for v, l in zip(i, ligands):
                        catalytic_values['Model'].append(m)
                        catalytic_values['Ligand'].append(l)
                        catalytic_values[binding_metric_label].append(v)
                catalytic_values = pd.DataFrame(catalytic_values)
                catalytic_values.set_index(['Model', 'Ligand'])
                catalytic_values.to_csv(to_csv)

            # Sort matrix by ligand or protein
            if sort_by_ligand == 'by_protein':
                protein_labels = proteins
            else:
                ligand_index = list(ligands).index(sort_by_ligand)
                sort_indexes = M[:, ligand_index].argsort()
                M = M[sort_indexes]
                protein_labels = [proteins[x] for x in sort_indexes]

            plt.figure(dpi=100, figsize=(0.28 * len(ligands), 0.2 * len(proteins)))
            plt.imshow(M, cmap='autumn')
            plt.colorbar(label=binding_metric_label)

            plt.xlabel('Ligands', fontsize=12)
            ax = plt.gca()
            ax.set_xticks(np.arange(len(ligands)))  # Set tick positions
            ax.set_xticklabels(ligands, rotation=lig_label_rot)
            plt.xticks(np.arange(len(ligands)), ligands, rotation=lig_label_rot)
            plt.ylabel('Proteins', fontsize=12)
            ax.set_yticks(np.arange(len(proteins)))  # Set tick positions
            plt.yticks(np.arange(len(proteins)), protein_labels)

            display(plt.show())

        # Check to_csv input
        if to_csv is not None and not isinstance(to_csv, str):
            raise ValueError('to_csv must be a path to the output csv file.')
        if to_csv is not None and not to_csv.endswith('.csv'):
            to_csv = to_csv + '.csv'

        # Define if PELE data is given
        if pele_data is None:
            pele_data = self.rosetta_docking

        # Add checks for the given pele data pandas df
        metrics = [k for k in pele_data.keys() if 'metric_' in k]
        labels = {}
        for m in metrics:
            for l in pele_data.keys():
                if 'label_' in l and l.replace('label_', '') == m.replace('metric_', ''):
                    labels[m] = sorted(list(set(pele_data[l])))

        metrics_sliders = {}
        labels_ddms = {}
        for m in metrics:
            if measured_metrics is not None:
                if m in measured_metrics:
                    threshold = initial_threshold
                else:
                    threshold = initial_threshold_filter
            else:
                threshold = initial_threshold_filter  # Ensure threshold is always defined

            if self.rosetta_docking_metric_type[m] == 'distance':
                m_slider = FloatSlider(
                    value=threshold,
                    min=0,
                    max=max_metric_threshold,
                    step=0.1,
                    description=m + ':',
                    disabled=False,
                    continuous_update=False,
                    orientation='horizontal',
                    readout=True,
                    readout_format='.2f',
                    style={'description_width': 'initial'})

            elif self.rosetta_docking_metric_type[m] == 'angle':
                m_slider = FloatRangeSlider(
                    value=[110, 130],
                    min=-180,
                    max=180,
                    step=0.1,
                    description=m + ':',
                    disabled=False,
                    continuous_update=False,
                    orientation='horizontal',
                    readout=True,
                    readout_format='.2f',
                )

            metrics_sliders[m] = m_slider

            if m in labels and labels[m] != []:
                label_options = [None] + labels[m]
                label_ddm = Dropdown(options=label_options, description=m.replace('metric_', 'label_'), style={'description_width': 'initial'})
                metrics_sliders[m.replace('metric_', 'label_')] = label_ddm

        if only_proteins is not None:
            if isinstance(only_proteins, str):
                only_proteins = [only_proteins]

        # Get only ligands if given
        if only_ligands is not None:
            if isinstance(only_ligands, str):
                only_ligands = [only_ligands]

            ligands = [l for l in self.rosetta_docking.index.get_level_values('Ligand').unique() if l in only_ligands]
        else:
            ligands = self.rosetta_docking.index.get_level_values('Ligand').unique()

        VB = []
        ligand_ddm = Dropdown(options=list(ligands) + ['by_protein'], description='Sort by ligand',
                              style={'description_width': 'initial'})
        VB.append(ligand_ddm)

        abc = Checkbox(value=True, description='$A_{B}^{C}$')
        VB.append(abc)

        if average_binding_energy:
            avg_ebc = Checkbox(value=False, description='$\overline{E}_{B}^{C}$')
            VB.append(avg_ebc)

            Ebc_slider = IntSlider(
                value=10,
                min=1,
                max=1000,
                step=1,
                description='N poses (only $\overline{E}_{B}^{C}$):',
                disabled=False,
                continuous_update=False,
                orientation='horizontal',
                readout=True)
            VB.append(Ebc_slider)

        KT_slider = FloatSlider(
            value=KT,
            min=0.593,
            max=1000.0,
            step=0.1,
            description='KT:',
            disabled=False,
            continuous_update=False,
            orientation='horizontal',
            readout=True,
            readout_format='.1f')

        for m in metrics_sliders:
            VB.append(metrics_sliders[m])
        for m in labels_ddms:
            VB.append(labels_ddms[m])
        VB.append(KT_slider)

        if average_binding_energy:
            plot = interactive_output(_bindingFreeEnergyMatrix, {'KT': KT_slider, 'sort_by_ligand': ligand_ddm,
                                      'pele_data': fixed(pele_data), 'models_file': fixed(models_file),
                                      'lig_label_rot': fixed(lig_label_rot), 'only_proteins': fixed(only_proteins),
                                      'only_ligands': fixed(only_ligands), 'abc': abc, 'avg_ebc': avg_ebc,
                                      'n_poses': Ebc_slider, **metrics_sliders})
        else:
            plot = interactive_output(_bindingFreeEnergyMatrix, {'KT': KT_slider, 'sort_by_ligand': ligand_ddm,
                                      'pele_data': fixed(pele_data), 'models_file': fixed(models_file),
                                      'lig_label_rot': fixed(lig_label_rot), 'only_proteins': fixed(only_proteins),
                                      'only_ligands': fixed(only_ligands), 'abc': abc, **metrics_sliders})

        VB.append(plot)
        VB = VBox(VB)

        display(VB)

    def getBestRosettaDockingPoses(
            self,
            filter_values,
            return_failed=False,
            exclude_models=None,
            exclude_ligands=None,
            exclude_pairs=None,
            score_column='interface_delta_B'
        ):
        """
        Get best docking poses based on the best SCORE and a set of metrics with specified thresholds.
        The filter thresholds must be provided with a dictionary using the metric names as keys
        and the thresholds as the values.

        Parameters
        ==========
        filter_values : dict
            Thresholds for the filter.
        return_failed : bool
            Whether to return a list of the dockings without any models fulfilling
            the selection criteria. It is returned as a tuple (index 0) alongside
            the filtered data frame (index 1).
        exclude_models : list, optional
            List of models to be excluded from the selection.
        exclude_ligands : list, optional
            List of ligands to be excluded from the selection.
        exclude_pairs : list, optional
            List of pair tuples (model, ligand) to be excluded from the selection.
        score_column : str, optional
            Column name to use for scoring. Default is 'interface_delta_B'.

        Returns
        =======
        pandas.DataFrame
            Dataframe containing the best poses based on the given criteria.
        """

        if exclude_models is None:
            exclude_models = []
        if exclude_ligands is None:
            exclude_ligands = []
        if exclude_pairs is None:
            exclude_pairs = []

        best_poses = []
        failed = []

        for model in self.rosetta_docking.index.get_level_values('Model').unique():

            if model in exclude_models:
                continue

            model_series = self.rosetta_docking[
                self.rosetta_docking.index.get_level_values("Model") == model
            ]

            for ligand in model_series.index.get_level_values('Ligand').unique():

                if ligand in exclude_ligands:
                    continue

                if (model, ligand) in exclude_pairs:
                    continue

                ligand_data = model_series[
                    model_series.index.get_level_values("Ligand") == ligand
                ]

                for metric, threshold in filter_values.items():

                    if metric not in [score_column, "RMSD"]:
                        if not metric.startswith("metric_"):
                            metric_label = "metric_" + metric
                        else:
                            metric_label = metric

                        if isinstance(threshold, (float, int)):
                            ligand_data = ligand_data[ligand_data[metric_label] <= threshold]
                        elif isinstance(threshold, (tuple, list)):
                            ligand_data = ligand_data[
                                (ligand_data[metric_label] >= threshold[0]) &
                                (ligand_data[metric_label] <= threshold[1])
                            ]
                    else:
                        metric_label = metric
                        ligand_data = ligand_data[ligand_data[metric_label] < threshold]

                if ligand_data.empty:
                    failed.append((model, ligand))
                    continue

                best_pose_idx = ligand_data[score_column].idxmin()
                best_poses.append(best_pose_idx)

        best_poses_df = self.rosetta_docking.loc[best_poses]

        if return_failed:
            return failed, best_poses_df

        return best_poses_df

    def extractRosettaDockingModels(self, docking_folder, input_df, output_folder, separator='_'):
        """
        Extract models based on an input DataFrame with index ['Model', 'Ligand', 'Pose'].

        Parameters
        ==========
        docking_folder : str
            Path to folder where the Rosetta docking files are contained.
        input_df : pd.DataFrame
            DataFrame containing the models to be extracted with index ['Model', 'Ligand', 'Pose'].
        separator : str
            Separator character used in file names. Default is '-'.

        Returns
        =======
        list
            List of models extracted.
        """

        if not os.path.exists(output_folder):
            os.mkdir(output_folder)

        executable = "extract_pdbs.linuxgccrelease"
        models = []
        missing_models = []

        # Check if params were given
        params = {}
        for ligand in self.rosetta_docking.index.levels[1]:
            ligand_folder = os.path.join(docking_folder, "ligand_params", ligand)
            if os.path.exists(ligand_folder):
                params[ligand] = os.path.join(ligand_folder, ligand+'.params')

        for index, row in input_df.iterrows():
            model, ligand, pose = index

            output_model_dir = os.path.join(docking_folder, "output_models", f"{model}{separator}{ligand}")
            if not os.path.exists(output_model_dir):
                missing_models.append(model)
                continue

            silent_file = os.path.join(output_model_dir, f"{model}{separator}{ligand}.out")
            if not os.path.exists(silent_file):
                missing_models.append(model)
                continue

            best_model_tag =  row['description']

            command = f"{executable} -silent {silent_file} -tags {best_model_tag}"
            if params is not None:
                command += f" -extra_res_fa {params[ligand]} "
            os.system(command)

            pdb_filename = f"{best_model_tag}.pdb"

            shutil.move(pdb_filename, output_folder+'/'+pdb_filename)

        self.getModelsSequences()

        if missing_models:
            print("Missing models in Rosetta Docking folder:")
            print("\t" + ", ".join(missing_models))

        return models

    def convertLigandPDBtoMae(self, ligands_folder, change_ligand_name=True, keep_pdbs=False):
        """
        Convert ligand PDBs into MAE files.

        Parameters
        ==========
        ligands_folder : str
            Path to the folder where ligands are in PDB format
        """

        _copyScriptFile(ligands_folder, "PDBtoMAE.py")
        script_name = "._PDBtoMAE.py"

        cwd = os.getcwd()
        os.chdir(ligands_folder)
        command = "run ._PDBtoMAE.py"
        if change_ligand_name:
            command += " --change_ligand_name"
        if keep_pdbs:
            command += ' --keep_pdbs'
        os.system(command)
        os.chdir(cwd)

    def convertLigandMAEtoPDB(self, ligands_folder, change_ligand_name=True, modify_maes=False,
                              assign_pdb_names=False):
        """
        Convert ligand MAEs into PDB files.

        Parameters
        ==========
        ligands_folder : str
            Path to the folder where ligands are in MAE format
        """

        if modify_maes:
            keep_maes = True

        if isinstance(change_ligand_name, dict):
            with open(ligands_folder+'/ligand_names.json', 'w') as jf:
                json.dump(change_ligand_name, jf)
        elif isinstance(change_ligand_name, str):
            if len(change_ligand_name) != 3:
                raise ValueError('The ligand name should be three-letters long')

        # Copy analyse docking script (it depends on Schrodinger Python API so we leave it out to minimise dependencies)
        _copyScriptFile(ligands_folder, "MAEtoPDB.py")
        script_name = "._MAEtoPDB.py"

        cwd = os.getcwd()
        os.chdir(ligands_folder)
        command = "run ._MAEtoPDB.py"
        if isinstance(change_ligand_name, dict):
            command += " --residue_names ligand_names.json"
        elif isinstance(change_ligand_name, str):
            command += " --residue_names "+change_ligand_name
        if change_ligand_name:
            command += " --change_ligand_name"
        if modify_maes:
            command += ' --modify_maes'
        if assign_pdb_names:
            command += ' --assign_pdb_names'
        os.system(command)
        os.chdir(cwd)

        if isinstance(change_ligand_name, dict):
            os.remove(ligands_folder+'/ligand_names.json')

    def getDockingDistances(self, model, ligand):
        """
        Get the distances related to a model and ligand docking.
        """
        distances = []

        if model not in self.docking_distances:
            return None

        if ligand not in self.docking_distances[model]:
            return None

        for d in self.docking_distances[model][ligand]:
            distances.append(d)

        if distances != []:
            return distances
        else:
            return None

    def calculateModelsDistances(self, atom_pairs, verbose=False):
        """
        Calculate models distances for a set of atom pairs.

        The atom pairs must be given in a dicionary with each key representing the name
        of a model and each value a list of the atom pairs to calculate in the format:
            {model_name: [((chain1_id, residue1_id, atom1_name), (chain2_id, residue2_id, atom2_name)), ...], ...}

        Paramters
        =========
        atom_pairs : dict
            Atom pairs to calculate for each model
        """

        ### Add all label entries to dictionary
        for model in self.structures:
            self.distance_data[model] = {}
            self.distance_data[model]["model"] = []

            for d in atom_pairs[model]:
                # Generate label for distance
                label = "distance_"
                label += "_".join([str(x) for x in d[0]]) + "-"
                label += "_".join([str(x) for x in d[1]])
                self.distance_data[model].setdefault(label, [])

        for model in self.structures:

            if verbose:
                print("Calculating distances for model %s" % model)

            self.distance_data[model]["model"].append(model)

            # Get atoms in atom_pairs as dictionary
            atoms = {}
            for d in atom_pairs[model]:
                for t in d:
                    atoms.setdefault(t[0], {})
                    atoms[t[0]].setdefault(t[1], [])
                    atoms[t[0]][t[1]].append(t[2])

            # Get atom coordinates for each atom in atom_pairs
            coordinates = {}
            for chain in self.structures[model].get_chains():
                if chain.id in atoms:
                    coordinates[chain.id] = {}
                    for r in chain:
                        if r.id[1] in atoms[chain.id]:
                            coordinates[chain.id][r.id[1]] = {}
                            for atom in r:
                                if atom.name in atoms[chain.id][r.id[1]]:
                                    coordinates[chain.id][r.id[1]][
                                        atom.name
                                    ] = atom.coord

            # Calculate atom distances
            for d in atom_pairs[model]:

                # Generate label for distance
                label = "distance_"
                label += "_".join([str(x) for x in d[0]]) + "-"
                label += "_".join([str(x) for x in d[1]])

                # Calculate distance
                atom1 = d[0]
                atom2 = d[1]

                if atom1[2] not in coordinates[atom1[0]][atom1[1]]:
                    raise ValueError(
                        "Atom name %s was not found in residue %s of chain %s for model %s"
                        % (atom1[2], atom1[1], atom1[0], model)
                    )
                if atom2[2] not in coordinates[atom2[0]][atom2[1]]:
                    raise ValueError(
                        "Atom name %s was not found in residue %s of chain %s for model %s"
                        % (atom2[2], atom2[1], atom2[0], model)
                    )

                coord1 = coordinates[atom1[0]][atom1[1]][atom1[2]]
                coord2 = coordinates[atom2[0]][atom2[1]][atom2[2]]
                value = np.linalg.norm(coord1 - coord2)

                # Add data to dataframe
                self.distance_data[model][label].append(value)

            self.distance_data[model] = pd.DataFrame(
                self.distance_data[model]
            ).reset_index()
            self.distance_data[model].set_index("model", inplace=True)

        return self.distance_data

    def getModelDistances(self, model):
        """
        Get the distances associated with a specific model included in the
        self.distance_data atrribute. This attribute must be calculated in advance
        by running the calculateModelsDistances() function.

        Parameters
        ==========
        model : str
            model name
        """

        model_data = self.distance_data[model]
        distances = []
        for d in model_data:
            if "distance_" in d:
                if not model_data[d].dropna().empty:
                    distances.append(d)
        return distances

    def combineModelDistancesIntoMetric(self, metric_distances, overwrite=False):
        """
        Combine different equivalent distances contained in the self.distance_data
        attribute into specific named metrics. The function takes as input a
        dictionary (catalytic_labels) composed of inner dictionaries as follows:

            catalytic_labels = {
                metric_name = {
                    protein = distances_list}}}

        The innermost distances_list object contains all equivalent distance names for
        a specific protein to be combined under the same metric_name column.

        The combination is done by taking the minimum value of all equivalent distances.

        Parameters
        ==========
        catalytic_labels : dict
            Dictionary defining which distances will be combined under a common name.
            (for details see above).
        """

        if isinstance(self.models_data, dict) and self.models_data == {}:
            self.models_data["model"] = [m for m in self]

        for name in metric_distances:

            if "metric_" + name in self.models_data.keys() and not overwrite:
                print(
                    "Combined metric %s already added. Give overwrite=True to recombine"
                    % name
                )
            else:
                values = []
                models = []

                for model in self:
                    model_data = self.distance_data[model]
                    model_distances = metric_distances[name][model]
                    values += model_data[model_distances].min(axis=1).tolist()

                self.models_data["metric_" + name] = values

        if isinstance(self.models_data, dict):
            self.models_data = pd.DataFrame(self.models_data)
            self.models_data.set_index("model", inplace=True)

        return self.models_data

    def getModelsProtonationStates(self, residues=None):
        """
        Get the protonation state of all or specific residues in all protein models.

        For getting the protonation states of only a subset of residues a dictionary must
        be given with the 'residues' option. The keys of the dictionary are the models'
        names, and, the values, lists of tuples defining each residue to be query. The
        residue's tuples are defined as: (chain_id, residue_id).

        Parameters
        ==========
        residues : dict
            Dictionary with lists of tuples of residues (e.g., (chain_id, residue_id)) to query for each model.

        Returns
        =======
        protonation_states : pandas.DataFrame
            Data frame with protonation information.
        """

        # Set input dictionary to store protonation states
        self.protonation_states = {}
        self.protonation_states["Model"] = []
        self.protonation_states["Chain"] = []
        self.protonation_states["Residue"] = []
        self.protonation_states["Name"] = []
        self.protonation_states["State"] = []

        # Iterate all models' structures
        for model in self.models_names:
            structure = self.structures[model]
            for r in structure.get_residues():

                # Skip if a list of residues is given per model
                if residues != None:
                    if (r.get_parent().id, r.id[1]) not in residues[model]:
                        continue

                # Get Histidine protonation states
                if r.resname == "HIS":
                    atoms = [a.name for a in r]

                    # Check for hydrogens
                    hydrogens = [a for a in atoms if a.startswith('H')]

                    if not hydrogens:
                        print(f'The model {model} have not been protonated.')
                        continue

                    if "HE2" in atoms and "HD1" in atoms:
                        self.protonation_states["State"].append("HIP")
                    elif "HD1" in atoms:
                        self.protonation_states["State"].append("HID")
                    elif "HE2" in atoms:
                        self.protonation_states["State"].append("HIE")
                    else:
                        print(f'HIS {r.id[1]} could not be assigned for model {model}')
                        continue
                    self.protonation_states["Model"].append(model)
                    self.protonation_states["Chain"].append(r.get_parent().id)
                    self.protonation_states["Residue"].append(r.id[1])
                    self.protonation_states["Name"].append(r.resname)

        if self.protonation_states['Model'] == []:
            raise ValueError("No protonation states were found. Did you run prepwizard?")

        # Convert dictionary to Pandas
        self.protonation_states = pd.DataFrame(self.protonation_states)
        self.protonation_states.set_index(["Model", "Chain", "Residue"], inplace=True)

        return self.protonation_states

    def combineDockingDistancesIntoMetrics(self, catalytic_labels, overwrite=False):
        """
        Combine different equivalent distances into specific named metrics. The function
        takes as input a dictionary (catalytic_labels) composed of inner dictionaries as follows:

            catalytic_labels = {
                metric_name = {
                    protein = {
                        ligand = distances_list}}}

        The innermost distances_list object contains all equivalent distance names for
        a specific protein and ligand pair to be combined under the same metric_name column.

        The combination is done by taking the minimum value of all equivalent distances.

        Parameters
        ==========
        catalytic_labels : dict
            Dictionary defining which distances will be combined under a common name.
            (for details see above).
        """

        for name in catalytic_labels:
            if "metric_" + name in self.docking_data.keys() and not overwrite:
                print(
                    "Combined metric %s already added. Give overwrite=True to recombine"
                    % name
                )
            else:
                # Initialize a Series with NaN values, indexed the same as self.docking_data
                metric_series = pd.Series(np.nan, index=self.docking_data.index)

                for model in self.docking_data.index.get_level_values("Protein").unique():
                    # Check whether model is found in docking distances
                    if model not in self.docking_distances:
                        continue

                    model_series = self.docking_data.xs(model, level="Protein")

                    for ligand in model_series.index.get_level_values("Ligand").unique():
                        # Check whether ligand is found in model's docking distances
                        if ligand not in self.docking_distances[model]:
                            continue

                        ligand_series = model_series.xs(ligand, level="Ligand")

                        # Check input metric
                        distance_metric = False
                        angle_metric = False
                        for x in catalytic_labels[name][model][ligand]:
                            if len(x.split("-")) == 2:
                                distance_metric = True
                            elif len(x.split("-")) == 3:
                                angle_metric = True

                        if distance_metric and angle_metric:
                            raise ValueError(
                                f"Metric {name} combines distances and angles which is not supported."
                            )

                        if distance_metric:
                            distances = catalytic_labels[name][model][ligand]
                            distance_values = self.docking_distances[model][ligand][distances].min(axis=1)
                            # Align the indices
                            indices = ligand_series.index
                            metric_series.loc[(model, ligand, indices)] = distance_values.values
                            self.docking_metric_type[name] = "distance"
                        elif angle_metric:
                            angles = catalytic_labels[name][model][ligand]
                            if len(angles) > 1:
                                raise ValueError(
                                    "Combining more than one angle into a metric is not currently supported."
                                )
                            angle_values = self.docking_angles[model][ligand][angles].min(axis=1)
                            indices = ligand_series.index
                            metric_series.loc[(model, ligand, indices)] = angle_values.values
                            self.docking_metric_type[name] = "angle"

                # Assign the Series to the DataFrame
                self.docking_data["metric_" + name] = metric_series

    def plotDockingData(self):
        """
        Generates an interactive scatter plot for docking data, allowing users to select
        the protein, ligand, and columns for the X and Y axes.

        The method assumes the docking data is a Pandas DataFrame stored in `self.docking_data`
        with a MultiIndex (Protein, Ligand, Pose) and numeric columns (Score, RMSD, Closest distance).

        The function creates interactive widgets to select a specific protein, ligand, and which
        numeric columns to plot on the X and Y axes.

        Returns:
            An interactive scatter plot that updates based on widget selections.
        """

        # Subfunction to handle filtering and plotting
        def scatter_plot(protein, ligand, x_axis, y_axis):
            """
            Subfunction to plot the scatter plot for the selected protein and ligand.

            Args:
                protein (str): Selected protein sequence.
                ligand (str): Selected ligand.
                x_axis (str): The column name for the X-axis.
                y_axis (str): The column name for the Y-axis.
            """
            # Filter the data based on selected Protein and Ligand
            filtered_df = df.loc[(protein, ligand)]

            # Plotting the scatter plot for the selected X and Y axes
            plt.figure(figsize=(8, 6))
            plt.scatter(filtered_df[x_axis], filtered_df[y_axis], color='blue')
            plt.title(f'Scatter Plot for {protein} - {ligand}')
            plt.xlabel(x_axis)
            plt.ylabel(y_axis)
            plt.grid(True)
            plt.show()

        # Get the docking data from the object's attribute
        df = self.docking_data

        # Create dropdown widgets for selecting the Protein, Ligand, X-axis, and Y-axis columns
        protein_dropdown = widgets.Dropdown(
            options=df.index.levels[0],  # Options for Protein selection
            description='Protein'        # Label for the dropdown
        )

        ligand_dropdown = widgets.Dropdown(
            options=df.index.levels[1],  # Options for Ligand selection
            description='Ligand'         # Label for the dropdown
        )

        x_axis_dropdown = widgets.Dropdown(
            options=df.columns,          # Options for selecting the X-axis (numeric columns)
            description='X-axis'         # Label for the dropdown
        )

        y_axis_dropdown = widgets.Dropdown(
            options=df.columns,          # Options for selecting the Y-axis (numeric columns)
            description='Y-axis'         # Label for the dropdown
        )

        # Create an interactive widget that dynamically updates the plot based on selections
        interact(
            scatter_plot,
            protein=protein_dropdown,
            ligand=ligand_dropdown,
            x_axis=x_axis_dropdown,
            y_axis=y_axis_dropdown
        )

    def getBestDockingPoses(
<<<<<<< HEAD
        self,
        filter_values,
        n_models=1,
        return_failed=False,
        exclude_models=None,
        exclude_ligands=None,
        exclude_pairs=None,
    ):
        if exclude_models is None:
            exclude_models = []
        if exclude_ligands is None:
            exclude_ligands = []
        if exclude_pairs is None:
            exclude_pairs = []

        # Create exclusion masks
        docking_data = self.docking_data
        index = docking_data.index

        exclude_models_mask = ~index.get_level_values('Protein').isin(exclude_models)
        exclude_ligands_mask = ~index.get_level_values('Ligand').isin(exclude_ligands)

        pairs_to_exclude = set(exclude_pairs)
        if pairs_to_exclude:
            exclude_pairs_mask = ~index.map(lambda idx: (idx[index.names.index('Protein')], idx[index.names.index('Ligand')]) in pairs_to_exclude)
        else:
            exclude_pairs_mask = np.ones(len(index), dtype=bool)  # Include all

        mask = exclude_models_mask & exclude_ligands_mask & exclude_pairs_mask

        filtered_data = docking_data[mask]

        # Apply filters
        for metric in filter_values:
            filter_value = filter_values[metric]
            if metric not in ["Score", "RMSD"]:
                if not metric.startswith("metric_") and metric != 'Closest distance':
                    metric_label = "metric_" + metric
                else:
                    metric_label = metric
            else:
                metric_label = metric

            if isinstance(filter_value, (float, int)):
                filtered_data = filtered_data[filtered_data[metric_label] <= filter_value]
            elif isinstance(filter_value, (tuple, list)):
                filtered_data = filtered_data[
                    (filtered_data[metric_label] >= filter_value[0]) &
                    (filtered_data[metric_label] <= filter_value[1])
                ]
            else:
                filtered_data = filtered_data[filtered_data[metric_label] < filter_value]

        # Get all available pairs after exclusions
        available_pairs = docking_data[mask].index.to_frame(index=False)[['Protein', 'Ligand']].drop_duplicates()

        # Get pairs present in filtered_data
        filtered_pairs = filtered_data.index.to_frame(index=False)[['Protein', 'Ligand']].drop_duplicates()

        # Find failed pairs
        failed_pairs = pd.merge(available_pairs, filtered_pairs, on=['Protein', 'Ligand'], how='left', indicator=True)
        failed_pairs = failed_pairs[failed_pairs['_merge'] == 'left_only'][['Protein', 'Ligand']]
        failed = list(failed_pairs.itertuples(index=False, name=None))

        # Sort and group
        filtered_data = filtered_data.sort_values(by=['Protein', 'Ligand', 'Score'])

        grouped = filtered_data.groupby(level=['Protein', 'Ligand'], sort=False)

        # Select top n_models per group
        top_n = grouped.head(n_models)

        # Warning for groups with less than n_models
        group_sizes = grouped.size()
        insufficient_groups = group_sizes[group_sizes < n_models]
        if not insufficient_groups.empty:
            for (protein, ligand), size in insufficient_groups.iteritems():
                print(
                    "WARNING: less than %s models available for docking %s + %s"
                    % (n_models, protein, ligand)
                )

        if return_failed:
            return failed, top_n
        else:
            return top_n
=======
            self,
            filter_values,
            n_models=1,
            return_failed=False,
            exclude_models=None,
            exclude_ligands=None,
            exclude_pairs=None,
        ):
            if exclude_models is None:
                exclude_models = []
            if exclude_ligands is None:
                exclude_ligands = []
            if exclude_pairs is None:
                exclude_pairs = []

            # Create exclusion masks
            docking_data = self.docking_data
            index = docking_data.index

            exclude_models_mask = ~index.get_level_values('Protein').isin(exclude_models)
            exclude_ligands_mask = ~index.get_level_values('Ligand').isin(exclude_ligands)

            pairs_to_exclude = set(exclude_pairs)
            if pairs_to_exclude:
                exclude_pairs_mask = ~index.map(lambda idx: (idx[index.names.index('Protein')], idx[index.names.index('Ligand')]) in pairs_to_exclude)
            else:
                exclude_pairs_mask = np.ones(len(index), dtype=bool)  # Include all

            mask = exclude_models_mask & exclude_ligands_mask & exclude_pairs_mask

            filtered_data = docking_data[mask]

            # Apply filters
            for metric in filter_values:
                filter_value = filter_values[metric]
                if metric not in ["Score", "RMSD"]:
                    if not metric.startswith("metric_") and metric != 'Closest distance':
                        metric_label = "metric_" + metric
                    else:
                        metric_label = metric
                else:
                    metric_label = metric

                if isinstance(filter_value, (float, int)):
                    filtered_data = filtered_data[filtered_data[metric_label] <= filter_value]
                elif isinstance(filter_value, (tuple, list)):
                    filtered_data = filtered_data[
                        (filtered_data[metric_label] >= filter_value[0]) &
                        (filtered_data[metric_label] <= filter_value[1])
                    ]
                else:
                    filtered_data = filtered_data[filtered_data[metric_label] < filter_value]

            # Get all available pairs after exclusions
            available_pairs = docking_data[mask].index.to_frame(index=False)[['Protein', 'Ligand']].drop_duplicates()

            # Get pairs present in filtered_data
            filtered_pairs = filtered_data.index.to_frame(index=False)[['Protein', 'Ligand']].drop_duplicates()

            # Find failed pairs
            failed_pairs = pd.merge(available_pairs, filtered_pairs, on=['Protein', 'Ligand'], how='left', indicator=True)
            failed_pairs = failed_pairs[failed_pairs['_merge'] == 'left_only'][['Protein', 'Ligand']]
            failed = list(failed_pairs.itertuples(index=False, name=None))

            # Sort and group
            filtered_data = filtered_data.sort_values(by=['Protein', 'Ligand', 'Score'])

            grouped = filtered_data.groupby(level=['Protein', 'Ligand'], as_index=False, sort=False)

            # Select top n_models per group
            top_n = grouped.head(n_models)

            # Warning for groups with less than n_models
            group_sizes = grouped.size()
            insufficient_groups = group_sizes[group_sizes < n_models]
            if not insufficient_groups.empty:
                for (protein, ligand), size in insufficient_groups.iteritems():
                    print(
                        "WARNING: less than %s models available for docking %s + %s"
                        % (n_models, protein, ligand)
                    )

            if return_failed:
                return failed, top_n
            else:
                return top_n
>>>>>>> 89878495

    def getBestDockingPosesIteratively(
        self, metrics, ligands=None, distance_step=0.1, angle_step=1.0, fixed=None
    ):

        # Create a list for fixed metrics
        if not fixed:
            fixed = []
        elif isinstance(fixed, str):
            fixed = [fixed]

        if set(metrics.keys()) - set(fixed) == set():
            raise ValueError("You must leave at least one metric not fixed")

        metrics = metrics.copy()

        extracted = []
        selected_indexes = []

        # Define all protein and ligand combinations with docking data
        protein_and_ligands = set([x[:2] for x in self.docking_data.index])

        extracted = set()  # Save extracted models
        selected_indexes = []
        while len(extracted) < len(protein_and_ligands):

            # Get best poses with current thresholds
            best_poses = self.getBestDockingPoses(metrics, n_models=1)

            # Save indexes of best models
            selected_protein_ligands = set()
            for index in best_poses.index:
                if (
                    index[:2] not in extracted
                ):  # Omit selected models in previous iterations
                    selected_indexes.append(index)
                    selected_protein_ligands.add(index[:2])

            # Store models extracted at this iteration
            for pair in selected_protein_ligands:
                extracted.add(pair)

            # Get docking data for missing entries
            mask = []
            for index in self.docking_data.index:
                if index[:2] in (protein_and_ligands - extracted):
                    mask.append(True)
                else:
                    mask.append(False)

            remaining_data = self.docking_data[np.array(mask)]

            # Compute metric acceptance for each metric for all missing pairs
            if not remaining_data.empty:
                metric_acceptance = {}
                for metric in metrics:
                    if not metric.startswith("metric_"):
                        metric_label = "metric_" + metric
                    else:
                        metric_label = metric
                    if isinstance(metrics[metric], (float, int)):
                        metric_acceptance[metric] = remaining_data[
                            remaining_data[metric_label] <= metrics[metric]
                        ].shape[0]
                    elif isinstance(metrics[metric], (tuple, list)):
                        metric_filter = remaining_data[
                            metrics[metric][0] <= remaining_data[metric_label]
                        ]
                        metric_acceptance[metric] = metric_filter[
                            metric_filter[metric_label] <= metrics[metric][1]
                        ].shape[0]

                lowest_metric = [
                    m
                    for m, a in sorted(metric_acceptance.items(), key=lambda x: x[1])
                    if m not in fixed
                ][0]
                lowest_metric_doc = lowest_metric.replace("metric_", "")
                if self.docking_metric_type[lowest_metric_doc] == "distance":
                    step = distance_step
                if self.docking_metric_type[lowest_metric_doc] == "angle":
                    step = angle_step

                if isinstance(metrics[lowest_metric], (float, int)):
                    metrics[lowest_metric] += step

                # Change to list to allow item assignment
                if isinstance(metrics[lowest_metric], tuple):
                    metrics[lowest_metric] = list(metrics[lowest_metric])

                if isinstance(metrics[lowest_metric], list):
                    metrics[lowest_metric][0] -= step
                    metrics[lowest_metric][1] += step

        # Get rows with the selected indexes
        mask = self.docking_data.index.isin(selected_indexes)
        best_poses = self.docking_data[mask]

        return best_poses

    def extractDockingPoses(
        self,
        docking_data,
        docking_folder,
        output_folder,
        separator="-",
        only_extract_new=True,
        covalent_check=True,
        remove_previous=False,
    ):
        """
        Extract docking poses present in a docking_data dataframe. The docking DataFrame
        contains the same structure as the self.docking_data dataframe, parameter of
        this class. This dataframe makes reference to the docking_folder where the
        docking results are contained.

        Parameters
        ==========
        dockign_data : pandas.DataFrame
            Datframe containing the poses to be extracted
        docking_folder : str
            Path the folder containing the docking results
        output_folder : str
            Path to the folder where the docking structures will be saved.
        separator : str
            Symbol used to separate protein, ligand, and docking pose index.
        only_extract_new : bool
            Only extract models not present in the output_folder
        remove_previous : bool
            Remove all content in the output folder
        """

        # Check the separator is not in model or ligand names
        for model in self.docking_ligands:
            if separator in str(model):
                raise ValueError(
                    "The separator %s was found in model name %s. Please use a different separator symbol."
                    % (separator, model)
                )
            for ligand in self.docking_ligands[model]:
                if separator in ligand:
                    raise ValueError(
                        "The separator %s was found in ligand name %s. Please use a different separator symbol."
                        % (separator, ligand)
                    )

        # Remove output_folder
        if os.path.exists(output_folder):
            if remove_previous:
                shutil.rmtree(output_folder)

        if not os.path.exists(output_folder):
            os.mkdir(output_folder)
        else:
            # Gather already extracted models
            if only_extract_new:
                extracted_models = set()
                for model in os.listdir(output_folder):
                    if not os.path.isdir(output_folder + "/" + model):
                        continue
                    for f in os.listdir(output_folder + "/" + model):
                        if f.endswith(".pdb"):
                            m, l = f.split(separator)[:2]
                            extracted_models.add((m, l))

                # Filter docking data to not include the already extracted models
                extracted_indexes = []
                for i in docking_data.index:
                    if i[:2] in extracted_models:
                        extracted_indexes.append(i)
                docking_data = docking_data[~docking_data.index.isin(extracted_indexes)]
                if docking_data.empty:
                    print("All models were already extracted!")
                    print("Set only_extract_new=False to extract them again!")
                    return
                else:
                    if len(extracted_models):
                        print(f"{len(extracted_models)} models were already extracted!")
                    print(f"Extracting {docking_data.shape[0]} new models")

        # Copy analyse docking script (it depends on schrodinger so we leave it out.)
        _copyScriptFile(output_folder, "extract_docking.py")
        script_path = output_folder + "/._extract_docking.py"

        # Move to output folder
        os.chdir(output_folder)

        # Save given docking data to csv
        dd = docking_data.reset_index()
        dd.to_csv("._docking_data.csv", index=False)

        # Execute docking analysis
        command = (
            "run ._extract_docking.py ._docking_data.csv ../"
            + docking_folder
            + " --separator "
            + separator
        )
        os.system(command)

        # Remove docking data
        os.remove("._docking_data.csv")

        # move back to folder
        os.chdir("..")

        # Check models for covalent residues
        for protein in os.listdir(output_folder):
            if not os.path.isdir(output_folder + "/" + protein):
                continue
            for f in os.listdir(output_folder + "/" + protein):
                if covalent_check:
                    self._checkCovalentLigands(
                        protein,
                        output_folder + "/" + protein + "/" + f,
                        check_file=True,
                    )

    def getSingleDockingData(self, protein, ligand, data_frame=None):
        """
        Get the docking data for a particular combination of protein and ligand

        Parameters
        ==========
        protein : str
            Protein model name
        ligad : str
            Ligand name
        data_frame : pandas.DataFrame
            Optional dataframe to get docking data from.
        """

        if ligand not in self.docking_ligands[protein]:
            raise ValueError("has no docking data")

        if isinstance(data_frame, type(None)):
            data_frame = self.docking_data

        protein_series = data_frame[
            data_frame.index.get_level_values("Protein") == protein
        ]
        ligand_series = protein_series[
            protein_series.index.get_level_values("Ligand") == ligand
        ]

        return ligand_series

    def plotDocking(
        self,
        protein,
        ligand,
        x="RMSD",
        y="Score",
        z=None,
        colormap="Blues_r",
        output_folder=None,
        extension=".png",
        dpi=200,
    ):

        if output_folder != None:
            if not os.path.exists(output_folder):
                os.mkdir(output_folder)

        protein_series = self.docking_data[
            self.docking_data.index.get_level_values("Protein") == protein
        ]
        if protein_series.empty:
            print("Model %s not found in Docking data" % protein)
            return None
        ligand_series = protein_series[
            protein_series.index.get_level_values("Ligand") == ligand
        ]
        if ligand_series.empty:
            print(
                "Ligand %s not found in Docking data for protein %s" % (ligand, protein)
            )
            return None

        fig, ax = plt.subplots()
        if z != None:
            ligand_series.plot(kind="scatter", x=x, y=y, c=z, colormap=colormap, ax=ax)
        else:
            ligand_series.plot(kind="scatter", x=x, y=y, ax=ax)

        plt.title(protein + " + " + ligand)
        if output_folder != None:
            plt.savefig(
                output_folder + "/" + protein + "_" + ligand + extension, dpi=dpi
            )
            plt.close()

    def loadModelsFromPrepwizardFolder(
        self,
        prepwizard_folder,
        return_missing=False,
        return_failed=False,
        covalent_check=True,
        models=None,
        atom_mapping=None,
        conect_update=False,
        replace_symbol=None,
        collect_memory_every=None,
        only_hetatoms_conect=False,
    ):
        """
        Read structures from a Schrodinger calculation.

        Parameters
        ==========
        prepwizard_folder : str
            Path to the output folder from a prepwizard calculation
        """

        if (
            replace_symbol
            and not isinstance(replace_symbol, tuple)
            and len(replace_symbol) != 2
        ):
            raise ValueError("replace_symbol must be a tuple: (old_symbol, new_symbol)")

        all_models = []
        failed_models = []
        load_count = 0  # For collect memory
        collect_memory = False
        for d in os.listdir(prepwizard_folder + "/output_models"):
            if os.path.isdir(prepwizard_folder + "/output_models/" + d):
                for f in os.listdir(prepwizard_folder + "/output_models/" + d):
                    if f.endswith(".log"):
                        with open(
                            prepwizard_folder + "/output_models/" + d + "/" + f
                        ) as lf:
                            for l in lf:
                                if "error" in l.lower():
                                    print(
                                        "Error was found in log file: %s. Please check the calculation!"
                                        % f
                                    )
                                    model = f.replace(".log", "")

                                    if replace_symbol:
                                        model = model.replace(
                                            replace_symbol[1], replace_symbol[0]
                                        )

                                    failed_models.append(model)
                                    break

                    if f.endswith(".pdb"):
                        model = f.replace(".pdb", "")

                        if replace_symbol:
                            model = model.replace(replace_symbol[1], replace_symbol[0])

                        # skip models not loaded into the library
                        if model not in self.models_names:
                            continue

                        # Skip models not in the given models list
                        if models != None and model not in models:
                            continue

                        if (
                            collect_memory_every
                            and load_count % collect_memory_every == 0
                        ):
                            collect_memory = True
                        else:
                            collect_memory = False

                        all_models.append(model)
                        self.readModelFromPDB(
                            model,
                            prepwizard_folder + "/output_models/" + d + "/" + f,
                            covalent_check=covalent_check,
                            atom_mapping=atom_mapping,
                            conect_update=conect_update,
                            collect_memory=collect_memory,
                            only_hetatoms=only_hetatoms_conect
                        )
                        load_count += 1

        self.getModelsSequences()
        missing_models = set(self.models_names) - set(all_models)
        if missing_models != set():
            print("Missing models in prepwizard folder:")
            print("\t" + ", ".join(missing_models))

        if return_missing:
            return missing_models
        if return_failed:
            return failed_models

    def analyseRosettaCalculation(
        self,
        rosetta_folder,
        atom_pairs=None,
        energy_by_residue=False,
        interacting_residues=False,
        query_residues=None,
        overwrite=False,
        protonation_states=False,
        decompose_bb_hb_into_pair_energies=False,
        binding_energy=False,
        cpus=None,
        return_jobs=False,
        verbose=False,
    ):
        """
        Analyse Rosetta calculation folder. The analysis reads the energies and calculate distances
        between atom pairs given. Optionally the analysis get the energy of each residue in each pose.
        Additionally, it can analyse the interaction between specific residues (query_residues option)and
        their neighbouring sidechains by mutating the neighbour residues to glycines.

        The atom pairs must be given in a dicionary with each key representing the name
        of a model and each value a list of the atom pairs to calculate in the format:
            {model_name: [((chain1_id, residue1_id, atom1_name), (chain2_id, residue2_id, atom2_name)), ...], ...}

        The main analysis is stored at self.rosetta_data
        The energy by residue analysis is soterd at self.rosetta_ebr_data
        Sidechain interaction analysis is stored at self.rosetta_interacting_residues

        Data is also stored in csv files inside the Rosetta folder for easy retrieving the data if found:

        The main analysis is stored at ._rosetta_data.csv
        The energy by residue analysis is soterd at ._rosetta_energy_residue_data.csv
        Sidechain interaction analysis is stored at ._rosetta_interacting_residues_data.csv


        The overwrite option forces recalcualtion of the data.

        Parameters
        ==========
        rosetta_folder : str
            Path to the Rosetta Calculation Folder.
        atom_pairs : dict
            Pairs of atom to calculate for each model.
        energy_by_residue : bool
            Calculate energy by residue data?
        overwrite : bool
            Force the data calculation from the files.
        interacting_residues : str
            Calculate interacting energies between residues
        query_residues : list
            Residues to query neoghbour atoms. Leave None for all residues (not recommended, too slow!)
        decompose_bb_hb_into_pair_energies : bool
            Store backbone hydrogen bonds in the energy graph on a per-residue basis (this doubles the
            number of calculations, so is off by default).
        binding_energy : str
            Comma-separated list of chains for which calculate the binding energy.
        """

        if not os.path.exists(rosetta_folder):
            raise ValueError(
                'The Rosetta calculation folder: "%s" does not exists!' % rosetta_folder
            )

        # Write atom_pairs dictionary to json file
        if atom_pairs != None:
            with open(rosetta_folder + "/._atom_pairs.json", "w") as jf:
                json.dump(atom_pairs, jf)

        # Copy analyse docking script (it depends on Schrodinger Python API so we leave it out to minimise dependencies)
        _copyScriptFile(rosetta_folder, "analyse_calculation.py", subfolder="pyrosetta")

        # Execute docking analysis
        command = (
            "python "
            + rosetta_folder
            + "/._analyse_calculation.py "
            + rosetta_folder
            + " "
        )

        if binding_energy:
            command += "--binding_energy " + binding_energy + " "
        if atom_pairs != None:
            command += "--atom_pairs " + rosetta_folder + "/._atom_pairs.json "
        if return_jobs:
            command += "--models MODEL "
        if energy_by_residue:
            command += "--energy_by_residue "
        if interacting_residues:
            command += "--interacting_residues "
            if query_residues != None:
                command += "--query_residues "
                command += ",".join([str(r) for r in query_residues]) + " "
        if protonation_states:
            command += "--protonation_states "
        if decompose_bb_hb_into_pair_energies:
            command += "--decompose_bb_hb_into_pair_energies "
        if cpus != None:
            command += "--cpus " + str(cpus) + " "
        if verbose:
            command += "--verbose "
        command += "\n"

        # Compile individual models for each job
        if return_jobs:
            commands = []
            for m in self:
                commands.append(command.replace("MODEL", m))

            print("Returning jobs for running the analysis in parallel.")
            print(
                "After jobs have finished, rerun this function removing return_jobs=True!"
            )
            return commands

        else:
            try:
                os.system(command)
            except:
                os.chdir("..")
                raise ValueError(
                    "Rosetta calculation analysis failed. Check the ouput of the analyse_calculation.py script."
                )

        # Compile dataframes into rosetta_data attributes
        self.rosetta_data = []
        self.rosetta_distances = {}
        self.rosetta_ebr = []
        self.rosetta_neighbours = []
        self.rosetta_protonation = []
        binding_energy_df = []

        output_folder = '.analysis'
        analysis_folder = rosetta_folder + '/'+output_folder
        for model in self:

            # Read scores
            scores_folder = analysis_folder + "/scores"
            scores_csv = scores_folder + "/" + model + ".csv"
            if os.path.exists(scores_csv):
                self.rosetta_data.append(pd.read_csv(scores_csv))

            # Read binding energies
            be_folder = analysis_folder + "/binding_energy"
            be_csv = be_folder + "/" + model + ".csv"
            if os.path.exists(be_csv):
                binding_energy_df.append(pd.read_csv(be_csv))

            # Read distances
            distances_folder = analysis_folder + "/distances"
            distances_csv = distances_folder + "/" + model + ".csv"
            if os.path.exists(distances_csv):
                self.rosetta_distances[model] = pd.read_csv(distances_csv)
                self.rosetta_distances[model].set_index(["Model", "Pose"], inplace=True)

            # Read energy-by-residue data
            ebr_folder = analysis_folder + "/ebr"
            erb_csv = ebr_folder + "/" + model + ".csv"
            if os.path.exists(erb_csv):
                self.rosetta_ebr.append(pd.read_csv(erb_csv))

            # Read interacting neighbours data
            neighbours_folder = analysis_folder + "/neighbours"
            neighbours_csv = neighbours_folder + "/" + model + ".csv"
            if os.path.exists(neighbours_csv):
                self.rosetta_neighbours.append(pd.read_csv(neighbours_csv))

            # Read protonation data
            protonation_folder = analysis_folder + "/protonation"
            protonation_csv = protonation_folder + "/" + model + ".csv"
            if os.path.exists(protonation_csv):
                self.rosetta_protonation.append(pd.read_csv(protonation_csv))

        if self.rosetta_data == []:
            raise ValueError("No rosetta output was found in %s" % rosetta_folder)

        self.rosetta_data = pd.concat(self.rosetta_data)
        self.rosetta_data.set_index(["Model", "Pose"], inplace=True)

        if binding_energy:

            binding_energy_df = pd.concat(binding_energy_df)
            binding_energy_df.set_index(["Model", "Pose"], inplace=True)

            # Add interface scores to rosetta_data
            for score in binding_energy_df:
                index_value_map = {}
                for i, v in binding_energy_df.iterrows():
                    index_value_map[i] = v[score]

                values = []
                for i in self.rosetta_data.index:
                    values.append(index_value_map[i])

                self.rosetta_data[score] = values

        if energy_by_residue and self.rosetta_ebr != []:
            self.rosetta_ebr = pd.concat(self.rosetta_ebr)
            self.rosetta_ebr.set_index(
                ["Model", "Pose", "Chain", "Residue"], inplace=True
            )
        else:
            self.rosetta_ebr = None

        if interacting_residues and self.rosetta_neighbours != []:
            self.rosetta_neighbours = pd.concat(self.rosetta_neighbours)
            self.rosetta_neighbours.set_index(
                ["Model", "Pose", "Chain", "Residue"], inplace=True
            )
        else:
            self.rosetta_neighbours = None

        if protonation_states and self.rosetta_protonation != []:
            self.rosetta_protonation = pd.concat(self.rosetta_protonation)
            self.rosetta_protonation.set_index(
                ["Model", "Pose", "Chain", "Residue"], inplace=True
            )
        else:
            self.rosetta_protonation = None

    def getRosettaModelDistances(self, model):
        """
        Get all distances related to a model from the self.rosetta_data DataFrame.

        Parameters
        ==========
        model : str
            Model name

        Return
        ======
        distances : list
            Distances containing non-nan values for the model.

        """

        distances = []
        for d in self.rosetta_distances[model]:
            if d.startswith("distance_"):
                distances.append(d)

        return distances

    def combineRosettaDistancesIntoMetric(
        self, metric_labels, overwrite=False, rosetta_data=None, rosetta_distances=None
    ):
        """
        Combine different equivalent distances contained in the self.distance_data
        attribute into specific named metrics. The function takes as input a
        dictionary (metric_distances) composed of inner dictionaries as follows:

            metric_labels = {
                metric_name = {
                    model = distances_list}}}

        The innermost distances_list object contains all equivalent distance names for
        a specific protein to be combined under the same metric_name column.

        The combination is done by taking the minimum value of all equivalent distances.

        Parmeters
        =========
        metric_labels : dict
            Dictionary defining which distances will be combined under a common name.
            (for details see above).
        """

        if isinstance(rosetta_data, type(None)):
            rosetta_data = self.rosetta_data

        if isinstance(rosetta_distances, type(None)):
            rosetta_distances = self.rosetta_distances

        for name in metric_labels:
            if "metric_" + name in rosetta_data.keys() and not overwrite:
                print(
                    "Combined metric %s already added. Give overwrite=True to recombine"
                    % name
                )

            else:
                values = []
                for model in rosetta_data.index.levels[0]:
                    model_distances = rosetta_distances[model]
                    md = model_distances[metric_labels[name][model]]
                    values += md.min(axis=1).tolist()

                rosetta_data["metric_" + name] = values

    def getBestRosettaModels(
        self, filter_values, n_models=1, return_failed=False, exclude_models=None
    ):
        """
        Get best rosetta models based on their best "total_score" and a set of metrics
        with specified thresholds. The filter thresholds must be provided with a dictionary
        using the metric names as keys and the thresholds as the values.

        Parameters
        ==========
        n_models : int
            The number of models to select for each protein + ligand docking.
        filter_values : dict
            Thresholds for the filter.
        return_failed : bool
            Whether to return a list of the dockings without any models fulfilling
            the selection criteria. It is returned as a tuple (index 0) alongside
            the filtered data frame (index 1).
        exclude_models : list
            List of models to be excluded from the best poses selection.
        """

        if exclude_models == None:
            exclude_models = []

        best_poses = pd.DataFrame()
        bp = []
        failed = []
        for model in self.rosetta_data.index.levels[0]:

            if model in exclude_models:
                continue

            model_data = self.rosetta_data[
                self.rosetta_data.index.get_level_values("Model") == model
            ]
            for metric in filter_values:
                if not metric.startswith("metric_"):
                    metric_label = "metric_" + metric
                else:
                    metric_label = metric
                model_data = model_data[
                    model_data[metric_label] < filter_values[metric]
                ]
                if model_data.empty:
                    if model not in failed:
                        failed.append(model)
                    continue
                if model_data.shape[0] < n_models:
                    print(
                        "WARNING: less than %s models passed the filter %s + %s"
                        % (n_models, model, ligand)
                    )
                for i in model_data["score"].nsmallest(n_models).index:
                    bp.append(i)

        if return_failed:
            return failed, self.rosetta_data[self.rosetta_data.index.isin(bp)]
        return self.rosetta_data[self.rosetta_data.index.isin(bp)]

    def getBestRosettaModelsIteratively(
        self, metrics, min_threshold=3.5, max_threshold=5.0, step_size=0.1
    ):
        """
        Extract the best rosetta poses by iterating the metrics thresholds from low values to high values.
        At each iteration the poses are filtered by the current metric threshold and the lowest scoring poses
        are selected. Further iterations at higher metric thresholds are applied to those model that do not
        had poses passing all the metric filters. A current limitation of the method is that at each iteration
        it uses the same theshold value for all the metrics.

        Parameters
        ==========
        metrics : list
            A list of the metrics to be used as filters
        min_threshold : float
            The lowest threshold to apply for filtering poses by the metric values.
        """

        extracted = []
        selected_indexes = []

        # Iterate the threshold values to be employed as filters
        for t in np.arange(min_threshold, max_threshold + (step_size / 10), step_size):

            # Get models already selected
            excluded_models = [m for m in extracted]

            # Append metric_ prefic if needed
            filter_values = {
                (m if m.startswith("metric_") else "metric_" + m): t for m in metrics
            }

            # Filter poses at the current threshold
            best_poses = self.getBestRosettaModels(
                filter_values, n_models=1, exclude_models=excluded_models
            )

            # Save selected indexes not saved in previous iterations
            for row in best_poses.index:
                if row[0] not in extracted:
                    selected_indexes.append(row)
                if row[0] not in extracted:
                    extracted.append(row[0])

        best_poses = self.rosetta_data[self.rosetta_data.index.isin(selected_indexes)]

        return best_poses

    def rosettaFilterByProtonationStates(self, residue_states=None, inplace=False):
        """
        Filter the rosetta_data attribute based on the fufillment of protonation state conditions. Protonations states
        defintions must be given through the residue_states attribute. The input is a dictionary with model names as keys
        and as values lists of tuples with the following format: [((chain_id, residue_id), protonation_state), etc.]

        The function is currently implemented to only work with histidine residues.

        Parameters
        ==========
        residue_states : dict
            By model and residue definition of protonation states.
        inplace : bool
            Overwrites the self.rosetta_data by the filtered data frame.

        Returns
        =======
        filtered_data : pandas.DataFrame
            self.rosetta_data dataframe filterd by protonation states.
        """

        data = self.rosetta_protonation_states.reset_index()
        data.columns = [c.replace(" ", "_") for c in data.columns]

        filtered_models = []
        filtered_rows = []

        old_model = None
        histidines = []
        for index, row in data.iterrows():
            ti = time.time()
            model_tag = row.description

            # Empty hisitidine list
            if model_tag != old_model:

                # Check protonation states are in data
                keep_model = True
                if histidines != []:
                    model_base_name = "_".join(model_tag.split("_")[:-1])
                    for rs in residue_states[model_base_name]:
                        if rs not in histidines:
                            keep_model = False

                # Store model
                if keep_model and histidines != []:
                    filtered_models.append(model_tag)

                histidines = []

            histidines.append(((row.chain, row.residue), (row.residue_state)))

            # Update current model as old
            old_model = model_tag

        # filter the rosetta_data attribute
        mask = []
        rosetta_data = self.rosetta_data.reset_index()
        for index, row in rosetta_data.iterrows():
            if row.description in filtered_models:
                mask.append(True)
            else:
                mask.append(False)

        filtered_data = self.rosetta_data[mask]
        if inplace:
            self.rosetta_data = filtered_data

        return filtered_data

    def loadMutantsAsNewModels(
        self,
        mutants_folder,
        filter_score_term="score",
        tags=None,
        min_value=True,
        wat_to_hoh=True,
        keep_model_name=True,
        only_mutants=None,
        cst_files=None,
    ):
        """
        Load the best energy models from a set of silent files inside a createMutants()
        calculation folder. The models are added to the list of models and do not replace
        any previous model already present in the library.

        Parameters
        ==========
        mutants_folder : str
            Path to folder where the Mutants output files are contained (see createMutants() function)
        filter_score_term : str
            Score term used to filter models
        tags : dict
            Tags to extract specific models from the mutant optimization
        """

        executable = "extract_pdbs.linuxgccrelease"
        models = []

        if only_mutants == None:
            only_mutants = []

        if isinstance(only_mutants, str):
            only_mutants = [only_mutants]

        # Check if params were given
        params = None
        if os.path.exists(mutants_folder + "/params"):
            params = mutants_folder + "/params"

        for d in os.listdir(mutants_folder + "/output_models"):
            if os.path.isdir(mutants_folder + "/output_models/" + d):
                for f in os.listdir(mutants_folder + "/output_models/" + d):
                    if f.endswith(".out"):

                        model = d
                        mutant = f.replace(model + "_", "").replace(".out", "")

                        # Read only given mutants
                        if only_mutants != []:
                            if (
                                mutant not in only_mutants
                                and model + "_" + mutant not in only_mutants
                            ):
                                continue

                        scores = readSilentScores(
                            mutants_folder + "/output_models/" + d + "/" + f
                        )
                        if tags != None and mutant in tags:
                            print(
                                "Reading mutant model %s from the given tag %s"
                                % (mutant, tags[mutant])
                            )
                            best_model_tag = tags[mutant]
                        elif min_value:
                            best_model_tag = scores.idxmin()[filter_score_term]
                        else:
                            best_model_tag = scores.idxmxn()[filter_score_term]
                        command = executable
                        command += (
                            " -silent "
                            + mutants_folder
                            + "/output_models/"
                            + d
                            + "/"
                            + f
                        )
                        if params != None:
                            command += " -extra_res_path " + params + " "
                        command += " -tags " + best_model_tag
                        os.system(command)

                        # Load mutants to the class
                        if keep_model_name:
                            mutant = model + "_" + mutant

                        # self.models_names.append(mutant)
                        self.readModelFromPDB(
                            mutant, best_model_tag + ".pdb", wat_to_hoh=wat_to_hoh
                        )
                        os.remove(best_model_tag + ".pdb")
                        models.append(mutant)

        self.getModelsSequences()
        print("Added the following mutants from folder %s:" % mutants_folder)
        print("\t" + ", ".join(models))

    def loadModelsFromRosettaOptimization(
        self,
        optimization_folder,
        filter_score_term="score",
        min_value=True,
        tags=None,
        wat_to_hoh=True,
        return_missing=False,
        sugars=False,
        conect_update=False,
    ):
        """
        Load the best energy models from a set of silent files inside a specfic folder.
        Useful to get the best models from a relaxation run.

        Parameters
        ==========
        optimization_folder : str
            Path to folder where the Rosetta optimization files are contained
        filter_score_term : str
            Score term used to filter models
        relax_run : bool
            Is this a relax run?
        min_value : bool
            Grab the minimum score value. Set false to grab the maximum scored value.
        tags : dict
            The tag of a specific pose to be loaded for the given model. Each model
            must have a single tag in the tags dictionary. If a model is not found
            in the tags dictionary, normal processing will follow to select
            the loaded pose.
        wat_to_hoh : bool
            Change water names from WAT to HOH when loading.
        return_missing : bool
            Return missing models from the optimization_folder.
        """

        def getConectLines(pdb_file, format_for_prepwizard=True):

            ace_names = ['CO', 'OP1', 'CP2', '1HP2', '2HP2', '3HP2']

            # Read PDB file
            atom_tuples = {}
            add_one = False
            previous_chain = None
            with open(pdb_file, "r") as f:
                for l in f:
                    if l.startswith("ATOM") or l.startswith("HETATM"):
                        index, name, resname, chain, resid = (
                            int(l[6:11]),        # Atom index
                            l[12:16].strip(),    # Atom name
                            l[17:20].strip(),    # Residue name
                            l[21],               # Chain identifier
                            int(l[22:26]),       # Residue index
                        )

                        if not previous_chain:
                            previous_chain = chain

                        if name in ace_names:
                            resid -= 1

                            if format_for_prepwizard:
                                if name == 'CP2':
                                    name = 'CH3'
                                elif name == 'CO':
                                    name = 'C'
                                elif name == 'OP1':
                                    name = 'O'
                                elif name == '1HP2':
                                    name = '1H'
                                elif name == '2HP2':
                                    name = '2H'
                                elif name == '3HP2':
                                    name = '3H'

                        if resname == 'NMA':
                            add_one = True

                            if format_for_prepwizard:
                                if name == 'HN2':
                                    name = 'H'
                                elif name == 'C':
                                    name = 'CA'
                                elif name == 'H1':
                                    name = '1HA'
                                elif name == 'H2':
                                    name = '2HA'
                                elif name == 'H3':
                                    name = '3HA'

                        if previous_chain != chain:
                            add_one = False

                        if add_one:
                            resid += 1

                        atom_tuples[index] = (chain, resid, name)
                        previous_chain = chain

            conects = []
            with open(pdb_file) as pdbf:
                for l in pdbf:
                    if l.startswith("CONECT"):
                        l = l.replace("CONECT", "")
                        l = l.strip("\n").rstrip()
                        num = len(l) / 5
                        new_l = [int(l[i * 5 : (i * 5) + 5]) for i in range(int(num))]
                        conects.append([atom_tuples[int(x)] for x in new_l])

            return conects

        def writeConectLines(conects, pdb_file):

            atom_indexes = {}
            with open(pdb_file, "r") as f:
                for l in f:
                    if l.startswith("ATOM") or l.startswith("HETATM"):
                        index, name, resname, chain, resid = (
                            int(l[6:11]),        # Atom index
                            l[12:16].strip(),    # Atom name
                            l[17:20].strip(),    # Residue name
                            l[21],               # Chain identifier
                            int(l[22:26]),       # Residue index
                        )
                        atom_indexes[(chain, resid, name)] = index

            # Check atoms not found in conects
            with open(pdb_file + ".tmp", "w") as tmp:
                with open(pdb_file) as pdb:
                    # write all lines but skip END line
                    for line in pdb:
                        if not line.startswith("END"):
                            tmp.write(line)

                    # Write new conect line mapping
                    for entry in conects:
                        line = "CONECT"
                        for x in entry:
                            line += "%5s" % atom_indexes[x]
                        line += "\n"
                        tmp.write(line)
                tmp.write("END\n")
            shutil.move(pdb_file + ".tmp", pdb_file)

        def checkCappingGroups(pdb_file, format_for_prepwizard=True, keep_conects=True):

            ace_names = ['CO', 'OP1', 'CP2', '1HP2', '2HP2', '3HP2']

            if keep_conects:
                conect_lines = getConectLines(pdb_file)

            # Detect capping groups
            structure = _readPDB(pdb_file, best_model_tag+".pdb")
            model = structure[0]

            for chain in model:

                add_one = False
                residues = [r for r in chain]

                # Check for ACE atoms
                ace_atoms = []
                for a in residues[0]:
                    if a.name in ace_names:
                        ace_atoms.append(a)

                # Check for NMA residue
                nma_residue = None
                for r in residues:
                    if r.resname == 'NMA':
                        nma_residue = r

                # Build a separate residue for ACE
                new_chain = PDB.Chain.Chain(chain.id)

                if ace_atoms:

                    for a in ace_atoms:
                        residues[0].detach_child(a.name)

                    ace_residue = PDB.Residue.Residue((' ', residues[0].id[1]-1, ' '), 'ACE', '')

                    for i, a in enumerate(ace_atoms):
                        new_name = a.get_name()

                        # Define the new name based on the old one
                        if format_for_prepwizard:
                            if new_name == 'CP2':
                                new_name = 'CH3'
                            elif new_name == 'CO':
                                new_name = 'C'
                            elif new_name == 'OP1':
                                new_name = 'O'
                            elif new_name == '1HP2':
                                new_name = '1H'
                            elif new_name == '2HP2':
                                new_name = '2H'
                            elif new_name == '3HP2':
                                new_name = '3H'

                        # Create a new atom
                        new_atom = PDB.Atom.Atom(
                            new_name,                  # Atom name
                            a.get_coord(),             # Coordinates
                            a.get_bfactor(),           # B-factor
                            a.get_occupancy(),         # Occupancy
                            a.get_altloc(),            # AltLoc
                            "%-4s" % new_name,         # Full atom name (formatted)
                            a.get_serial_number(),     # Serial number
                            a.element                  # Element symbol
                        )

                        ace_residue.add(new_atom)

                    new_chain.add(ace_residue)

                # Renumber residues and rename atoms
                for i, r in enumerate(residues):

                    # Handle NMA residue atom renaming
                    if r == nma_residue and format_for_prepwizard:
                        renamed_atoms = []
                        for a in nma_residue:

                            new_name = a.get_name()  # Original atom name

                            # Rename the atom based on the rules
                            if new_name == 'HN2':
                                new_name = 'H'
                            elif new_name == 'C':
                                new_name = 'CA'
                            elif new_name == 'H1':
                                new_name = '1HA'
                            elif new_name == 'H2':
                                new_name = '2HA'
                            elif new_name == 'H3':
                                new_name = '3HA'

                            # Create a new atom with the updated name
                            new_atom = PDB.Atom.Atom(
                                new_name,                  # New name
                                a.get_coord(),             # Same coordinates
                                a.get_bfactor(),           # Same B-factor
                                a.get_occupancy(),         # Same occupancy
                                a.get_altloc(),            # Same altloc
                                "%-4s" % new_name,         # Full atom name (formatted)
                                a.get_serial_number(),     # Same serial number
                                a.element                  # Same element
                            )
                            renamed_atoms.append(new_atom)

                        # Create a new residue with renamed atoms
                        nma_residue = PDB.Residue.Residue(r.id, r.resname, r.segid)
                        for atom in renamed_atoms:
                            nma_residue.add(atom)

                        r = nma_residue
                        add_one = True

                    if add_one:
                        chain.detach_child(r.id)  # Deatach residue from old chain
                        new_id = (r.id[0], r.id[1]+1, r.id[2])  # New ID with updated residue number
                        r.id = new_id  # Update residue ID with renumbered value

                    # Add residue to the new chain
                    new_chain.add(r)

                model.detach_child(chain.id)
                model.add(new_chain)

            _saveStructureToPDB(structure, pdb_file)

            if keep_conects:
                writeConectLines(conect_lines, pdb_file)

        executable = "extract_pdbs.linuxgccrelease"
        models = []

        # Check if params were given
        params = None
        if os.path.exists(optimization_folder + "/params"):
            params = optimization_folder + "/params"
            patch_line = ""
            for p in os.listdir(params):
                if not p.endswith(".params"):
                    patch_line += params + "/" + p + " "

        for d in os.listdir(optimization_folder + "/output_models"):
            if os.path.isdir(optimization_folder + "/output_models/" + d):
                for f in os.listdir(optimization_folder + "/output_models/" + d):
                    if f.endswith("_relax.out"):
                        model = d

                        # skip models not loaded into the library
                        if model not in self.models_names:
                            continue

                        scores = readSilentScores(
                            optimization_folder + "/output_models/" + d + "/" + f
                        )
                        if tags != None and model in tags:
                            print(
                                "Reading model %s from the given tag %s"
                                % (model, tags[model])
                            )
                            best_model_tag = tags[model]
                        elif min_value:
                            best_model_tag = scores.idxmin()[filter_score_term]
                        else:
                            best_model_tag = scores.idxmxn()[filter_score_term]
                        command = executable
                        command += (
                            " -silent "
                            + optimization_folder
                            + "/output_models/"
                            + d
                            + "/"
                            + f
                        )
                        if params != None:
                            command += " -extra_res_path " + params
                            if patch_line != "":
                                command += " -extra_patch_fa " + patch_line
                        command += " -tags " + best_model_tag
                        if sugars:
                            command += " -include_sugars"
                            command += " -alternate_3_letter_codes pdb_sugar"
                            command += " -write_glycan_pdb_codes"
                            command += " -auto_detect_glycan_connections"
                            command += " -maintain_links"
                        os.system(command)

                        checkCappingGroups(best_model_tag+".pdb")

                        self.readModelFromPDB(
                            model,
                            best_model_tag + ".pdb",
                            wat_to_hoh=wat_to_hoh,
                            conect_update=conect_update,
                        )
                        os.remove(best_model_tag + ".pdb")
                        models.append(model)

        self.getModelsSequences()

        missing_models = set(self.models_names) - set(models)
        if missing_models != set():
            print("Missing models in relaxation folder:")
            print("\t" + ", ".join(missing_models))
            if return_missing:
                return missing_models

    def loadModelsFromMissingLoopBuilding(
        self, job_folder, filter_score_term="score", min_value=True, param_files=None
    ):
        """
        Load models from addMissingLoops() job calculation output.

        Parameters:
        job_folder : str
            Path to the addMissingLoops() calculation folder containing output.
        """

        # Get silent models paths
        executable = "extract_pdbs.linuxgccrelease"
        output_folder = job_folder + "/output_models"
        models = []

        # Check if params were given
        params = None
        if os.path.exists(job_folder + "/params"):
            params = job_folder + "/params"

        # Check loops to rebuild from output folder structure
        for model in os.listdir(output_folder):
            model_folder = output_folder + "/" + model
            loop_models = {}
            for loop in os.listdir(model_folder):
                loop_folder = model_folder + "/" + loop
                for f in os.listdir(loop_folder):
                    # If rebuilded loops are found get best structures.
                    if f.endswith(".out"):
                        scores = readSilentScores(loop_folder + "/" + f)
                        best_model_tag = scores.idxmin()[filter_score_term]
                        if min_value:
                            best_model_tag = scores.idxmin()[filter_score_term]
                        else:
                            best_model_tag = scores.idxmxn()[filter_score_term]
                        command = executable
                        command += " -silent " + loop_folder + "/" + f
                        if params != None:
                            command += " -extra_res_path " + params + " "
                        command += " -tags " + best_model_tag
                        os.system(command)
                        loop = (int(loop.split("_")[0]), loop.split("_")[1])
                        loop_models[loop] = _readPDB(loop, best_model_tag + ".pdb")
                        os.remove(best_model_tag + ".pdb")
                        models.append(model)

            if len(loop_models) > 1:
                # Get original model chains
                model_chains = [*self.structures[model].get_chains()]

                # Create new structure, model and chains to add rebuilded segments
                structure = PDB.Structure.Structure(0)
                _model = PDB.Model.Model(0)
                chains = {}
                for model_chain in model_chains:
                    chains[model_chain.id] = PDB.Chain.Chain(model_chain.id)

                # Add missing loop segments to overall model
                current_residue = 0

                for loop in loop_models:
                    # Add loop remodel protocol
                    if len(loop[1]) == 1:
                        hanging_residues = 3
                    elif len(loop[1]) == 2:
                        hanging_residues = 2
                    else:
                        hanging_residues = 1
                    larger_loop_residue = loop[0] + len(loop[1]) + 1 + hanging_residues
                    for i, residue in enumerate(loop_models[loop].get_residues()):
                        if i + 1 > current_residue and i + 1 <= larger_loop_residue:
                            chain_id = residue.get_parent().id
                            chains[chain_id].add(residue)
                            current_residue += 1

                # Load final model into the library
                for chain in chains:
                    _model.add(chains[chain])
                structure.add(_model)
                _saveStructureToPDB(structure, model + ".pdb")
            else:
                for loop in loop_models:
                    _saveStructureToPDB(loop_models[loop], model + ".pdb")

            self.readModelFromPDB(model, model + ".pdb")
            os.remove(model + ".pdb")

        missing_models = set(self.models_names) - set(models)
        if missing_models != set():
            print("Missing models in loop rebuild folder:")
            print("\t" + ", ".join(missing_models))

    def loadModelsFromMembranePositioning(self, job_folder):
        """ """
        for model in os.listdir(job_folder + "/output_models"):
            pdb_path = job_folder + "/output_models/" + model + "/" + model + ".pdb"
            self.readModelFromPDB(model, pdb_path)

    def saveModels(
        self,
        output_folder,
        keep_residues={},
        models=None,
        convert_to_mae=False,
        write_conect_lines=True,
        replace_symbol=None,
        **keywords,
    ):
        """
        Save all models as PDBs into the output_folder.

        Parameters
        ==========
        output_folder : str
            Path to the output folder to store models.
        """
        if not os.path.exists(output_folder):
            os.mkdir(output_folder)

        if convert_to_mae:
            _copyScriptFile(output_folder, "PDBtoMAE.py")
            script_name = "._PDBtoMAE.py"

        if replace_symbol:
            if not isinstance(replace_symbol, tuple) or len(replace_symbol) != 2:
                raise ValueError(
                    "replace_symbol must be a tuple (old_symbol, new_symbol)"
                )

        for model in self.models_names:

            if replace_symbol:
                model_name = model.replace(replace_symbol[0], replace_symbol[1])
            else:
                model_name = model

            # Skip models not in the given list
            if models != None:
                if model not in models:
                    continue

            # Get residues to keep
            if model in keep_residues:
                kr = keep_residues[model]
            else:
                kr = []

            _saveStructureToPDB(
                self.structures[model],
                output_folder + "/" + model_name + ".pdb",
                keep_residues=kr,
                **keywords,
            )

            if "remove_hydrogens" in keywords:
                if keywords["remove_hydrogens"] == True:
                    check_file = True
                    hydrogens = False
                else:
                    check_file = False
                    hydrogens = True
            else:
                check_file = False
                hydrogens = True

            if write_conect_lines:
                self._write_conect_lines(
                    model,
                    output_folder + "/" + model_name + ".pdb",
                    check_file=check_file,
                    hydrogens=hydrogens,
                )

        if convert_to_mae:
            command = "cd " + output_folder + "\n"
            command += "run ._PDBtoMAE.py\n"
            command += "cd ../\n"
            os.system(command)

    def removeModel(self, model):
        """
        Removes a specific model from this class

        Parameters
        ==========
        model : str
            Model name to remove
        """
        try:
            self.models_paths.pop(model)
            self.models_names.remove(model)
            self.structures.pop(model)
            self.sequences.pop(model)
        except:
            raise ValueError("Model  %s is not present" % model)

    def readTargetSequences(self, fasta_file):
        """
        Read the set of target sequences for the protein models
        """
        # Read sequences and store them in target_sequence attributes
        sequences = prepare_proteins.alignment.readFastaFile(fasta_file)
        for sequence in sequences:
            if sequence not in self.models_names:
                print(
                    "Given sequence name %s does not matches any protein model"
                    % sequence
                )
            else:
                self.target_sequences[sequence] = sequences[sequence]

        missing_models = set(self.models_names) - set(self.target_sequences)
        if missing_models != set():
            print("Missing sequences in the given fasta file:")
            print("\t" + ", ".join(missing_models))

    def compareSequences(self, sequences_file, chain=None):
        """
        Compare models sequences to their given sequences and check for missing
        or changed sequence information.

        Parameters
        ==========
        sequences_file : str
            Path to the fasta file containing the sequences to compare. The model
            names must match.

        Returns
        =======
        sequence_differences : dict
            Dictionary containing missing or changed information.
        """

        if self.multi_chain and chain == None:
            raise ValueError("PDBs contain multiple chains. Please select one chain.")

        self.readTargetSequences(sequences_file)

        # Iterate models to store sequence differences
        for model in self.models_names:

            if model not in self.target_sequences:
                message = (
                    "Sequence for model %s not found in the given fasta file! " % model
                )
                message += "Please make sure to include one sequence for each model "
                message += "loaded into prepare proteins."
                raise ValueError(message)

            # Create lists for missing information
            self.sequence_differences[model] = {}
            self.sequence_differences[model]["n_terminus"] = []
            self.sequence_differences[model]["mutations"] = []
            self.sequence_differences[model]["missing_loops"] = []
            self.sequence_differences[model]["c_terminus"] = []

            # Create a sequence alignement between current and target sequence
            to_align = {}
            if chain:
                to_align["current"] = self.sequences[model][chain]
            else:
                to_align["current"] = self.sequences[model]
            to_align["target"] = self.target_sequences[model]
            msa = prepare_proteins.alignment.mafft.multipleSequenceAlignment(
                to_align, stderr=False, stdout=False
            )

            # Iterate the alignment to gather sequence differences
            p = 0
            n = True
            loop_sequence = ""
            loop_start = 0

            # Check for n-terminus, mutations and missing loops
            for i in range(msa.get_alignment_length()):
                csp = msa[0].seq[i]
                tsp = msa[1].seq[i]
                if csp != "-":
                    p += 1
                if csp == "-" and tsp != "-" and n:
                    self.sequence_differences[model]["n_terminus"].append(tsp)
                elif csp != "-" and tsp != "-":
                    n = False
                    if (
                        loop_sequence != "" and len(loop_sequence) > 1
                    ):  # Ignore single-residue loops
                        self.sequence_differences[model]["missing_loops"].append(
                            (loop_start, loop_sequence)
                        )
                    loop_sequence = ""
                    loop_start = 0

                    if csp != tsp:
                        self.sequence_differences[model]["mutations"].append((p, tsp))

                elif csp == "-" and tsp != "-" and p < len(to_align["current"]):
                    if loop_start == 0:
                        loop_start = p
                    loop_sequence += tsp

            # Check for c-terminus
            for i in reversed(range(msa.get_alignment_length())):
                csp = msa[0].seq[i]
                tsp = msa[1].seq[i]
                if csp == "-" and tsp != "-":
                    self.sequence_differences[model]["c_terminus"].append(tsp)
                elif csp != "-" and tsp != "-":
                    break

            self.sequence_differences[model]["n_terminus"] = "".join(
                self.sequence_differences[model]["n_terminus"]
            )
            self.sequence_differences[model]["c_terminus"] = "".join(
                reversed(self.sequence_differences[model]["c_terminus"])
            )

        return self.sequence_differences

    def _write_conect_lines(
        self, model, pdb_file, atom_mapping=None, check_file=False, hydrogens=True
    ):
        """
        Write stored conect lines for a particular model into the given PDB file.

        Parameters
        ==========
        model : str
            Model name
        pdb_file : str
            Path to PDB file to modify
        """

        def check_atom_in_atoms(atom, atoms, atom_mapping):
            if atom_mapping != None:
                atom_mapping = atom_mapping[model]

            if atom not in atoms and atom_mapping != None and atom in atom_mapping:
                if isinstance(atom_mapping[atom], str):
                    atom = (atom[0], atom[1], atom_mapping[atom])
                elif (
                    isinstance(atom_mapping[atom], tuple)
                    and len(atom_mapping[atom]) == 3
                ):
                    atom = atom_mapping[atom]

            if atom not in atoms:
                residue_atoms = " ".join([ac[-1] for ac in atoms if atom[1] == ac[1]])
                message = "Conect atom %s not found in %s's topology\n\n" % (
                    atom,
                    pdb_file,
                )
                message += "Topology's residue %s atom names: %s" % (
                    atom[1],
                    residue_atoms,
                )
                raise ValueError(message)

            return atom

        # Get atom indexes map
        atoms = self._getAtomIndexes(
            model, pdb_file, invert=True, check_file=check_file
        )

        # Check atoms not found in conects
        with open(pdb_file + ".tmp", "w") as tmp:
            with open(pdb_file) as pdb:

                # write all lines but skip END line
                for line in pdb:
                    if not line.startswith("END"):
                        tmp.write(line)

                # Write new conect line mapping
                for entry in self.conects[model]:
                    line = "CONECT"
                    for x in entry:
                        if not hydrogens:
                            type_index = x[2].find(next(filter(str.isalpha, x[2])))
                            if x[2][type_index] != "H":
                                x = check_atom_in_atoms(
                                    x, atoms, atom_mapping=atom_mapping
                                )
                                line += "%5s" % atoms[x]
                        else:
                            x = check_atom_in_atoms(x, atoms, atom_mapping=atom_mapping)
                            line += "%5s" % atoms[x]

                    line += "\n"
                    tmp.write(line)
            tmp.write("END\n")
        shutil.move(pdb_file + ".tmp", pdb_file)

    def _getChainSequence(self, chain):
        """
        Get the one-letter protein sequence of a Bio.PDB.Chain object.

        Parameters
        ----------
        chain : Bio.PDB.Chain
            Input chain to retrieve its sequence from.

        Returns
        -------
        sequence : str
            Sequence of the input protein chain.
        None
            If chain does not contain protein residues.
        """
        sequence = ""
        for r in chain:

            filter = False
            if r.resname in ["HIE", "HID", "HIP"]:
                resname = "HIS"
            elif r.resname == "CYX":
                resname = "CYS"
            elif r.resname == "ASH":
                resname = "ASP"
            elif r.resname == "GLH":
                resname = "GLU"
            else:
                # Leave out HETATMs
                if r.id[0] != " ":
                    filter = True
                resname = r.resname

            if not filter:  # Non heteroatom filter
                try:
                    sequence += PDB.Polypeptide.three_to_one(resname)
                except:
                    sequence += "X"

        if sequence == "":
            return None
        else:
            return sequence

    def _checkCovalentLigands(
        self, model, pdb_file, atom_mapping=None, check_file=False
    ):
        """ """
        self.covalent[model] = []  # Store covalent residues
        if check_file:
            structure = _readPDB(model, pdb_file)
        else:
            structure = self.structures[model]

        # Iterate chains in model structure
        for c in structure[0]:

            indexes = []  # Store residue indexes
            hetero = []  # Store heteroatom residue indexes
            residues = []  # Store residues orderly (for later)
            for r in c:
                indexes.append(r.id[1])
                if r.id[0].startswith("H_"):
                    hetero.append(r.id[1])
                residues.append(r)

            # Check for individual and other gaps
            gaps2 = []  # Store individual gaps
            other_gaps = []  # Store other gaps
            for i in range(len(indexes)):
                if i > 0:
                    if indexes[i] - indexes[i - 1] == 2:
                        gaps2.append((indexes[i - 1], indexes[i]))
                    elif indexes[i] - indexes[i - 1] != 1:
                        other_gaps.append(indexes[i])

            # Check if individual gaps can be filled with any residue in other_gaps
            for g2 in gaps2:
                for og in other_gaps:
                    if g2[1] - og == 1 and og - g2[0] == 1:

                        if check_file:
                            print(
                                "Found misplaced residue %s for file %s"
                                % (og, pdb_file)
                            )
                        else:
                            print(
                                "Found misplaced residue %s for model %s" % (og, model)
                            )

                        print("Possibly a covalent-link exists for this HETATM residue")
                        print(
                            "Sorting residues by their indexes... to disable pass covalent_check=False."
                        )

                        self._sortStructureResidues(
                            model,
                            pdb_file,
                            check_file=check_file,
                            atom_mapping=atom_mapping,
                        )
                        self.covalent[model].append(og)

            # Check if hetero-residue is found between two non-hetero residues
            for i, r in enumerate(residues):
                if r.id[1] in hetero and r.resname not in ["HIP", "HID", "HIE"]:
                    if i + 1 == len(residues):
                        continue
                    chain = r.get_parent()
                    pr = residues[i - 1]
                    nr = residues[i + 1]
                    if (
                        pr.get_parent().id == chain.id
                        and nr.get_parent().id == chain.id
                    ):
                        if pr.id[0] == " " and nr.id[0] == " ":
                            self.covalent[model].append(r.id[1])

    def _sortStructureResidues(
        self, model, pdb_file, atom_mapping=None, check_file=False
    ):

        # Create new structure
        n_structure = PDB.Structure.Structure(0)

        # Create new model
        n_model = PDB.Model.Model(self.structures[model][0].id)

        if check_file:
            structure = _readPDB(model, pdb_file)
        else:
            structure = self.structures[model]

        # Iterate chains from old model
        model = [m for m in structure][0]
        for chain in model:
            n_chain = PDB.Chain.Chain(chain.id)

            # Gather residues
            residues = []
            for r in chain:
                residues.append(r)

            # Iterate residues orderly by their ID
            for r in sorted(residues, key=lambda x: x.id[1]):
                n_chain.add(r)

            n_model.add(n_chain)
        n_structure.add(n_model)

        _saveStructureToPDB(n_structure, pdb_file + ".tmp")
        self._write_conect_lines(
            model, pdb_file + ".tmp", atom_mapping=atom_mapping, check_file=check_file
        )
        shutil.move(pdb_file + ".tmp", pdb_file)
        n_structure = _readPDB(model, pdb_file)

        # Update structure model in library
        if not check_file:
            self.structures[model] = n_structure

    def _readPDBConectLines(self, pdb_file, model, only_hetatoms=False):
        """
        Read PDB file and get conect lines only
        """

        # Get atom indexes by tuple and objects
        atoms = self._getAtomIndexes(model, pdb_file)
        if only_hetatoms:
            atoms_objects = self._getAtomIndexes(model, pdb_file, return_objects=True)

        conects = []
        # Read conect lines as dictionaries linking atoms
        with open(pdb_file) as pdbf:
            for l in pdbf:
                if l.startswith("CONECT"):
                    l = l.replace("CONECT", "")
                    l = l.strip("\n").rstrip()
                    num = len(l) / 5
                    new_l = [int(l[i * 5 : (i * 5) + 5]) for i in range(int(num))]
                    if only_hetatoms:
                        het_atoms = [
                            (
                                True
                                if atoms_objects[int(x)].get_parent().id[0] != " "
                                else False
                            )
                            for x in new_l
                        ]
                        if True not in het_atoms:
                            continue
                    conects.append([atoms[int(x)] for x in new_l])
        return conects

    def _getAtomIndexes(
        self, model, pdb_file, invert=False, check_file=False, return_objects=False
    ):

        # Read PDB file
        atom_indexes = {}
        with open(pdb_file, "r") as f:
            for l in f:
                if l.startswith("ATOM") or l.startswith("HETATM"):
                    index, name, chain, resid = (
                        int(l[6:11]),
                        l[12:16].strip(),
                        l[21],
                        int(l[22:26]),
                    )
                    atom_indexes[(chain, resid, name)] = index

        if check_file:
            structure = _readPDB(model, pdb_file)
        else:
            structure = self.structures[model]

        # Assign PDB indexes to each Bio.PDB atom
        atoms = {}
        for chain in structure[0]:
            for residue in chain:
                for atom in residue:

                    # Get atom PDB index
                    index = atom_indexes[(chain.id, residue.id[1], atom.name)]

                    # Return atom objects instead of tuples
                    if return_objects:
                        _atom = atom
                    else:
                        _atom = _get_atom_tuple(atom)

                    # Invert the returned dictionary
                    if invert:
                        atoms[_atom] = index
                    else:
                        atoms[index] = _atom
        return atoms

    def _getModelsPaths(self, only_models=None, exclude_models=None):
        """
        Get PDB models paths in the models_folder attribute

        Returns
        =======

        paths : dict
            Paths to all models
        """

        paths = {}
        for d in os.listdir(self.models_folder):
            if d.endswith(".pdb"):
                pdb_name = ".".join(d.split(".")[:-1])

                if only_models != []:
                    if pdb_name not in only_models:
                        continue

                if exclude_models != []:
                    if pdb_name in exclude_models:
                        continue

                paths[pdb_name] = self.models_folder + "/" + d

        return paths

    def __iter__(self):
        # returning __iter__ object
        self._iter_n = -1
        self._stop_inter = len(self.models_names)
        return self

    def __next__(self):
        self._iter_n += 1
        if self._iter_n < self._stop_inter:
            return self.models_names[self._iter_n]
        else:
            raise StopIteration


def readSilentScores(silent_file):
    """
    Read scores from a silent file into a Pandas DataFrame object.

    Parameters
    ==========
    silent_file : str
        Path to the silent file.

    Returns
    =======
    scores : Pandas.DataFrame
        Rosetta score for each model.
    """

    scores = {}
    terms = []
    with open(silent_file) as sf:
        for l in sf:
            if l.startswith("SCORE"):
                if terms == []:
                    terms = l.strip().split()
                    for t in terms:
                        scores[t] = []
                else:
                    for i, t in enumerate(terms):
                        try:
                            scores[t].append(float(l.strip().split()[i]))
                        except:
                            scores[t].append(l.strip().split()[i])
    scores = pd.DataFrame(scores)
    scores.pop("SCORE:")
    scores = pd.DataFrame(scores)
    scores = scores.set_index("description")
    scores = scores.sort_index()

    return scores


def _readPDB(name, pdb_file):
    """
    Read PDB file to a structure object
    """
    parser = PDB.PDBParser()
    structure = parser.get_structure(name, pdb_file)
    return structure

def _saveStructureToPDB(
    structure,
    output_file,
    remove_hydrogens=False,
    remove_water=False,
    only_protein=False,
    keep_residues=[],
):
    """
    Saves a structure into a PDB file

    Parameters
    ----------
    structure : list or Bio.PDB.Structure
        Structure to save
    remove_hydrogens : bool
        Remove hydrogen atoms from model?
    remove_water : bool
        Remove water residues from model?
    only_protein : bool
        Remove everything but the protein atoms?
    keep_residues : list
        List of residue indexes to keep when using the only_protein selector.
    """

    io = PDB.PDBIO()
    io.set_structure(structure)

    selector = None
    if remove_hydrogens:
        selector = _atom_selectors.notHydrogen()
    elif remove_water:
        selector = _atom_selectors.notWater()
    elif only_protein:
        selector = _atom_selectors.onlyProtein(keep_residues=keep_residues)
    if selector != None:
        io.save(output_file, selector)
    else:
        io.save(output_file)

def _copyScriptFile(
    output_folder, script_name, no_py=False, subfolder=None, hidden=True, path="prepare_proteins/scripts",
):
    """
    Copy a script file from the prepare_proteins package.

    Parameters
    ==========

    """
    # Get script

    if subfolder != None:
        path = path + "/" + subfolder

    script_file = resource_stream(
        Requirement.parse("prepare_proteins"), path + "/" + script_name
    )
    script_file = io.TextIOWrapper(script_file)

    # Write control script to output folder
    if no_py == True:
        script_name = script_name.replace(".py", "")

    if hidden:
        output_path = output_folder + "/._" + script_name
    else:
        output_path = output_folder + "/" + script_name

    with open(output_path, "w") as sof:
        for l in script_file:
            sof.write(l)

def _computeCartesianFromInternal(coord2, coord3, coord4, distance, angle, torsion):
    """
    Compute the cartesian coordinates for the i atom based on internal coordinates
    of other three atoms (j, k, l).

    Parameters
    ==========
    coord1 : numpy.ndarray shape=(3,)
        Coordinate of the j atom bound to the i atom
    coord2 : numpy.ndarray shape=(3,)
        Coordinate of the k atom bound to the j atom
    coord3 : numpy.ndarray shape=(3,)
        Coordinate of the l atom bound to the k atom
    distance : float
        Distance between the i and j atoms in angstroms
    angle : float
        Angle between the i, j, and k atoms in degrees
    torsion : float
        Torsion between the i, j, k, l atoms in degrees

    Returns
    =======
    coord1 : float
        Coordinate of the i atom

    """

    torsion = torsion * np.pi / 180.0  # Convert to radians
    angle = angle * np.pi / 180.0  # Convert to radians

    v1 = coord2 - coord3
    v2 = coord2 - coord4

    n = np.cross(v1, v2)
    nn = np.cross(v1, n)

    n /= np.linalg.norm(n)
    nn /= np.linalg.norm(nn)

    n *= -np.sin(torsion)
    nn *= np.cos(torsion)

    v3 = n + nn
    v3 /= np.linalg.norm(v3)
    v3 *= distance * np.sin(angle)

    v1 /= np.linalg.norm(v1)
    v1 *= distance * np.cos(angle)

    coord1 = coord2 + v3 - v1

    return coord1


def _get_atom_tuple(atom):
    return (atom.get_parent().get_parent().id, atom.get_parent().id[1], atom.name)


def _getStructureCoordinates(
    structure,
    as_dict=False,
    return_atoms=False,
    only_protein=False,
    sidechain=False,
    backbone=False,
    only_residues=None,
    exclude_residues=None,
):
    """
    Get the coordinates for each atom in the structure.
    """

    if as_dict:
        if return_atoms:
            raise ValueError("as_dict and return_atoms are not compatible!")
        coordinates = {}
    else:
        coordinates = []

    for atom in structure.get_atoms():
        residue = atom.get_parent()
        chain = residue.get_parent()
        residue_tuple = (chain.id, residue.id[1])
        atom_tuple = (chain.id, residue.id[1], atom.name)

        if exclude_residues and residue_tuple in exclude_residues:
            continue

        if only_residues and residue_tuple not in only_residues:
            continue

        if only_protein or sidechain or backbone:
            if residue.id[0] != " ":
                continue

        if sidechain:
            if atom.name in ["N", "CA", "C", "O"]:
                continue

        elif backbone:
            if atom.name not in ["N", "CA", "C", "O"]:
                continue

        if as_dict:
            coordinates[atom_tuple] = atom.coord
        elif return_atoms:
            coordinates.append(atom_tuple)
        else:
            coordinates.append(atom.coord)

    if not as_dict:
        coordinates = np.array(coordinates)

    return coordinates

def _readRosettaScoreFile(score_file, indexing=False, skip_empty=False):
    """
    Reads a Rosetta score file and returns a DataFrame of the scores.

    Arguments:
    ==========
    score_file : str
        Path to the input score file.
    indexing : bool, optional
        If True, sets the DataFrame index to ['Model', 'Pose'].

    Returns:
    ========
    DataFrame
        A DataFrame containing the scores from the score file.
    """
    with open(score_file) as sf:
        lines = [x.strip() for x in sf if x.startswith("SCORE:")]

    if len(lines) < 2:
        if not skip_empty:
            raise ValueError("The score file does not contain enough data.")
        else:
            return None

    score_terms = lines[0].split()[1:]  # Get the terms excluding the initial "SCORE:"
    scores = {term: [] for term in score_terms}
    models = []
    poses = []
    descriptions = []

    for line in lines[1:]:
        parts = line.split()[1:]  # Get the parts excluding the initial "SCORE:"
        if len(parts) != len(score_terms):
            continue  # Skip lines that are headers or do not match the number of score terms
        if parts[0] == score_terms[0]:  # Check if this is a repeated header
            continue

        for i, score in enumerate(score_terms):
            try:
                scores[score].append(float(parts[i]))
            except ValueError:
                scores[score].append(parts[i])

        # Extract model and pose from the 'description' field
        description_index = score_terms.index("description")
        description = parts[description_index]
        model, pose = "_".join(description.split("_")[:-1]), description.split("_")[-1]
        models.append(model)
        poses.append(int(pose))
        descriptions.append(description)

    scores.pop("description")
    scores["Model"] = np.array(models)
    scores["Pose"] = np.array(poses)
    scores["description"] = np.array(descriptions)

    scores_df = pd.DataFrame(scores)

    if indexing:
        scores_df = scores_df.set_index(["Model", "Pose"])

    return scores_df

def _getAlignedResiduesBasedOnStructuralAlignment(
    ref_struct, target_struct, max_ca_ca=5.0
):
    """
    Return a sequence string with aligned residues based on a structural alignment. All residues
    not structurally aligned are returned as '-'.

    Parameters
    ==========
    ref_struct : str
        Reference structure
    target_struct : str
        Target structure
    max_ca_ca : float
        Maximum CA-CA distance to be considered aligned

    Returns
    =======
    aligned_residues : str
        Full-length sequence string containing only aligned residues.
    """

    # Get sequences
    r_sequence = "".join(
        [
            PDB.Polypeptide.three_to_one(r.resname)
            for r in ref_struct.get_residues()
            if r.id[0] == " "
        ]
    )
    t_sequence = "".join(
        [
            PDB.Polypeptide.three_to_one(r.resname)
            for r in target_struct.get_residues()
            if r.id[0] == " "
        ]
    )

    # Get alpha-carbon coordinates
    r_ca_coord = np.array([a.coord for a in ref_struct.get_atoms() if a.name == "CA"])
    t_ca_coord = np.array(
        [a.coord for a in target_struct.get_atoms() if a.name == "CA"]
    )

    # Map residues based on a CA-CA distances
    D = distance_matrix(t_ca_coord, r_ca_coord)  # Calculate CA-CA distance matrix
    D = np.where(D <= max_ca_ca, D, np.inf)  # < Cap matrix to max_ca_ca

    # Map residues to the closest CA-CA distance
    mapping = {}

    # Start mapping from closest distance avoiding double assignments
    while not np.isinf(D).all():
        i, j = np.unravel_index(D.argmin(), D.shape)
        mapping[i] = j
        D[i].fill(np.inf)  # This avoids double assignments
        D[:, j].fill(np.inf)  # This avoids double assignments

    # Create alignment based on the structural alignment mapping
    aligned_residues = []
    for i, r in enumerate(t_sequence):
        if i in mapping:
            aligned_residues.append(r)
        else:
            aligned_residues.append("-")

    # Join list to get aligned sequences
    aligned_residues = "".join(aligned_residues)

    return aligned_residues<|MERGE_RESOLUTION|>--- conflicted
+++ resolved
@@ -6410,13 +6410,8 @@
 
     def setUpOpenMMSimulations(self, job_folder, replicas, simulation_time, ligand_charges=None, residue_names=None, ff='amber14',
                                add_bonds=None, skip_ligands=None, metal_ligand=None, metal_parameters=None, skip_replicas=None,
-<<<<<<< HEAD
-                               extra_frcmod=None, extra_mol2=None, ff_file=None, dcd_report_time=100.0, data_report_time=100.0,
+                               extra_frcmod=None, extra_mol2=None, dcd_report_time=100.0, data_report_time=100.0,
                                non_standard_residues=None, add_hydrogens=True, extra_force_field=None,
-=======
-                               extra_frcmod=None, extra_mol2=None, dcd_report_time=100.0, data_report_time=100.0,
-                               non_standard_residues=None,
->>>>>>> 89878495
                                nvt_time=0.1, npt_time=0.2, nvt_temp_scaling_steps=50, npt_restraint_scaling_steps=50,
                                restraint_constant=100.0, chunk_size=100.0, equilibration_report_time=1.0, temperature=300.0,
                                collision_rate=1.0, time_step=0.002, cuda=False, fixed_seed=None, script_file=None):
@@ -8485,7 +8480,6 @@
         )
 
     def getBestDockingPoses(
-<<<<<<< HEAD
         self,
         filter_values,
         n_models=1,
@@ -8572,94 +8566,6 @@
             return failed, top_n
         else:
             return top_n
-=======
-            self,
-            filter_values,
-            n_models=1,
-            return_failed=False,
-            exclude_models=None,
-            exclude_ligands=None,
-            exclude_pairs=None,
-        ):
-            if exclude_models is None:
-                exclude_models = []
-            if exclude_ligands is None:
-                exclude_ligands = []
-            if exclude_pairs is None:
-                exclude_pairs = []
-
-            # Create exclusion masks
-            docking_data = self.docking_data
-            index = docking_data.index
-
-            exclude_models_mask = ~index.get_level_values('Protein').isin(exclude_models)
-            exclude_ligands_mask = ~index.get_level_values('Ligand').isin(exclude_ligands)
-
-            pairs_to_exclude = set(exclude_pairs)
-            if pairs_to_exclude:
-                exclude_pairs_mask = ~index.map(lambda idx: (idx[index.names.index('Protein')], idx[index.names.index('Ligand')]) in pairs_to_exclude)
-            else:
-                exclude_pairs_mask = np.ones(len(index), dtype=bool)  # Include all
-
-            mask = exclude_models_mask & exclude_ligands_mask & exclude_pairs_mask
-
-            filtered_data = docking_data[mask]
-
-            # Apply filters
-            for metric in filter_values:
-                filter_value = filter_values[metric]
-                if metric not in ["Score", "RMSD"]:
-                    if not metric.startswith("metric_") and metric != 'Closest distance':
-                        metric_label = "metric_" + metric
-                    else:
-                        metric_label = metric
-                else:
-                    metric_label = metric
-
-                if isinstance(filter_value, (float, int)):
-                    filtered_data = filtered_data[filtered_data[metric_label] <= filter_value]
-                elif isinstance(filter_value, (tuple, list)):
-                    filtered_data = filtered_data[
-                        (filtered_data[metric_label] >= filter_value[0]) &
-                        (filtered_data[metric_label] <= filter_value[1])
-                    ]
-                else:
-                    filtered_data = filtered_data[filtered_data[metric_label] < filter_value]
-
-            # Get all available pairs after exclusions
-            available_pairs = docking_data[mask].index.to_frame(index=False)[['Protein', 'Ligand']].drop_duplicates()
-
-            # Get pairs present in filtered_data
-            filtered_pairs = filtered_data.index.to_frame(index=False)[['Protein', 'Ligand']].drop_duplicates()
-
-            # Find failed pairs
-            failed_pairs = pd.merge(available_pairs, filtered_pairs, on=['Protein', 'Ligand'], how='left', indicator=True)
-            failed_pairs = failed_pairs[failed_pairs['_merge'] == 'left_only'][['Protein', 'Ligand']]
-            failed = list(failed_pairs.itertuples(index=False, name=None))
-
-            # Sort and group
-            filtered_data = filtered_data.sort_values(by=['Protein', 'Ligand', 'Score'])
-
-            grouped = filtered_data.groupby(level=['Protein', 'Ligand'], as_index=False, sort=False)
-
-            # Select top n_models per group
-            top_n = grouped.head(n_models)
-
-            # Warning for groups with less than n_models
-            group_sizes = grouped.size()
-            insufficient_groups = group_sizes[group_sizes < n_models]
-            if not insufficient_groups.empty:
-                for (protein, ligand), size in insufficient_groups.iteritems():
-                    print(
-                        "WARNING: less than %s models available for docking %s + %s"
-                        % (n_models, protein, ligand)
-                    )
-
-            if return_failed:
-                return failed, top_n
-            else:
-                return top_n
->>>>>>> 89878495
 
     def getBestDockingPosesIteratively(
         self, metrics, ligands=None, distance_step=0.1, angle_step=1.0, fixed=None
