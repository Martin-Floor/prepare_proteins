--- conflicted
+++ resolved
@@ -4476,21 +4476,6 @@
         os.system(command)
 
         # Copy file to avoid the faulty preparation...
-<<<<<<< HEAD
-        shutil.copyfile(output_folder+'/'+resname+'.pdb',
-                        output_folder+'/'+resname+'_p.pdb')
-
-    def setUpPELECalculation(self, pele_folder, models_folder, input_yaml, box_centers=None, distances=None, angles=None, constraints=None,ligand_index=1,
-                             box_radius=10, steps=100, debug=False, iterations=5, cpus=96, equilibration_steps=100, ligand_energy_groups=None,
-                             separator='-', use_peleffy=True, usesrun=True, energy_by_residue=False, ebr_new_flag=False, ninety_degrees_version=False,
-                             analysis=False, energy_by_residue_type='all', peptide=False, equilibration_mode='equilibrationLastSnapshot',
-                             spawning='independent', continuation=False, equilibration=True, skip_models=None, skip_ligands=None,
-                             extend_iterations=False, only_models=None, only_ligands=None, only_combinations=None, ligand_templates=None, seed=12345, log_file=False,
-                             nonbonded_energy=None, nonbonded_energy_type='all', nonbonded_new_flag=False, covalent_setup=False, covalent_base_aa=None,
-                             membrane_residues=None, bias_to_point=None, com_bias1=None, com_bias2=None, epsilon=0.5, rescoring=False,
-                             ligand_equilibration_cst=True, regional_metrics=None, regional_thresholds=None, max_regional_iterations=None,
-                             regional_energy_bias='Binding Energy', constraint_level=1, csv=None):
-=======
         shutil.copyfile(
             output_folder + "/" + resname + ".pdb",
             output_folder + "/" + resname + "_p.pdb",
@@ -4559,7 +4544,6 @@
         restore_input_coordinates=False,
         skip_connect_rewritting=False
     ):
->>>>>>> 76b7a494
         """
         Generates a PELE calculation for extracted poses. The function reads all the
         protein-ligand poses and creates input files for a PELE simulation setup.
@@ -5012,22 +4996,6 @@
                                 residue.add(atom)
                                 chain.add(residue)
 
-<<<<<<< HEAD
-                    _saveStructureToPDB(structure, protein_ligand_folder+'/'+f)
-                    #self._write_conect_lines(protein, protein_ligand_folder+'/'+f, check_file=True)
-
-                    if (protein, ligand) not in models:
-                        models[(protein,ligand)] = []
-                    models[(protein,ligand)].append(f)
-
-                # If templates are given for ligands
-                templates = {}
-                if ligand_templates != None:
-
-                    # Create templates folder
-                    if not os.path.exists(pele_folder+'/templates'):
-                        os.mkdir(pele_folder+'/templates')
-=======
                     if skip_connect_rewritting:
                         print(f'The structure {f} has pre-defined CONECT lines probably from extractPELEPoses() function. Skipping saving structure and re-writting them. Directly copying structure to PELE folder..')
                         # Specify the source file path
@@ -5037,7 +5005,6 @@
                         # Perform the copy operation
                         print(f'Copying the structure {f} from source folder: {models_folder}/{d}/{f} to destination_folder: {protein_ligand_folder}')
                         shutil.copyfile(source_file, destination_folder)
->>>>>>> 76b7a494
 
                     else:
                         _saveStructureToPDB(structure, protein_ligand_folder + "/" + f)
@@ -5393,286 +5360,6 @@
                                 + "'\n"
                             )  # cst_force, distance, atom_index1, atom_index2 for distance cst
                         else:
-<<<<<<< HEAD
-                            iyf.write("analyse: false\n")
-
-                        if covalent_setup:
-                            iyf.write("skip_ligand_prep:\n")
-                            iyf.write(' - "'+skip_covalent_residue+'"\n')
-
-                        if ligand in templates:
-                            iyf.write("templates:\n")
-                            iyf.write(' - "LIGAND_TEMPLATE_PATH_ROT"\n')
-                            iyf.write(' - "LIGAND_TEMPLATE_PATH_Z"\n')
-                            iyf.write("skip_ligand_prep:\n")
-                            iyf.write(' - "'+ligand_pdb_name[ligand]+'"\n')
-
-                        iyf.write("box_radius: "+str(box_radius)+"\n")
-                        if isinstance(box_centers, type(None)) and peptide:
-                            raise ValueError('You must give per-protein box_centers when docking peptides!')
-                        if not isinstance(box_centers, type(None)):
-                            if not all(isinstance(x, float) for x in box_centers[model]) and \
-                               not all(isinstance(x, int) for x in box_centers[model]) and \
-                               not all(isinstance(x, np.float32) for x in box_centers[model]):
-                                # get coordinates from tuple
-                                coordinates = None
-                                for chain in self.structures[model[0]].get_chains():
-                                    if chain.id == box_centers[model][0]:
-                                        for r in chain:
-                                            if r.id[1] == box_centers[model][1]:
-                                                for atom in r:
-                                                    if atom.name == box_centers[model][2]:
-                                                        coordinates = atom.coord
-                                if isinstance(coordinates, type(None)):
-                                    raise ValueError(f'Atom {box_centers[model]} was not found for protein {model[0]}')
-                            else:
-                                coordinates = box_centers[model]
-
-                            box_center = ''
-                            for coord in coordinates:
-                                #if not isinstance(coord, float):
-                                #    raise ValueError('Box centers must be given as a (x,y,z) tuple or list of floats.')
-                                box_center += '  - '+str(float(coord))+'\n'
-                            iyf.write("box_center: \n"+box_center)
-
-                        # energy by residue is not implemented in PELE platform, therefore
-                        # a scond script will modify the PELE.conf file to set up the energy
-                        # by residue calculation.
-                        if any([debug, energy_by_residue, peptide, nonbonded_energy != None,
-                               membrane_residues, bias_to_point, com_bias1, ligand_equilibration_cst, regional_spawning, constraint_level]):
-                            iyf.write("debug: true\n")
-
-                        if distances != None:
-                            iyf.write("atom_dist:\n")
-                            for d in distances[protein][ligand]:
-                                if isinstance(d[0], str):
-                                    d1 = "- 'L:"+str(ligand_index)+":"+d[0]+"'\n"
-                                else:
-                                    d1 = "- '"+d[0][0]+":"+str(d[0][1])+":"+d[0][2]+"'\n"
-                                if isinstance(d[1], str):
-                                    d2 = "- 'L:"+str(ligand_index)+":"+d[1]+"'\n"
-                                else:
-                                    d2 = "- '"+d[1][0]+":"+str(d[1][1])+":"+d[1][2]+"'\n"
-                                iyf.write(d1)
-                                iyf.write(d2)
-
-                        if constraints != None:
-                            iyf.write("external_constraints:\n")
-                            for c in constraints[(protein,ligand)]:
-                                if len(c) == 2:
-                                    line = "- '"+str(c[0])+"-"+str(c[1][0])+':'+str(c[1][1])+':'+str(c[1][2])+"'\n" # cst_force and atom_index for positional cst
-                                elif len(c) == 4:
-                                    line = "- '"+str(c[0])+"-"+str(c[1])+"-"+str(c[2][0])+':'+str(c[2][1])+':'+str(c[2][2])+"-"+str(c[3][0])+':'+str(c[3][1])+':'+str(c[3][2])+"'\n" # cst_force, distance, atom_index1, atom_index2 for distance cst
-                                else:
-                                    raise ValueError('Constraint for protein '+protein+' with ligand '+ligand+' are not defined correctly.')
-                                iyf.write(line)
-
-                        if seed:
-                            iyf.write('seed: '+str(seed)+'\n')
-
-                        if log_file:
-                            iyf.write('log: true\n')
-
-                        iyf.write('\n')
-                        iyf.write("#Options gathered from "+input_yaml+'\n')
-
-                        with open(input_yaml) as tyf:
-                            for l in tyf:
-                                if l.startswith('#'):
-                                    continue
-                                elif l.startswith('-'):
-                                    continue
-                                elif l.strip() == '':
-                                    continue
-                                if l.split()[0].replace(':', '') not in keywords:
-                                    iyf.write(l)
-
-                    if energy_by_residue:
-                        _copyScriptFile(pele_folder, 'addEnergyByResidueToPELEconf.py')
-                        ebr_script_name = '._addEnergyByResidueToPELEconf.py'
-                        if not isinstance(ligand_energy_groups, type(None)):
-                            if not isinstance(ligand_energy_groups, dict):
-                                raise ValueError('ligand_energy_groups, must be given as a dictionary')
-                            with open(protein_ligand_folder+'/ligand_energy_groups.json', 'w') as jf:
-                                json.dump(ligand_energy_groups[ligand], jf)
-
-                    if protein in membrane_residues:
-                        _copyScriptFile(pele_folder, 'addMembraneConstraints.py')
-                        mem_res_script = '._addMembraneConstraints.py' #I have added the _
-
-                    if nonbonded_energy != None:
-                        _copyScriptFile(pele_folder, 'addAtomNonBondedEnergyToPELEconf.py')
-                        nbe_script_name = '._addAtomNonBondedEnergyToPELEconf.py'
-                        if not isinstance(nonbonded_energy, dict):
-                            raise ValueError('nonbonded_energy, must be given as a dictionary')
-                        with open(protein_ligand_folder+'/nonbonded_energy_atoms.json', 'w') as jf:
-                            json.dump(nonbonded_energy[protein][ligand], jf)
-
-                    if protein in bias_to_point:
-                        _copyScriptFile(pele_folder, 'addBiasToPoint.py')
-                        btp_script = '._addBiasToPoint.py'
-
-                    if protein in com_bias1:
-                        _copyScriptFile(pele_folder, 'addComDistancesBias.py')
-                        cbs_script = '._addComDistancesBias.py'
-
-                    if peptide:
-                        _copyScriptFile(pele_folder, 'modifyPelePlatformForPeptide.py')
-                        peptide_script_name = '._modifyPelePlatformForPeptide.py'
-
-                    if ligand_equilibration_cst:
-                        _copyScriptFile(pele_folder, 'addLigandConstraintsToPELEconf.py')
-                        equilibration_script_name = '._addLigandConstraintsToPELEconf.py'
-                        _copyScriptFile(pele_folder, 'changeAdaptiveIterations.py')
-                        adaptive_script_name = '._changeAdaptiveIterations.py'
-
-                    # Create command
-                    command = 'cd '+protein_ligand_folder+'\n'
-
-                    # Add commands to write template folder absolute paths
-                    if ligand in templates:
-                        command += "export CWD=$(pwd)\n"
-                        command += 'cd ../templates/'+ligand+'\n'
-                        command += 'export TMPLT_DIR=$(pwd)\n'
-                        command += 'cd $CWD\n'
-                        for tf in templates[ligand]:
-                            if continuation:
-                                yaml_file = 'input_restart.yaml'
-                            else:
-                                yaml_file = 'input.yaml'
-                            if tf.endswith('.assign'):
-                                command += "sed -i s,LIGAND_TEMPLATE_PATH_ROT,$TMPLT_DIR/"+tf+",g "+yaml_file+"\n"
-                            elif tf.endswith('z'):
-                                command += "sed -i s,LIGAND_TEMPLATE_PATH_Z,$TMPLT_DIR/"+tf+",g "+yaml_file+"\n"
-
-                    if not continuation:
-                        command += 'python -m pele_platform.main input.yaml\n'
-
-                        if regional_spawning:
-                            continuation = True
-
-                        if angles:
-                            # Copy individual angle definitions to each protein and ligand folder
-                            if protein in angles and ligand in angles[protein]:
-                                with open(protein_ligand_folder+'/._angles.json', 'w') as jf:
-                                    json.dump(angles[protein][ligand], jf)
-
-                            # Copy script to add angles to pele.conf
-                            _copyScriptFile(pele_folder, 'addAnglesToPELEConf.py')
-                            command += 'python '+rel_path_to_root+'._addAnglesToPELEConf.py output '
-                            command += '._angles.json '
-                            command += 'output/input/'+protein_ligand+separator+pose+'_processed.pdb\n'
-                            continuation = True
-
-                        if constraint_level:
-                            # Copy script to add angles to pele.conf
-                            _copyScriptFile(pele_folder, 'correctPositionalConstraints.py')
-                            command += 'python '+rel_path_to_root+'._correctPositionalConstraints.py output '
-                            command += 'output/input/'+protein_ligand+separator+pose+'_processed.pdb\n'
-                            if csv:
-                                command = command.strip("\n")
-                                command += f' {csv} {separator}\n'
-                            continuation = True
-
-                        if energy_by_residue:
-                            command += 'python '+rel_path_to_root+ebr_script_name+' output --energy_type '+energy_by_residue_type
-                            if isinstance(ligand_energy_groups, dict):
-                                command += ' --ligand_energy_groups ligand_energy_groups.json'
-                                command += ' --ligand_index '+str(ligand_index)
-                            if ebr_new_flag:
-                                command += ' --new_version '
-                            if peptide:
-                                command += ' --peptide \n'
-                                command += 'python '+rel_path_to_root+peptide_script_name+' output '+" ".join(models[model])+'\n'
-                            else:
-                                command += '\n'
-
-                        if protein in membrane_residues:
-                            command += 'python '+rel_path_to_root+mem_res_script+' '
-                            command += "output " # I think we should change this for a variable
-                            command += "--membrane_residues "
-                            command += ",".join([str(x) for x in membrane_residues[protein]])+'\n' #1,2,3,4,5
-                            continuation = True
-
-                        if protein in bias_to_point:
-                            command += 'python '+rel_path_to_root+btp_script+' '
-                            command += "output " # I think we should change this for a variable
-                            command += "point_"+",".join([str(x) for x in bias_to_point[protein]])+" "
-                            command += "--epsilon "+str(epsilon)+"\n"
-                            continuation = True
-
-                        if protein in com_bias1 and ligand in com_bias1[protein]:
-                            # Write both COM groups as json files
-                            with open(protein_ligand_folder+'/._com_group1.json', 'w') as jf:
-                                json.dump(com_bias1[protein][ligand], jf)
-
-                            with open(protein_ligand_folder+'/._com_group2.json', 'w') as jf:
-                                json.dump(com_bias2[protein][ligand], jf)
-
-                            command += 'python '+rel_path_to_root+cbs_script+' '
-                            command += "output " # I think we should change this for a variable
-                            command += "._com_group1.json "
-                            command += "._com_group2.json "
-                            command += "--epsilon "+str(epsilon)+"\n"
-                            continuation = True
-
-                        if covalent_setup:
-                            command += covalent_command
-                            continuation = True
-
-                        if ligand_equilibration_cst:
-
-                            # Copy input_yaml for equilibration
-                            oyml = open(protein_ligand_folder+'/input_equilibration.yaml', 'w')
-                            debug_line = False
-                            restart_line = False
-                            with open(protein_ligand_folder+'/input.yaml') as iyml:
-                                for l in iyml:
-                                    if 'debug: true' in l:
-                                        debug_line = True
-                                        oyml.write('restart: true\n')
-                                        oyml.write('adaptive_restart: true\n')
-                                        continue
-                                    elif 'restart: true' in l:
-                                        restart_line = True
-                                    elif l.startswith('iterations:'):
-                                        l = 'iterations: 1\n'
-                                    elif l.startswith('steps:'):
-                                        l = 'steps: 1\n'
-                                    oyml.write(l)
-                                if not debug_line and not restart_line:
-                                    oyml.write('restart: true\n')
-                                    oyml.write('adaptive_restart: true\n')
-                            oyml.close()
-
-                            # Add commands for adding ligand constraints
-                            command += 'cp output/pele.conf output/pele.conf.backup\n'
-                            command += 'cp output/adaptive.conf output/adaptive.conf.backup\n'
-
-                            # Modify pele.conf to add ligand constraints
-                            command += 'python '+rel_path_to_root+equilibration_script_name+' '
-                            command += "output " # I think we should change this for a variable
-                            if isinstance(ligand_equilibration_cst, (int, float)) and ligand_equilibration_cst != 1.0:
-                                command += "--constraint_value "+str(float(ligand_equilibration_cst))
-                            command += '\n'
-
-                            # Modify adaptive.conf to remove simulation steps
-                            command += 'python '+rel_path_to_root+adaptive_script_name+' '
-                            command += "output " # I think we should change this for a variable
-                            command += '--iterations 1 '
-                            command += '--steps 1\n'
-
-                            # Launch equilibration
-                            command += 'python -m pele_platform.main input_equilibration.yaml\n'
-
-                            # Recover conf files
-                            command += 'cp output/pele.conf.backup output/pele.conf\n'
-                            command += 'cp output/adaptive.conf.backup output/adaptive.conf\n'
-                            # Add commands for launching equilibration only
-
-                            continuation = True
-
-=======
                             raise ValueError(
                                 "Constraint for protein "
                                 + protein
@@ -5778,7 +5465,6 @@
                 command += "export TMPLT_DIR=$(pwd)\n"
                 command += "cd $CWD\n"
                 for tf in templates[ligand]:
->>>>>>> 76b7a494
                     if continuation:
                         yaml_file = "input_restart.yaml"
                     else:
