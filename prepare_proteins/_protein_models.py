import fileinput
import gc
import io
import itertools
import json
import os
import shutil
import subprocess
import sys
import time
import uuid
import warnings

import matplotlib.pyplot as plt
import mdtraj as md
import numpy as np
import pandas as pd
from Bio import PDB, BiopythonWarning
from Bio.PDB.DSSP import DSSP
from Bio.PDB.Polypeptide import aa3
from pkg_resources import Requirement, resource_listdir, resource_stream
from scipy.spatial import distance_matrix

import prepare_proteins

from . import MD, _atom_selectors, alignment, rosettaScripts


class proteinModels:
    """
    Attributes
    ==========
    models_folder : str
        Path to folder were PDB models are located.
    models_paths : dict
        Contains the paths to each model folder.
    msa :
        Multiple sequence alignment object
    multi_chain :
        Whether any model contains multiple chains
    sequences : dict
        Contains the sequence of each model.
    structures : dict
        Contains the Bio.PDB.Structure object to each model.

    Methods
    =======
    readModelFromPDB(self, models_folder)
        Read a model from a PDB file.
    getModelsSequences(self)
        Updates the sequences of each model in the PDB.
    calculateMSA(self)
        Calculates a multiple sequence alignment from the current sequences.
    calculateSecondaryStructure(self)
        Calculate secondary structure strings using DSSP.
    removeTerminalUnstructuredRegions(self)
        Remove terminal unstructured regions from all models.
    saveModels(self, output_folder)
        Save current models into an output folder.

    Hidden Methods
    ==============
    _getChainSequence(self, chain):
        Get the sequnce from a Bio.PDB.Chain.Chain object.
    _getModelsPaths(self)
        Get the paths for all PDBs in the input_folder path.
    """

    def __init__(
        self,
        models_folder,
        get_sequences=True,
        get_ss=False,
        msa=False,
        verbose=False,
        only_models=None,
        exclude_models=None,
        ignore_biopython_warnings=False,
        collect_memory_every=None,
    ):
        """
        Read PDB models as Bio.PDB structure objects.

        Parameters
        ==========
        models_folder : str
            Path to the folder containing the PDB models.
        get_sequences : bool
            Get the sequences from the structure. They will be separated by chain and
            can be accessed through the .sequences attribute.
        get_ss : bool
            Get the strign representing the secondary structure of the models. they
            can be accessed through the .ss attribute.
        msa : bool
            single-chain structures at startup, othewise look for the calculateMSA()
            method.
        """

        if ignore_biopython_warnings:
            warnings.simplefilter("ignore", BiopythonWarning)

        if only_models == None:
            only_models = []

        elif isinstance(only_models, str):
            only_models = [only_models]

        elif not isinstance(only_models, (list, tuple, set)):
            raise ValueError(
                "You must give models as a list or a single model as a string!"
            )

        if exclude_models == None:
            exclude_models = []

        elif isinstance(exclude_models, str):
            exclude_models = [exclude_models]

        elif not isinstance(exclude_models, (list, tuple, set)):
            raise ValueError(
                "You must give excluded models as a list or a single model as a string!"
            )

        self.models_folder = models_folder
        if isinstance(self.models_folder, dict):
            self.models_paths = self.models_folder
        elif isinstance(self.models_folder, str):
            self.models_paths = self._getModelsPaths(
                only_models=only_models, exclude_models=exclude_models
            )
        self.models_names = []  # Store model names
        self.structures = {}  # structures are stored here
        self.sequences = {}  # sequences are stored here
        self.target_sequences = {}  # Final sequences are stored here
        self.msa = None  # multiple sequence alignment
        self.multi_chain = False
        self.ss = {}  # secondary structure strings are stored here
        self.docking_data = None  # secondary structure strings are stored here
        self.docking_distances = {}
        self.docking_angles = {}
        self.docking_metric_type = {}
        self.docking_ligands = {}
        self.rosetta_data = None  # Rosetta data is stored here
        self.sequence_differences = {}  # Store missing/changed sequence information
        self.conects = {}  # Store the conection inforamtion for each model
        self.covalent = {}  # Store covalent residues

        self.distance_data = {}
        self.models_data = {}

        # Read PDB structures into Biopython
        collect_memory = False
        for i, model in enumerate(sorted(self.models_paths)):

            if verbose:
                print("Reading model: %s" % model)

            if collect_memory_every and i % collect_memory_every == 0:
                collect_memory = True
            else:
                collect_memory = False

            self.models_names.append(model)
            self.readModelFromPDB(
                model,
                self.models_paths[model],
                add_to_path=True,
                collect_memory=collect_memory,
            )

        if get_sequences:
            # Get sequence information based on stored structure objects
            self.getModelsSequences()

        if get_ss:
            # Calculate secondary structure inforamtion as strings
            self.calculateSecondaryStructure()

        # # Perform a multiple sequence aligment of models
        if msa:
            if self.multichain:
                print(
                    "MSA cannot be calculated at startup when multichain models \
are given. See the calculateMSA() method for selecting which chains will be algined."
                )
            else:
                self.calculateMSA()

    def addResidueToModel(
        self,
        model,
        chain_id,
        resname,
        atom_names,
        coordinates,
        new_resid=None,
        elements=None,
        hetatom=True,
        water=False,
    ):
        """
        Add a residue to a specific model.

        Parameters
        ==========
        model : str
            Model name to edit
        chain_id : str
            Chain ID to which the residue will be added.
        resname : str
            Name of the residue to be added.
        atom_names : list ot tuple
            Atom names of each atom in the residue to add.
        coordinates : numpy.ndarray
            Atom coordinates array, it should match the order in the given
            atom_names.
        elements : list
            List of atomic elements. One per each atom.
        hetatom : bool
            Is the residue an hetatm?
        water : bool
            Is the residue a water residue?
        """

        # Check model name
        if model not in self.structures:
            raise ValueError("The input model was not found.")

        # Check chain ID
        chain = [
            chain
            for chain in self.structures[model].get_chains()
            if chain_id == chain.id
        ]
        if len(chain) != 1:
            print("Chain ID %s was not found in the selected model." % chain_id)
            print("Creating a new chain with ID %s" % chain_id)
            new_chain = PDB.Chain.Chain(chain_id)
            for m in self.structures[model]:
                m.add(new_chain)
            chain = [
                chain
                for chain in self.structures[model].get_chains()
                if chain_id == chain.id
            ]

        # Check coordinates correctness
        if coordinates.shape == ():
            if np.isnan(coordinates):
                raise ValueError("Given Coordinate in nan!")
        elif np.isnan(coordinates.any()):
            raise ValueError("Some given Coordinates are nan!")
        if coordinates.shape[1] != 3:
            raise ValueError(
                "Coordinates must have shape (x,3). X=number of atoms in residue."
            )
        if len(coordinates.shape) > 1:
            if coordinates.shape[0] != len(atom_names):
                raise ValueError(
                    "Mismatch between the number of atom_names and coordinates."
                )
        if len(coordinates.shape) == 1:
            if len(atom_names) != 1:
                raise ValueError(
                    "Mismatch between the number of atom_names and coordinates."
                )

        # Create new residue
        if new_resid == None:
            try:
                new_resid = max([r.id[1] for r in chain[0].get_residues()]) + 1
            except:
                new_resid = 1

        rt_flag = " "  # Define the residue type flag for complete the residue ID.
        if hetatom:
            rt_flag = "H"
        if water:
            rt_flag = "W"
        residue = PDB.Residue.Residue((rt_flag, new_resid, " "), resname, " ")

        # Add new atoms to residue
        try:
            serial_number = max([a.serial_number for a in chain[0].get_atoms()]) + 1
        except:
            serial_number = 1
        for i, atnm in enumerate(atom_names):
            if elements:
                atom = PDB.Atom.Atom(
                    atom_names[i],
                    coordinates[i],
                    0,
                    1.0,
                    " ",
                    "%-4s" % atom_names[i],
                    serial_number + i,
                    elements[i],
                )
            else:
                atom = PDB.Atom.Atom(
                    atom_names[i],
                    coordinates[i],
                    0,
                    1.0,
                    " ",
                    "%-4s" % atom_names[i],
                    serial_number + i,
                )
            residue.add(atom)
        chain[0].add(residue)

        return new_resid

    def removeModelAtoms(self, model, atoms_list):
        """
        Remove specific atoms of a model. Atoms to delete are given as a list of tuples.
        Each tuple contains three positions specifying (chain_id, residue_id, atom_name).

        Paramters
        =========
        model : str
            model ID
        atom_lists : list
            Specifies the list of atoms to delete for the particular model.
        """

        def removeAtomInConects(self, model, atom):
            """
            Function for removing conect lines involving the deleted atom.
            """
            to_remove = []
            for conect in self.conects[model]:
                if atom in conect:
                    to_remove.append(conect)
            for conect in to_remove:
                self.conects[model].remove(conect)

        for remove_atom in atoms_list:
            for chain in self.structures[model].get_chains():
                if chain.id == remove_atom[0]:
                    for residue in chain:
                        if residue.id[1] == remove_atom[1]:
                            for atom in residue:
                                if atom.name == remove_atom[2]:
                                    print(
                                        "Removing atom: "
                                        + str(remove_atom)
                                        + " from model "
                                        + model
                                    )
                                    residue.detach_child(atom.id)
                                    removeAtomInConects(self, model, remove_atom)

    def removeModelResidues(self, model, residues_list):
        """
        Remove a group of residues from the model structure.

        Paramters
        =========
        model : str
            model ID
        residues_list : list
            Specifies the list of resdiues to delete for the particular model.
        """

        # Get all atoms for residues to remove them
        atoms_to_remove = []
        for residue in self.structures[model].get_residues():
            chain = residue.get_parent().id
            if (chain, residue.id[1]) in residues_list:
                for atom in residue:
                    atoms_to_remove.append((chain, residue.id[1], atom.name))

        if atoms_to_remove == []:
            raise ValueError("No atoms were found for the specified residue!")

        self.removeModelAtoms(model, atoms_to_remove)

    def removeAtomFromConectLines(self, residue_name, atom_name, verbose=True):
        """
        Remove the given (atom_name) atoms from all the connect lines involving
        the given (residue_name) residues.
        """

        # Match all the atoms with the given residue and atom name

        for model in self:
            resnames = {}
            for chain in self.structures[model].get_chains():
                for residue in chain:
                    resnames[(chain.id, residue.id[1])] = residue.resname

            conects = []
            count = 0
            for conect in self.conects[model]:
                new_conect = []
                for atom in conect:
                    if resnames[atom[:-1]] != residue_name and atom[-1] != atom_name:
                        new_conect.append(atom)
                    else:
                        count += 1
                if new_conect == []:
                    continue
                conects.append(new_conect)
            self.conects[model] = conects
            if verbose:
                print(f"Removed {count} from conect lines of model {model}")

    def removeCaps(self, models=None, remove_ace=True, remove_nma=True):
        """
        Remove caps from models.
        """

        for model in self:

            if models and model not in models:
                continue

            for chain in self.structures[model].get_chains():

                st_residues = [r for r in chain if r.resname in aa3]

                ACE = None
                NMA = None
                NT = None
                CT = None

                for residue in self.structures[model].get_residues():
                    if residue.resname == "ACE":
                        ACE = residue
                    elif residue.resname == "NMA":
                        NMA = residue

                for i, residue in enumerate(chain):

                    if (
                        ACE
                        and residue.id[1] == ACE.id[1] + 1
                        and residue.resname in aa3
                    ):
                        NT = residue
                    elif not ACE and i == 0:
                        NT = residue
                    if NMA and residue.id[1] == NMA.id[1] and residue.resname in aa3:
                        CT = residue
                    elif not NMA and i == len(st_residues) - 1:
                        CT = residue

                # Remove termini
                if ACE and remove_ace:
                    for a in ACE:
                        self.removeAtomFromConectLines("ACE", a, verbose=False)
                    chain.detach_child(ACE.id)

                if NMA and remove_nma:
                    for a in NMA:
                        self.removeAtomFromConectLines("NMA", a, verbose=False)
                    chain.detach_child(NMA.id)

    def addOXTAtoms(self):
        """
        Add missing OXT atoms for terminal residues when missing
        """

        # Define internal coordinates for OXT
        oxt_c_distance = 1.251
        oxt_c_o_angle = 124.222
        oxt_c_o_ca = 179.489

        for model in self:
            for chain in self.structures[model].get_chains():
                residues = [r for r in chain if r.id[0] == " "]
                if residues == []:
                    continue
                last_atoms = {a.name: a for a in residues[-1]}

                if "OXT" not in last_atoms:

                    oxt_coord = _computeCartesianFromInternal(
                        last_atoms["C"].coord,
                        last_atoms["O"].coord,
                        last_atoms["CA"].coord,
                        1.251,
                        124.222,
                        179.489,
                    )
                    serial_number = max([a.serial_number for a in residues[-1]]) + 1
                    oxt = PDB.Atom.Atom(
                        "OXT", oxt_coord, 0, 1.0, " ", "OXT ", serial_number + 1, "O"
                    )
                    residues[-1].add(oxt)

    def readModelFromPDB(
        self,
        model,
        pdb_file,
        wat_to_hoh=False,
        covalent_check=True,
        atom_mapping=None,
        add_to_path=False,
        conect_update=True,
        collect_memory=False,
    ):
        """
        Adds a model from a PDB file.

        Parameters
        ----------
        model : str
            Model name.
        pdb_file : str
            Path to the pdb file.
        wat_to_hoh : bool
            Change the water name from WAT to HOH. Specially useful when resing from
            Rosetta optimization output files containing water.

        Returns
        -------
        structure : Bio.PDB.Structure
            Structure object.
        """

        if model not in self.models_names:
            self.models_names.append(model)

        self.structures[model] = _readPDB(model, pdb_file)

        if wat_to_hoh:
            for residue in self.structures[model].get_residues():
                if residue.resname == "WAT":
                    residue.resname = "HOH"

        if model not in self.conects or self.conects[model] == []:
            # Read conect lines
            self.conects[model] = self._readPDBConectLines(pdb_file, model)

        # Check covalent ligands
        if covalent_check:
            self._checkCovalentLigands(model, pdb_file, atom_mapping=atom_mapping)

        # Update conect lines
        if conect_update:
            self.conects[model] = self._readPDBConectLines(pdb_file, model)

        if add_to_path:
            self.models_paths[model] = pdb_file

        if collect_memory:
            gc.collect()  # Collect memory

        return self.structures[model]

    def getModelsSequences(self):
        """
        Get sequence information for all stored models. It modifies the self.multi_chain
        option to True if more than one chain is found in the models.

        Returns
        =======
        sequences : dict
            Contains the sequences of all models.
        """
        self.multi_chain = False
        # Add sequence information
        for model in self.models_names:
            chains = [c for c in self.structures[model].get_chains()]
            if len(chains) == 1:
                for c in chains:
                    self.sequences[model] = self._getChainSequence(c)
            else:
                self.sequences[model] = {}
                for c in chains:
                    self.sequences[model][c.id] = self._getChainSequence(c)
                # If any model has more than one chain set multi_chain to True.
                self.multi_chain = True

        return self.sequences

    def renumberModels(self):
        """
        Renumber every PDB chain residues from 1 onward.
        """

        for model in self:
            for c in self.structures[model].get_chains():
                for i, r in enumerate(c):
                    r.id = (r.id[0], i + 1, r.id[2])

    def calculateMSA(self, extra_sequences=None, chains=None):
        """
        Calculate a Multiple Sequence Alignment from the current models' sequences.

        Returns
        =======
        alignment : Bio.AlignIO
            Multiple sequence alignment in Biopython format.
        chains : dict
            Dictionary specifying which chain to use for each model
        """

        # If only a single ID is given use it for all models
        if isinstance(chains, str):
            cd = {}
            for model in self:
                cd[model] = chains
            chains = cd

        for model in self:
            if isinstance(self.sequences[model], dict) and chains == None:
                raise ValueError(
                    "There are multiple chains in model %s. Specify which \
chain to use for each model with the chains option."
                    % model
                )

        if chains != None:
            sequences = {}
            for model in self.models_names:
                if isinstance(self.sequences[model], dict):
                    sequences[model] = self.sequences[model][chains[model]]
                else:
                    sequences[model] = self.sequences[model]

            if isinstance(extra_sequences, dict):
                for s in extra_sequences:
                    sequences[s] = extra_sequences[s]
        else:
            sequences = self.sequences.copy()

        if isinstance(extra_sequences, dict):
            for s in extra_sequences:
                sequences[s] = extra_sequences[s]

        self.msa = alignment.mafft.multipleSequenceAlignment(sequences, stderr=False)

        return self.msa

    def getConservedMSAPositions(self, msa):
        """
        Get all conserved MSA positions.

        Returns
        =======
        conserved : list
            All conserved MSA positions indexes and the conserved amino acid identity.
        """

        positions = {}
        conserved = []
        n_models = len(self.msa)
        for i in range(self.msa.get_alignment_length()):
            positions[i] = []
            for model in self.msa:
                positions[i].append(model.seq[i])
            positions[i] = set(positions[i])
            if len(positions[i]) == 1:
                conserved.append((i, list(positions[i])[0]))

        return conserved

    def getStructurePositionsFromMSAindexes(self, msa_indexes, msa=None, models=None):
        """
        Get the individual model residue structure positions of a set of MSA indexes
        Paramters
        =========
        msa_indexes : list
            Zero-based MSA indexes
        Returns
        =======
        residue_indexes : dict
            Residue indexes for each protein at the MSA positions
        """

        if isinstance(msa_indexes, int):
            msa_indexes = [msa_indexes]

        if models == None:
            models = []
        elif isinstance(models, str):
            models = [models]

        # If msa not given get the class msa attribute
        if msa == None:
            msa = self.msa

        positions = {}
        residue_ids = {}

        # Gather dictionary between sequence position and residue PDB index
        for model in self.models_names:
            if models != [] and model not in models:
                continue

            positions[model] = 0
            residue_ids[model] = {}
            for i, r in enumerate(self.structures[model].get_residues()):
                residue_ids[model][i + 1] = r.id[1]

        # Gather sequence indexes for the given MSA index
        sequence_positions = {}
        for i in range(msa.get_alignment_length()):
            # Count structure positions
            for entry in msa:

                if entry.id not in self.models_names:
                    continue
                sequence_positions.setdefault(entry.id, [])

                if entry.seq[i] != "-":
                    positions[entry.id] += 1

            # Get residue positions matching the MSA indexes
            if i in msa_indexes:
                for entry in msa:
                    if entry.id not in self.models_names:
                        continue

                    if entry.seq[i] == "-":
                        sequence_positions[entry.id].append(None)
                    else:
                        sequence_positions[entry.id].append(
                            residue_ids[entry.id][positions[entry.id]]
                        )

        return sequence_positions

    def calculateSecondaryStructure(self, _save_structure=False):
        """
        Calculate secondary structure information for each model.
        DSSP Code:
        H : Alpha helix (4-12)
        B : Isolated beta-bridge residue
        E : Strand
        G : 3-10 helix
        I : Pi helix
        T : Turn
        S : Bend
        - : None
        Parameters
        ==========
        _save_structure : bool
            Save structure model before computing secondary structure. This option
            is used if models have been modified.
        Returns
        ss : dict
            Contains the secondary structure strings for each model.
        """

        for model in self.models_names:
            structure_path = self.models_paths[model]
            if _save_structure:
                structure_path = "." + str(uuid.uuid4()) + ".pdb"
                _saveStructureToPDB(self.structures[model], structure_path)

            dssp = DSSP(self.structures[model][0], structure_path)
            if _save_structure:
                os.remove(structure_path)
            ss = []
            for k in dssp.keys():
                ss.append(dssp[k][2])
            ss = "".join(ss)
            self.ss[model] = ss

        return self.ss

    def keepModelChains(self, model, chains):
        """
        Only keep the specified chains for the selected model.

        Parameters
        ==========
        model : str
            Model name
        chains : list or tuple or str
            Chain IDs to keep.
        """
        if isinstance(chains, str):
            chains = list(chains)

        remove = []
        for chain in self.structures[model].get_chains():
            if chain.id not in chains:
                print("From model %s Removing chain %s" % (model, chain.id))
                remove.append(chain)

        model = [*self.structures[model].get_models()][0]
        for chain in remove:
            model.detach_child(chain.id)

        self.getModelsSequences()

    def removeTerminalUnstructuredRegions(self, n_hanging=3):
        """
        Remove unstructured terminal regions from models.

        Parameters
        ==========
        n_hangin : int
            Maximum unstructured number of residues to keep at the unstructured terminal regions.
        """

        if self.multi_chain:
            raise ValueError(
                "removeTerminalUnstructuredRegions() function only supports single chain models"
            )

        # Calculate residues to be removed
        for model in self.models_names:

            # Get N-terminal residues to remove based on secondary structure.
            remove_indexes = []
            for i, r in enumerate(self.ss[model]):
                if r == "-":
                    remove_indexes.append(i)
                else:
                    break

            if len(remove_indexes) > n_hanging:
                remove_indexes = remove_indexes[:-n_hanging]
            else:
                remove_indexes = []

            # Get C-terminal residues to remove based on secondary structure.
            remove_C = []
            for i, r in enumerate(self.ss[model][::-1]):
                if r == "-":
                    remove_C.append(i)
                else:
                    break
            if len(remove_C) > n_hanging:
                remove_C = remove_C[:-n_hanging]
            else:
                remove_C = []

            for x in remove_C:
                remove_indexes.append(len(self.ss[model]) - 1 - x)

            # Sort indexes
            remove_indexes = sorted(remove_indexes)

            # Get residues to remove from models structures
            remove_this = []
            for c in self.structures[model].get_chains():
                for i, r in enumerate(c.get_residues()):
                    if i in remove_indexes:
                        remove_this.append(r)
                chain = c

            # Remove residues
            for r in remove_this:
                chain.detach_child(r.id)

        self.getModelsSequences()
        self.calculateSecondaryStructure(_save_structure=True)

    def removeTerminiByConfidenceScore(
        self, confidence_threshold=70.0, keep_up_to=5, verbose=True
    ):
        """
        Remove terminal regions with low confidence scores from models.

        confidence_threshold : float
            AlphaFold confidence threshold to consider residues as having a low score.
        keep_up_to : int
            If any terminal region is no larger than this value it will be kept.
        """

        remove_models = set()
        ## Warning only single chain implemented
        for model in self.models_names:

            atoms = [a for a in self.structures[model].get_atoms()]
            bfactors = [a.bfactor for a in atoms]

            if np.average(bfactors) == 0:
                if verbose:
                    print(
                        "Warning: model %s has no atom with the selected confidence!"
                        % model
                    )
                remove_models.add(model)
                continue

            n_terminus = set()
            something = False
            for a in atoms:
                if a.bfactor < confidence_threshold:
                    n_terminus.add(a.get_parent().id[1])
                else:
                    something = True
                    break

            c_terminus = set()

            for a in reversed(atoms):
                if a.bfactor < confidence_threshold:
                    c_terminus.add(a.get_parent().id[1])
                else:
                    something = True
                    break

            if not something:
                if verbose and model not in remove_models:
                    print(
                        "Warning: model %s has no atom with the selected confidence!"
                        % model
                    )
                remove_models.add(model)
                continue

            n_terminus = sorted(list(n_terminus))
            c_terminus = sorted(list(c_terminus))

            if len(n_terminus) <= keep_up_to:
                n_terminus = []
            if len(c_terminus) <= keep_up_to:
                c_terminus = []

            remove_this = []
            for c in self.structures[model].get_chains():
                for r in c.get_residues():
                    if r.id[1] in n_terminus or r.id[1] in c_terminus:
                        remove_this.append(r)
                chain = c
                # Remove residues
                for r in remove_this:
                    chain.detach_child(r.id)

        for model in remove_models:
            self.removeModel(model)

        self.getModelsSequences()
        # self.calculateSecondaryStructure(_save_structure=True)

        # Missing save models and reload them to take effect.

    def removeNotAlignedRegions(
        self,
        ref_structure,
        max_ca_ca=5.0,
        remove_low_confidence_unaligned_loops=False,
        confidence_threshold=50.0,
        min_loop_length=10,
    ):
        """
        Remove models regions that not aligned with the given reference structure. The mapping is based on
        the current structural alignment of the reference and the target models. The termini are removed
        if they don't align with the reference structure. Internal loops that do not align with the given
        reference structure can optionally be removed if they have a confidence score lower than the one
        defined as threshold.

        Parameters
        ==========
        ref_structure : str or Bio.PDB.Structure.Structure
            Path to the input PDB or model name to use as reference. Otherwise a Bio.PDB.Structure object
            can be given.
        max_ca_ca : float
            Maximum CA-CA distance for two residues to be considered aligned.
        remove_low_confidence_unaligned_loops : bool
            Remove not aligned loops with low confidence from the model
        confidence_threshold : float
            Threshold to consider a loop region not algined as low confidence for their removal.
        min_loop_length : int
            Length of the internal unaligned region to be considered a loop.

        Returns
        =======

        """

        # Check input structure input
        if isinstance(ref_structure, str):
            if ref_structure.endswith(".pdb"):
                ref_structure = prepare_proteins._readPDB("ref", ref_structure)
            else:
                if ref_structure in self.models_names:
                    ref_structure = self.structures[ref_structure]
                else:
                    raise ValueError("Reference structure was not found in models")
        elif not isinstance(ref_structure, PDB.Structure.Structure):
            raise ValueError(
                "ref_structure should be a  Bio.PDB.Structure.Structure or string object"
            )

        # Iterate models
        for i, model in enumerate(self):

            # Get structurally aligned residues to reference structure
            aligned_residues = _getAlignedResiduesBasedOnStructuralAlignment(
                ref_structure, self.structures[model]
            )

            ### Remove unaligned termini ###

            # Get structurally aligned residues to reference structure
            target_residues = [
                r for r in self.structures[model].get_residues() if r.id[0] == " "
            ]

            n_terminus = set()
            for ar, tr in zip(aligned_residues, target_residues):
                if ar == "-":
                    n_terminus.add(tr.id[1])
                else:
                    break

            c_terminus = set()
            for ar, tr in reversed(list(zip(aligned_residues, target_residues))):
                if ar == "-":
                    c_terminus.add(tr.id[1])
                else:
                    break

            n_terminus = sorted(list(n_terminus))
            c_terminus = sorted(list(c_terminus))

            #         ### Remove unaligned low confidence loops ###
            #         if remove_low_confidence_unaligned_loops:
            #             loops = []
            #             loop = []
            #             loops_to_remove = []
            #             for ar,tr in zip(aligned_residues, target_residues):
            #                 if ar == '-':
            #                     loop.append(tr)
            #                 else:
            #                     loops.append(loop)
            #                     loop = []

            #             for loop in loops:
            #                 if len(loop) >= min_loop_length:
            #                     low_confidence_residues = []
            #                     for r in loop:
            #                         for a in r:
            #                             if a.bfactor < confidence_threshold:
            #                                 low_confidence_residues.append(r)
            #                                 break
            #                     if len(low_confidence_residues) > min_loop_length:
            #                         for r in low_confidence_residues:
            #                             loops_to_remove.append(r.id[1])
            #         print(model, ','.join([str(x) for x in loops_to_remove]))

            remove_this = []
            for c in self.structures[model].get_chains():
                for r in c.get_residues():
                    if (
                        r.id[1] in n_terminus or r.id[1] in c_terminus
                    ):  # or r.id[1] in low_confidence_residues:
                        remove_this.append(r)
                chain = c
                # Remove residues
                for r in remove_this:
                    chain.detach_child(r.id)

        self.getModelsSequences()

    def alignModelsToReferencePDB(
        self,
        reference,
        output_folder,
        chain_indexes=None,
        trajectory_chain_indexes=None,
        reference_chain_indexes=None,
        aligment_mode="aligned",
        verbose=False,
        reference_residues=None,
    ):
        """
        Align all models to a reference PDB based on a sequence alignemnt.

        The chains are specified using their indexes. When the trajectories have
        corresponding chains use the option chain_indexes to specify the list of
        chains to align. Otherwise, specify the chains with trajectory_chain_indexes
        and reference_chain_indexes options. Note that the list of chain indexes
        must be corresponding.

        Parameters
        ==========
        reference : str
            Path to the reference PDB
        output_folder : str
            Path to the output folder to store models
        mode : str
            The mode defines how sequences are aligned. 'exact' for structurally
            aligning positions with exactly the same aminoacids after the sequence
            alignemnt or 'aligned' for structurally aligining sequences using all
            positions aligned in the sequence alignment.

        Returns
        =======
        rmsd : tuple
            A tuple containing the RMSD in Angstroms and the number of alpha-carbon
            atoms over which it was calculated.
        """

        if not os.path.exists(output_folder):
            os.mkdir(output_folder)

        reference = md.load(reference)
        rmsd = {}

        # Check chain indexes input
        if isinstance(trajectory_chain_indexes, list):
            tci = {}
            for model in self.models_names:
                tci[model] = trajectory_chain_indexes
            trajectory_chain_indexes = tci

        for model in self.models_names:

            if verbose:
                print("Saving model: %s" % model)

            traj = md.load(self.models_paths[model])
            rmsd[model] = MD.alignTrajectoryBySequenceAlignment(
                traj,
                reference,
                chain_indexes=chain_indexes,
                trajectory_chain_indexes=trajectory_chain_indexes[model],
                reference_chain_indexes=reference_chain_indexes,
                aligment_mode=aligment_mode,
                reference_residues=reference_residues,
            )

            # Get bfactors
            bfactors = np.array([a.bfactor for a in self.structures[model].get_atoms()])

            # Correct B-factors outside the -10 to 100 range accepted ny mdtraj
            bfactors = np.where(bfactors >= 100.0, 99.99, bfactors)
            bfactors = np.where(bfactors <= -10.0, -9.99, bfactors)

            traj.save(output_folder + "/" + model + ".pdb", bfactors=bfactors)

        return rmsd

    def positionLigandsAtCoordinate(
        self,
        coordinate,
        ligand_folder,
        output_folder,
        separator="-",
        overwrite=True,
        only_models=None,
        only_ligands=None,
    ):
        """
        Position a set of ligands into specific protein coordinates.

        Parameters
        ==========
        coordinate : tuple or dict
            New desired coordinates of the ligand
        ligand_folder : str
            Path to the ligands folder to store ligand molecules
        output_folder : str
            Path to the output folder to store models
        overwrite : bool
            Overwrite if structure file already exists.
        """

        # Create output directory
        if not os.path.exists(output_folder):
            os.mkdir(output_folder)

        if isinstance(only_models, str):
            only_models = [only_models]

        if isinstance(only_ligands, str):
            only_ligands = [only_ligands]

        # Copy script file to output directory
        _copyScriptFile(output_folder, "positionLigandAtCoordinate.py")

        for l in os.listdir(ligand_folder):
            if l.endswith(".mae"):
                ln = l.replace(".mae", "")
            elif l.endswith(".pdb"):
                ln = l.replace(".pdb", "")
            else:
                continue

            if not isinstance(only_ligands, type(None)):
                if ln not in only_ligands:
                    continue

            for model in self:

                if not isinstance(only_models, type(None)):
                    if model not in only_models:
                        continue

                self.docking_ligands.setdefault(model, [])
                self.docking_ligands[model].append(ln)

                if not os.path.exists(output_folder + "/" + model):
                    os.mkdir(output_folder + "/" + model)

                if (
                    os.path.exists(
                        output_folder
                        + "/"
                        + model
                        + "/"
                        + model
                        + separator
                        + ln
                        + separator
                        + "0.pdb"
                    )
                    and not overwrite
                ):
                    continue

                _saveStructureToPDB(
                    self.structures[model],
                    output_folder + "/" + model + "/" + model + separator + ln + ".pdb",
                )
                command = (
                    "run python3 " + output_folder + "/._positionLigandAtCoordinate.py "
                )
                command += (
                    output_folder + "/" + model + "/" + model + separator + ln + ".pdb "
                )
                command += ligand_folder + "/" + l + " "
                if isinstance(coordinate, dict):
                    coordinate_string = (
                        '"' + ",".join([str(x) for x in coordinate[model]]) + '"'
                    )
                elif isinstance(coordinate, tuple) and len(coordinate) == 3:
                    coordinate_string = (
                        '"' + ",".join([str(x) for x in coordinate]) + '"'
                    )
                else:
                    raise ValueError(
                        "coordinate needs to be a 3-element tuple of integers or dict."
                    )
                if "-" in coordinate_string:
                    coordinate_string = coordinate_string.replace("-", "\-")
                command += coordinate_string
                command += ' --separator "' + separator + '" '
                command += " --pele_poses\n"
                os.system(command)

    def createMetalConstraintFiles(
        self, job_folder, sugars=False, params_folder=None, models=None
    ):
        """
        Create metal constraint files.

        Parameters
        ==========
        job_folder : str
            Folder path where to place the constraint files.
        sugars : bool
            Use carbohydrate aware Rosetta PDB reading.
        params_folder : str
            Path to a folder containing a set of params file to be employed.
        models : list
            Only consider models inside the given list.
        """

        # Create mutation job folder
        if not os.path.exists(job_folder):
            os.mkdir(job_folder)

        if not os.path.exists(job_folder + "/input_models"):
            os.mkdir(job_folder + "/input_models")

        output_folder = job_folder + "/cst_files"
        if not os.path.exists(output_folder):
            os.mkdir(output_folder)

        # Copy models to input folder
        self.saveModels(job_folder + "/input_models", models=models)

        # Copy embeddingToMembrane.py script
        _copyScriptFile(job_folder, "createMetalConstraints.py", subfolder="pyrosetta")

        jobs = []
        for model in self:

            # Skip models not in the given list
            if models != None:
                if model not in models:
                    continue

            command = "cd " + output_folder + "\n"
            command += "python ../._createMetalConstraints.py "
            command += "../input_models/" + model + ".pdb "
            command += "metal_" + model + ".cst "
            if sugars:
                command += "--sugars "
            if params_folder != None:
                command += "--params_folder " + params_folder + " "
            command += "\ncd " + "../" * len(output_folder.split("/")) + "\n"
            jobs.append(command)

        return jobs

    def createMutants(
        self,
        job_folder,
        mutants,
        nstruct=100,
        relax_cycles=0,
        cst_optimization=True,
        executable="rosetta_scripts.mpi.linuxgccrelease",
        sugars=False,
        param_files=None,
        mpi_command="slurm",
        cpus=None,
    ):
        """
        Create mutations from protein models. Mutations (mutants) must be given as a nested dictionary
        with each protein as the first key and the name of the particular mutant as the second key.
        The value of each inner dictionary is a list containing the mutations, with each mutation
        described by a 2-element tuple (residue_id, aa_to_mutate). E.g., (73, 'A').

        Parameters
        ==========
        job_folder : str
            Folder path where to place the mutation job.
        mutants : dict
            Dictionary specify the mutants to generate.
        relax_cycles : int
            Apply this number of relax cycles (default:0, i.e., no relax).
        nstruct : int
            Number of structures to generate when relaxing mutant
        param_files : list
            Params file to use when reading model with Rosetta.
        sugars : bool
            Use carbohydrate aware Rosetta optimization
        """

        mpi_commands = ["slurm", "openmpi", None]
        if mpi_command not in mpi_commands:
            raise ValueError(
                "Wrong mpi_command it should either: " + " ".join(mpi_commands)
            )

        if mpi_command == "openmpi" and not isinstance(cpus, int):
            raise ValueError("You must define the number of CPU")

        # Create mutation job folder
        if not os.path.exists(job_folder):
            os.mkdir(job_folder)
        if not os.path.exists(job_folder + "/input_models"):
            os.mkdir(job_folder + "/input_models")
        if not os.path.exists(job_folder + "/flags"):
            os.mkdir(job_folder + "/flags")
        if not os.path.exists(job_folder + "/xml"):
            os.mkdir(job_folder + "/xml")
        if not os.path.exists(job_folder + "/output_models"):
            os.mkdir(job_folder + "/output_models")

        # Save considered models
        considered_models = list(mutants.keys())
        self.saveModels(job_folder + "/input_models", models=considered_models)

        jobs = []

        # Create all-atom score function
        score_fxn_name = "ref2015"
        sfxn = rosettaScripts.scorefunctions.new_scorefunction(
            score_fxn_name, weights_file=score_fxn_name
        )

        # Create and append execution command
        if mpi_command == None:
            mpi_command = ""
        elif mpi_command == "slurm":
            mpi_command = "srun "
        elif mpi_command == "openmpi":
            mpi_command = "mpirun -np " + str(cpus) + " "
        else:
            mpi_command = mpi_command + " "

        for model in self.models_names:

            # Skip models not in given mutants
            if model not in considered_models:
                continue

            if not os.path.exists(job_folder + "/output_models/" + model):
                os.mkdir(job_folder + "/output_models/" + model)

            # Iterate each mutant
            for mutant in mutants[model]:

                # Create xml mutation (and minimization) protocol
                xml = rosettaScripts.xmlScript()
                protocol = []

                # Add score function
                xml.addScorefunction(sfxn)

                for m in mutants[model][mutant]:
                    mutate = rosettaScripts.movers.mutate(
                        name="mutate_" + str(m[0]),
                        target_residue=m[0],
                        new_residue=PDB.Polypeptide.one_to_three(m[1]),
                    )
                    xml.addMover(mutate)
                    protocol.append(mutate)

                if relax_cycles:
                    # Create fastrelax mover
                    relax = rosettaScripts.movers.fastRelax(
                        repeats=relax_cycles, scorefxn=sfxn
                    )
                    xml.addMover(relax)
                    protocol.append(relax)
                else:
                    # Turn off more than one structure when relax is not performed
                    nstruct = 1

                # Set protocol
                xml.setProtocol(protocol)

                # Add scorefunction output
                xml.addOutputScorefunction(sfxn)

                # Write XMl protocol file
                xml.write_xml(job_folder + "/xml/" + model + "_" + mutant + ".xml")

                # Create options for minimization protocol
                flags = rosettaScripts.flags(
                    "../../xml/" + model + "_" + mutant + ".xml",
                    nstruct=nstruct,
                    s="../../input_models/" + model + ".pdb",
                    output_silent_file=model + "_" + mutant + ".out",
                )

                # Add relaxation with constraints options and write flags file
                if cst_optimization and relax_cycles:
                    flags.add_relax_cst_options()
                else:
                    flags.add_relax_options()

                # Add path to params files
                if param_files != None:
                    if not os.path.exists(job_folder + "/params"):
                        os.mkdir(job_folder + "/params")
                    if isinstance(param_files, str):
                        param_files = [param_files]
                    for param in param_files:
                        param_name = param.split("/")[-1]
                        shutil.copyfile(param, job_folder + "/params/" + param_name)
                    flags.addOption("in:file:extra_res_path", "../../params")

                if sugars:
                    flags.addOption("include_sugars")
                    flags.addOption("alternate_3_letter_codes", "pdb_sugar")
                    flags.addOption("write_glycan_pdb_codes")
                    flags.addOption("auto_detect_glycan_connections")
                    flags.addOption("maintain_links")

                flags.write_flags(
                    job_folder + "/flags/" + model + "_" + mutant + ".flags"
                )

                command = "cd " + job_folder + "/output_models/" + model + "\n"
                command += (
                    mpi_command
                    + executable
                    + " @ "
                    + "../../flags/"
                    + model
                    + "_"
                    + mutant
                    + ".flags\n"
                )
                command += "cd ../../..\n"
                jobs.append(command)

        return jobs

    def createDisulfureBond(
        self,
        job_folder,
        cys_dic,
        nstruct=100,
        relax_cycles=0,
        cst_optimization=True,
        executable="rosetta_scripts.mpi.linuxgccrelease",
        param_files=None,
        mpi_command="slurm",
        cpus=None,
        remove_existing=False,
        repack=True,
        scorefxn="ref2015",
    ):
        """
        Create Disulfure bonds from protein models. Cysteine residues must be given as a nested dictionary
        with each protein as the first key and the name of the particular mutant as the second key.
        The value of each inner dictionary is a list containing only one element string with the cisteine pairs with : separator.
        It is recommended to use absolute pose positions.

        The mover is ForceDisulfides

        Parameters
        ==========
        job_folder : str
            Folder path where to place the mutation job.
        cys_dic : dict
            Dictionary specify the cysteine bonds to generate. # It is better to use the pose numbering to avoid
            problems with the chains. !!!!! IMPORTANT !!!!!! Adjust first the positions in a previous function
            as in the case of mutate residue.

        relax_cycles : int
            Apply this number of relax cycles (default:0, i.e., no relax).
        nstruct : int
            Number of structures to generate when relaxing mutant
        param_files : list
            Params file to use when reading model with Rosetta.
        """

        # Check both residues are cysteine

        mpi_commands = ["slurm", "openmpi", None]
        if mpi_command not in mpi_commands:
            raise ValueError(
                "Wrong mpi_command it should either: " + " ".join(mpi_commands)
            )

        if mpi_command == "openmpi" and not isinstance(cpus, int):
            raise ValueError("")

        # Create mutation job folder
        if not os.path.exists(job_folder):
            os.mkdir(job_folder)
        if not os.path.exists(job_folder + "/input_models"):
            os.mkdir(job_folder + "/input_models")
        if not os.path.exists(job_folder + "/flags"):
            os.mkdir(job_folder + "/flags")
        if not os.path.exists(job_folder + "/xml"):
            os.mkdir(job_folder + "/xml")
        if not os.path.exists(job_folder + "/output_models"):
            os.mkdir(job_folder + "/output_models")

        # Save considered models
        considered_models = list(cys_dic.keys())
        self.saveModels(job_folder + "/input_models", models=considered_models)

        jobs = []

        # Create all-atom score function
        score_fxn_name = "ref2015"
        sfxn = rosettaScripts.scorefunctions.new_scorefunction(
            score_fxn_name, weights_file=score_fxn_name
        )

        # Create and append execution command
        if mpi_command == None:
            mpi_command = ""
        elif mpi_command == "slurm":
            mpi_command = "srun "
        elif mpi_command == "openmpi":
            mpi_command = "mpirun -np " + str(cpus) + " "
        else:
            mpi_command = mpi_command + " "

        for model in self.models_names:

            # Skip models not in given cys_dic
            if model not in considered_models:
                continue

            if not os.path.exists(job_folder + "/output_models/" + model):
                os.mkdir(job_folder + "/output_models/" + model)

            # Iterate each mutant
            for mutant in cys_dic[model]:

                # Create xml mutation (and minimization) protocol
                xml = rosettaScripts.xmlScript()
                protocol = []

                # Add score function
                xml.addScorefunction(sfxn)

                for m in cys_dic[model][mutant]:
                    disulfide = rosettaScripts.movers.ForceDisulfides(
                        name="disulfide_" + str(m[0]),
                        disulfides=m[0],
                        remove_existing=remove_existing,
                        repack=repack,
                        scorefxn=scorefxn,
                    )
                    xml.addMover(disulfide)
                    protocol.append(disulfide)

                if relax_cycles:
                    # Create fastrelax mover
                    relax = rosettaScripts.movers.fastRelax(
                        repeats=relax_cycles, scorefxn=sfxn
                    )
                    xml.addMover(relax)
                    protocol.append(relax)
                else:
                    # Turn off more than one structure when relax is not performed
                    nstruct = 1

                # Set protocol
                xml.setProtocol(protocol)

                # Add scorefunction output
                xml.addOutputScorefunction(sfxn)

                # Write XMl protocol file
                xml.write_xml(job_folder + "/xml/" + model + "_" + mutant + ".xml")

                # Create options for minimization protocol
                flags = rosettaScripts.flags(
                    "../../xml/" + model + "_" + mutant + ".xml",
                    nstruct=nstruct,
                    s="../../input_models/" + model + ".pdb",
                    output_silent_file=model + "_" + mutant + ".out",
                )

                # Add relaxation with constraints options and write flags file
                if cst_optimization and relax_cycles:
                    flags.add_relax_cst_options()
                else:
                    flags.add_relax_options()

                # Add path to params files
                if param_files != None:
                    if not os.path.exists(job_folder + "/params"):
                        os.mkdir(job_folder + "/params")
                    if isinstance(param_files, str):
                        param_files = [param_files]
                    for param in param_files:
                        param_name = param.split("/")[-1]
                        shutil.copyfile(param, job_folder + "/params/" + param_name)
                    flags.addOption("in:file:extra_res_path", "../../params")

                flags.write_flags(
                    job_folder + "/flags/" + model + "_" + mutant + ".flags"
                )

                command = "cd " + job_folder + "/output_models/" + model + "\n"
                command += (
                    mpi_command
                    + executable
                    + " @ "
                    + "../../flags/"
                    + model
                    + "_"
                    + mutant
                    + ".flags\n"
                )
                command += "cd ../../..\n"
                jobs.append(command)

        return jobs

    def setUpRosettaOptimization(
        self,
        relax_folder,
        nstruct=1000,
        relax_cycles=5,
        cst_files=None,
        mutations=False,
        models=None,
        cst_optimization=True,
        membrane=False,
        membrane_thickness=15,
        param_files=None,
        patch_files=None,
        parallelisation="srun",
        executable="rosetta_scripts.mpi.linuxgccrelease",
        cpus=None,
        skip_finished=True,
        null=False,
        cartesian=False,
        extra_flags=None,
        sugars=False,
        symmetry=False,
        rosetta_path=None,
        ca_constraint=False,
        ligand_chain=None,
    ):
        """
        Set up minimizations using Rosetta FastRelax protocol.

        Parameters
        ==========
        relax_folder : str
            Folder path where to place the relax job.
        """

        # Create minimization job folders
        if not os.path.exists(relax_folder):
            os.mkdir(relax_folder)
        if not os.path.exists(relax_folder + "/input_models"):
            os.mkdir(relax_folder + "/input_models")
        if not os.path.exists(relax_folder + "/flags"):
            os.mkdir(relax_folder + "/flags")
        if not os.path.exists(relax_folder + "/xml"):
            os.mkdir(relax_folder + "/xml")
        if not os.path.exists(relax_folder + "/output_models"):
            os.mkdir(relax_folder + "/output_models")
        if symmetry:
            if not os.path.exists(relax_folder + "/symmetry"):
                os.mkdir(relax_folder + "/symmetry")

        if parallelisation not in ["mpirun", "srun"]:
            raise ValueError("Are you sure about your parallelisation type?")

        if parallelisation == "mpirun" and cpus == None:
            raise ValueError("You must setup the number of cpus when using mpirun")
        if parallelisation == "srun" and cpus != None:
            raise ValueError(
                "CPUs can only be set up when using mpirun parallelisation!"
            )

        if cst_optimization and nstruct > 100:
            print(
                "WARNING: A large number of structures (%s) is not necessary when running constrained optimizations!"
                % nstruct
            )
            print("Consider running 100 or less structures.")

        # Save all models
        self.saveModels(relax_folder + "/input_models", models=models)

        if symmetry and rosetta_path == None:
            raise ValueError(
                "To run relax with symmetry absolute rosetta path must be given to run make_symmdef_file.pl script."
            )

        if symmetry:
            for m in self.models_names:

                # Skip models not in the given list
                if models != None:
                    if model not in models:
                        continue

                ref_chain = symmetry[m][0]
                sym_chains = " ".join(symmetry[m][1:])

                os.system(
                    rosetta_path
                    + "/main/source/src/apps/public/symmetry/make_symmdef_file.pl -p "
                    + relax_folder
                    + "/input_models/"
                    + m
                    + ".pdb -a "
                    + ref_chain
                    + " -i "
                    + sym_chains
                    + " > "
                    + relax_folder
                    + "/symmetry/"
                    + m
                    + ".symm"
                )

        # Check that sequence comparison has been done before adding mutational steps
        if mutations:
            if self.sequence_differences == {}:
                raise ValueError(
                    "Mutations have been enabled but no sequence comparison\
has been carried out. Please run compareSequences() function before setting mutation=True."
                )

        # Check if other cst files have been given.
        if ca_constraint:
            if not cst_files:
                cst_files = {}

        # Create flags files
        jobs = []
        for model in self.models_names:

            # Skip models not in the given list
            if models != None:
                if model not in models:
                    continue

            if not os.path.exists(relax_folder + "/output_models/" + model):
                os.mkdir(relax_folder + "/output_models/" + model)

            if skip_finished:
                # Check if model has already been calculated and finished
                score_file = (
                    relax_folder + "/output_models/" + model + "/" + model + "_relax.sc"
                )
                if os.path.exists(score_file):
                    scores = _readRosettaScoreFile(score_file)
                    if scores.shape[0] >= nstruct:
                        continue

            if ca_constraint:
                if not os.path.exists(relax_folder + "/cst_files"):
                    os.mkdir(relax_folder + "/cst_files")

                if not os.path.exists(relax_folder + "/cst_files/" + model):
                    os.mkdir(relax_folder + "/cst_files/" + model)

                cst_file = (
                    relax_folder + "/cst_files/" + model + "/" + model + "_CA.cst"
                )
                _createCAConstraintFile(self.structures[model], cst_file)

                cst_files.setdefault(model, [])
                cst_files[model].append(cst_file)

            # Create xml minimization protocol
            xml = rosettaScripts.xmlScript()
            protocol = []

            # Create membrane scorefucntion
            if membrane:
                # Create all-atom score function
                weights_file = "mpframework_smooth_fa_2012"
                if cartesian:
                    weights_file += "_cart"

                sfxn = rosettaScripts.scorefunctions.new_scorefunction(
                    "mpframework_smooth_fa_2012", weights_file=weights_file
                )

                # Add constraint weights to membrane score function
                if cst_files != None:
                    reweights = (
                        ("chainbreak", 1.0),
                        ("coordinate_constraint", 1.0),
                        ("atom_pair_constraint", 1.0),
                        ("angle_constraint", 1.0),
                        ("dihedral_constraint", 1.0),
                        ("res_type_constraint", 1.0),
                        ("metalbinding_constraint", 1.0),
                    )

                    for rw in reweights:
                        sfxn.addReweight(rw[0], rw[1])

            # Create all-atom scorefucntion
            else:
                score_fxn_name = "ref2015"

                if cartesian:
                    score_fxn_name += "_cart"

                # Check if constraints are given
                if cst_files != None:
                    score_fxn_name += "_cst"

                # Create all-atom score function
                sfxn = rosettaScripts.scorefunctions.new_scorefunction(
                    score_fxn_name, weights_file=score_fxn_name
                )
            xml.addScorefunction(sfxn)

            # Detect symmetry if specified
            if symmetry:
                # detect_symmetry = rosettaScripts.movers.DetectSymmetry(subunit_tolerance=1, plane_tolerance=1)
                setup_symmetry = rosettaScripts.movers.SetupForSymmetry(
                    definition="../../symmetry/" + model + ".symm"
                )
                xml.addMover(setup_symmetry)
                protocol.append(setup_symmetry)

            # Create mutation movers if needed
            if mutations:
                if self.sequence_differences[model]["mutations"] != {}:
                    for m in self.sequence_differences[model]["mutations"]:
                        mutate = rosettaScripts.movers.mutate(
                            name="mutate_" + str(m[0]),
                            target_residue=m[0],
                            new_residue=PDB.Polypeptide.one_to_three(m[1]),
                        )
                        xml.addMover(mutate)
                        protocol.append(mutate)

            # Add constraint mover if constraint file is given.
            if cst_files != None:
                if model not in cst_files:
                    raise ValueError(
                        "Model %s is not in the cst_files dictionary!" % model
                    )

                if isinstance(cst_files[model], str):
                    cst_files[model] = [cst_files[model]]

                if not os.path.exists(relax_folder + "/cst_files"):
                    os.mkdir(relax_folder + "/cst_files")

                if not os.path.exists(relax_folder + "/cst_files/" + model):
                    os.mkdir(relax_folder + "/cst_files/" + model)

                for cst_file in cst_files[model]:

                    cst_file_name = cst_file.split("/")[-1]

                    if not os.path.exists(
                        relax_folder + "/cst_files/" + model + "/" + cst_file_name
                    ):
                        shutil.copyfile(
                            cst_file,
                            relax_folder + "/cst_files/" + model + "/" + cst_file_name,
                        )

                    set_cst = rosettaScripts.movers.constraintSetMover(
                        add_constraints=True,
                        cst_file="../../cst_files/" + model + "/" + cst_file_name,
                    )
                xml.addMover(set_cst)
                protocol.append(set_cst)

            if membrane:
                add_membrane = rosettaScripts.rosetta_MP.movers.addMembraneMover()
                xml.addMover(add_membrane)
                protocol.append(add_membrane)

                init_membrane = (
                    rosettaScripts.rosetta_MP.movers.membranePositionFromTopologyMover()
                )
                xml.addMover(init_membrane)
                protocol.append(init_membrane)

            # Create fastrelax mover
            relax = rosettaScripts.movers.fastRelax(repeats=relax_cycles, scorefxn=sfxn)
            xml.addMover(relax)

            if not null:
                protocol.append(relax)

                # Set protocol
                xml.setProtocol(protocol)

            # Add scorefunction output
            xml.addOutputScorefunction(sfxn)

            # Write XMl protocol file
            xml.write_xml(relax_folder + "/xml/" + model + "_relax.xml")

            if symmetry:
                input_model = model + "_INPUT.pdb"
            else:
                input_model = model + ".pdb"

            # Create options for minimization protocol
            flags = rosettaScripts.flags(
                "../../xml/" + model + "_relax.xml",
                nstruct=nstruct,
                s="../../input_models/" + input_model,
                output_silent_file=model + "_relax.out",
            )

            # Add extra flags
            if extra_flags != None:
                for o in extra_flags:
                    if isinstance(o, tuple):
                        flags.addOption(*o)
                    else:
                        flags.addOption(o)

            # Add relaxation with constraints options and write flags file
            if cst_optimization:
                flags.add_relax_cst_options()
            else:
                flags.add_relax_options()

            # Add path to params files
            if param_files != None:

                if not os.path.exists(relax_folder + "/params"):
                    os.mkdir(relax_folder + "/params")

                if isinstance(param_files, str):
                    param_files = [param_files]

                patch_line = ""
                for param in param_files:
                    param_name = param.split("/")[-1]
                    shutil.copyfile(param, relax_folder + "/params/" + param_name)
                    if not param_name.endswith(".params"):
                        patch_line += "../../params/" + param_name + " "
                flags.addOption("in:file:extra_res_path", "../../params")
                if patch_line != "":
                    flags.addOption("in:file:extra_patch_fa", patch_line)

            if membrane:
                flags.addOption("mp::setup::spans_from_structure", "true")
                flags.addOption("relax:constrain_relax_to_start_coords")

            if sugars:
                flags.addOption("include_sugars")
                flags.addOption("alternate_3_letter_codes", "pdb_sugar")
                flags.addOption("write_glycan_pdb_codes")
                flags.addOption("auto_detect_glycan_connections")
                flags.addOption("maintain_links")

            flags.write_flags(relax_folder + "/flags/" + model + "_relax.flags")

            # Create and append execution command
            command = "cd " + relax_folder + "/output_models/" + model + "\n"
            if parallelisation == "mpirun":
                if cpus == 1:
                    command += (
                        executable + " @ " + "../../flags/" + model + "_relax.flags\n"
                    )
                else:
                    command += (
                        "mpirun -np "
                        + str(cpus)
                        + " "
                        + executable
                        + " @ "
                        + "../../flags/"
                        + model
                        + "_relax.flags\n"
                    )
            else:
                command += (
                    "srun "
                    + executable
                    + " @ "
                    + "../../flags/"
                    + model
                    + "_relax.flags\n"
                )
            command += "cd ../../..\n"
            jobs.append(command)

        return jobs

    def setUpMembranePositioning(self, job_folder, membrane_thickness=15, models=None):
        """ """
        # Create minimization job folders
        if not os.path.exists(job_folder):
            os.mkdir(job_folder)
        if not os.path.exists(job_folder + "/input_models"):
            os.mkdir(job_folder + "/input_models")
        if not os.path.exists(job_folder + "/flags"):
            os.mkdir(job_folder + "/flags")
        if not os.path.exists(job_folder + "/output_models"):
            os.mkdir(job_folder + "/output_models")

        # Save all models
        self.saveModels(job_folder + "/input_models", models=models)

        # Copy embeddingToMembrane.py script
        _copyScriptFile(job_folder, "embeddingToMembrane.py")

        # Create flags files
        jobs = []
        for model in self.models_names:

            # Skip models not in the given list
            if models != None:
                if model not in models:
                    continue

            if not os.path.exists(job_folder + "/output_models/" + model):
                os.mkdir(job_folder + "/output_models/" + model)

            flag_file = job_folder + "/flags/mp_span_from_pdb_" + model + ".flags"
            with open(flag_file, "w") as flags:
                flags.write("-mp::thickness " + str(membrane_thickness) + "\n")
                flags.write("-s model.pdb\n")
                flags.write("-out:path:pdb .\n")

            # flag_file = job_folder+'/flags/mp_transform_'+model+'.flags'
            # with open(flag_file, 'w') as flags:
            #     flags.write('-s ../../input_models/'+model+'.pdb\n')
            #     flags.write('-mp:transform:optimize_embedding true\n')
            #     flags.write('-mp:setup:spanfiles '+model+'.span\n')
            #     flags.write('-out:no_nstruct_label\n')

            command = "cd " + job_folder + "/output_models/" + model + "\n"
            command += "cp ../../input_models/" + model + ".pdb model.pdb\n"
            command += (
                "mp_span_from_pdb.linuxgccrelease @ ../../flags/mp_span_from_pdb_"
                + model
                + ".flags\n"
            )
            # command += 'rm model.pdb \n'
            command += "mv model.pdb " + model + ".pdb\n"
            command += "mv model.span " + model + ".span\n"
            # command += 'mp_transform.linuxgccrelease @ ../../flags/mp_transform_'+model+'.flags\n'
            # command += 'python ../../._embeddingToMembrane.py'+' '+model+'.pdb\n'
            command += "cd ../../..\n"
            jobs.append(command)

        return jobs

    def addMissingLoops(
        self, job_folder, nstruct=1, sfxn="ref2015", param_files=None, idealize=True
    ):
        """
        Create a Rosetta loop optimization protocol for missing loops in the structure.

        Parameters
        ==========
        job_folder : str
            Loop modeling calculation folder.
        """

        # Create minimization job folders
        if not os.path.exists(job_folder):
            os.mkdir(job_folder)
        if not os.path.exists(job_folder + "/input_models"):
            os.mkdir(job_folder + "/input_models")
        if not os.path.exists(job_folder + "/flags"):
            os.mkdir(job_folder + "/flags")
        if not os.path.exists(job_folder + "/xml"):
            os.mkdir(job_folder + "/xml")
        if not os.path.exists(job_folder + "/output_models"):
            os.mkdir(job_folder + "/output_models")

        # Save all models
        self.saveModels(job_folder + "/input_models")

        # Check that sequence comparison has been done before checking missing loops
        if self.sequence_differences == {}:
            raise ValueError(
                "No sequence comparison has been carried out. Please run \
compareSequences() function before adding missing loops."
            )

        # Create flags files
        jobs = []
        for model in self.models_names:

            # Check that model has missing loops
            if self.sequence_differences[model]["missing_loops"] != []:

                missing_loops = self.sequence_differences[model]["missing_loops"]

                for loop in missing_loops:

                    loop_name = str(loop[0]) + "_" + str(loop[1])

                    if not os.path.exists(job_folder + "/output_models/" + model):
                        os.mkdir(job_folder + "/output_models/" + model)

                    if not os.path.exists(
                        job_folder + "/output_models/" + model + "/" + loop_name
                    ):
                        os.mkdir(
                            job_folder + "/output_models/" + model + "/" + loop_name
                        )

                    # Create xml minimization protocol
                    xml = rosettaScripts.xmlScript()
                    protocol = []

                    # Create score function

                    scorefxn = rosettaScripts.scorefunctions.new_scorefunction(
                        sfxn, weights_file=sfxn
                    )
                    # Add loop remodel protocol
                    if len(loop[1]) == 1:
                        hanging_residues = 3
                    elif len(loop[1]) == 2:
                        hanging_residues = 2
                    else:
                        hanging_residues = 1
                    loop_movers = rosettaScripts.loop_modeling.loopRebuild(
                        xml,
                        loop[0],
                        loop[1],
                        scorefxn=sfxn,
                        hanging_residues=hanging_residues,
                    )
                    for m in loop_movers:
                        protocol.append(m)

                    # Add idealize step
                    if idealize:
                        idealize = rosettaScripts.movers.idealize()
                        xml.addMover(idealize)
                        protocol.append(idealize)

                    # Set protocol
                    xml.setProtocol(protocol)

                    # Add scorefunction output
                    xml.addOutputScorefunction(scorefxn)
                    # Write XMl protocol file
                    xml.write_xml(
                        job_folder + "/xml/" + model + "_" + loop_name + ".xml"
                    )

                    # Create options for minimization protocol
                    output_silent = (
                        "output_models/"
                        + model
                        + "/"
                        + loop_name
                        + "/"
                        + model
                        + "_"
                        + loop_name
                        + ".out"
                    )
                    flags = rosettaScripts.flags(
                        "xml/" + model + "_" + loop_name + ".xml",
                        nstruct=nstruct,
                        s="input_models/" + model + ".pdb",
                        output_silent_file=output_silent,
                    )

                    # Add path to params files
                    if param_files != None:
                        if not os.path.exists(job_folder + "/params"):
                            os.mkdir(job_folder + "/params")

                        if isinstance(param_files, str):
                            param_files = [param_files]
                        for param in param_files:
                            param_name = param.split("/")[-1]
                            shutil.copyfile(param, job_folder + "/params/" + param_name)
                        flags.addOption("in:file:extra_res_path", "params")

                    # Write flags file
                    flags.write_flags(
                        job_folder + "/flags/" + model + "_" + loop_name + ".flags"
                    )

                    # Create and append execution command
                    command = "cd " + job_folder + "\n"
                    command += (
                        "srun rosetta_scripts.mpi.linuxgccrelease @ "
                        + "flags/"
                        + model
                        + "_"
                        + loop_name
                        + ".flags\n"
                    )
                    command += "cd ..\n"

                    jobs.append(command)

        return jobs

    def setUpPrepwizardOptimization(
        self,
        prepare_folder,
        pH=7.0,
        epik_pH=False,
        samplewater=False,
        models=None,
        epik_pHt=False,
        remove_hydrogens=False,
        delwater_hbond_cutoff=False,
        fill_loops=False,
        protonation_states=None,
        noepik=False,
        mae_input=False,
        noprotassign=False,
        use_new_version=False,
        replace_symbol=None,
        captermini=False,
        keepfarwat=False,
        skip_finished=False,
        **kwargs,
    ):
        """
        Set up an structure optimization with the Schrodinger Suite prepwizard.

        Parameters
        ==========
        prepare_folder : str
            Folder name for the prepwizard optimization.
        """

        # Create prepare job folders
        if not os.path.exists(prepare_folder):
            os.mkdir(prepare_folder)
        if not os.path.exists(prepare_folder + "/input_models"):
            os.mkdir(prepare_folder + "/input_models")
        if not os.path.exists(prepare_folder + "/output_models"):
            os.mkdir(prepare_folder + "/output_models")

        # Save all input models
        self.saveModels(
            prepare_folder + "/input_models",
            convert_to_mae=mae_input,
            remove_hydrogens=remove_hydrogens,
            replace_symbol=replace_symbol,
            models=models,
        )  # **kwargs)

        # Generate jobs
        jobs = []
        for model in self.models_names:

            if models != None and model not in models:
                continue

            if replace_symbol:
                model_name = model.replace(replace_symbol[0], replace_symbol[1])
            else:
                model_name = model

            output_path = (
                prepare_folder
                + "/output_models/"
                + model_name
                + "/"
                + model_name
                + ".pdb"
            )
            if skip_finished and os.path.exists(output_path):
                continue

            if fill_loops:
                if model not in self.target_sequences:
                    raise ValueError(
                        "Target sequence for model %s was not given. First\
make sure of reading the target sequences with the function readTargetSequences()"
                        % model
                    )
                sequence = {}
                sequence[model] = self.target_sequences[model]
                fasta_file = prepare_folder + "/input_models/" + model_name + ".fasta"
                alignment.writeFastaFile(sequence, fasta_file)

            # Create model output folder
            output_folder = prepare_folder + "/output_models/" + model_name
            if not os.path.exists(output_folder):
                os.mkdir(output_folder)

            if fill_loops:
                command = "cd " + prepare_folder + "/input_models/\n"
                command += "pwd=$(pwd)\n"
                command += "cd ../output_models/" + model_name + "\n"
            else:
                command = "cd " + output_folder + "\n"

            command += '"${SCHRODINGER}/utilities/prepwizard" '
            if mae_input:
                command += "../../input_models/" + model_name + ".mae "
            else:
                command += "../../input_models/" + model_name + ".pdb "
            command += model_name + ".pdb "
            command += "-fillsidechains "
            command += "-disulfides "
            if keepfarwat:
                command += "-keepfarwat "
            if fill_loops:
                command += "-fillloops "
                command += '-fasta_file "$pwd"/' + model_name + ".fasta "
            if captermini:
                command += "-captermini "
            if remove_hydrogens:
                command += "-rehtreat "
            if noepik:
                command += "-noepik "
            if noprotassign:
                command += "-noprotassign "
            else:
                if epik_pH:
                    command += "-epik_pH " + str(pH) + " "
                if epik_pHt:
                    command += "-epik_pHt " + str(epik_pHt) + " "
            command += "-propka_pH " + str(pH) + " "
            command += "-f 2005 "
            command += "-rmsd 0.3 "
            if samplewater:
                command += "-samplewater "
            if delwater_hbond_cutoff:
                command += "-delwater_hbond_cutoff " + str(delwater_hbond_cutoff) + " "

            if not isinstance(protonation_states, type(None)):
                for ps in protonation_states[model]:
                    if use_new_version:
                        command += "-force " + str(ps[0]) + " " + str(ps[1]) + " "
                    else:
                        command += "-force " + str(ps[0]) + " " + str(ps[1]) + " "

            command += "-JOBNAME " + model_name + " "
            command += "-HOST localhost:1 "
            command += "-WAIT\n"
            command += "cd ../../..\n"
            jobs.append(command)

        return jobs

    def setUpDockingGrid(
        self,
        grid_folder,
        center_atoms,
        innerbox=(10, 10, 10),
        outerbox=(30, 30, 30),
        useflexmae=True,
        peptide=False,
        mae_input=True,
        cst_positions=None,
        models=None,
        skip_finished=False,
    ):
        """
        Setup grid calculation for each model.

        Parameters
        ==========
        grid_folder : str
            Path to grid calculation folder
        center_atoms : tuple
            Atoms to center the grid box.
        cst_positions : dict
            atom and radius for cst position for each model:
            cst_positions = {
            model : ((chain_id, residue_index, atom_name), radius), ...
            }
        """

        # Create grid job folders
        if not os.path.exists(grid_folder):
            os.mkdir(grid_folder)

        if not os.path.exists(grid_folder + "/input_models"):
            os.mkdir(grid_folder + "/input_models")

        if not os.path.exists(grid_folder + "/grid_inputs"):
            os.mkdir(grid_folder + "/grid_inputs")

        if not os.path.exists(grid_folder + "/output_models"):
            os.mkdir(grid_folder + "/output_models")

        # Save all input models
        self.saveModels(grid_folder + "/input_models", convert_to_mae=mae_input)

        # Check that inner and outerbox values are given as integers
        for v in innerbox:
            if type(v) != int:
                raise ValueError("Innerbox values must be given as integers")
        for v in outerbox:
            if type(v) != int:
                raise ValueError("Outerbox values must be given as integers")

        # Create grid input files
        jobs = []
        for model in self.models_names:

            if models != None:
                if model not in models:
                    continue

            # Check if output grid exists
            output_path = grid_folder + "/output_models/" + model + ".zip"
            if skip_finished and os.path.exists(output_path):
                continue

            if all([isinstance(x, (float, int)) for x in center_atoms[model]]):
                x = float(center_atoms[model][0])
                y = float(center_atoms[model][1])
                z = float(center_atoms[model][2])

            else:
                # Get coordinates of center residue
                chainid = center_atoms[model][0]
                resid = center_atoms[model][1]
                atom_name = center_atoms[model][2]

                x = None
                for c in self.structures[model].get_chains():
                    if c.id == chainid:
                        for r in c.get_residues():
                            if r.id[1] == resid:
                                for a in r.get_atoms():
                                    if a.name == atom_name:
                                        x = a.coord[0]
                                        y = a.coord[1]
                                        z = a.coord[2]

            if cst_positions != None:

                cst_x = {}
                cst_y = {}
                cst_z = {}

                # Convert to a list of only one position cst is given
                if isinstance(cst_positions[model], tuple):
                    cst_positions[model] = [cst_positions[model]]

                for i, position in enumerate(cst_positions[model]):

                    # Get coordinates of center residue
                    chainid = position[0][0]
                    resid = position[0][1]
                    atom_name = position[0][2]

                    for c in self.structures[model].get_chains():
                        if c.id == chainid:
                            for r in c.get_residues():
                                if r.id[1] == resid:
                                    for a in r.get_atoms():
                                        if a.name == atom_name:
                                            cst_x[i + 1] = a.coord[0]
                                            cst_y[i + 1] = a.coord[1]
                                            cst_z[i + 1] = a.coord[2]

            # Check if any atom center was found.
            if x == None:
                raise ValueError("Given atom center not found for model %s" % model)

            # Check if any atom center was found.
            if cst_positions and cst_x == {}:
                raise ValueError("Given atom constraint not found for model %s" % model)

            # Write grid input file
            with open(grid_folder + "/grid_inputs/" + model + ".in", "w") as gif:
                gif.write(
                    "GRID_CENTER %.14f, %.14f, %.14f\n"
                    % (
                        x,
                        y,
                        z,
                    )
                )
                gif.write("GRIDFILE " + model + ".zip\n")
                gif.write("INNERBOX %s, %s, %s\n" % innerbox)
                gif.write("OUTERBOX %s, %s, %s\n" % outerbox)

                if cst_positions != None:
                    for i, position in enumerate(cst_positions[model]):
                        gif.write(
                            'POSIT_CONSTRAINTS "position'
                            + str(i + 1)
                            + ' %.14f %.14f %.14f %.14f",\n'
                            % (cst_x[i + 1], cst_y[i + 1], cst_z[i + 1], position[-1])
                        )

                if mae_input:
                    gif.write("RECEP_FILE %s\n" % ("../input_models/" + model + ".mae"))
                else:
                    gif.write("RECEP_FILE %s\n" % ("../input_models/" + model + ".pdb"))
                if peptide:
                    gif.write("PEPTIDE True\n")
                if useflexmae:
                    gif.write("USEFLEXMAE YES\n")

            command = "cd " + grid_folder + "/output_models\n"

            # Add grid generation command
            command += '"${SCHRODINGER}/glide" '
            command += "../grid_inputs/" + model + ".in" + " "
            command += "-OVERWRITE "
            command += "-HOST localhost "
            command += "-TMPLAUNCHDIR "
            command += "-WAIT\n"
            command += "cd ../..\n"

            jobs.append(command)

        return jobs

    def setUpGlideDocking(
        self,
        docking_folder,
        grids_folder,
        ligands_folder,
        models=None,
        poses_per_lig=100,
        precision="SP",
        use_ligand_charges=False,
        energy_by_residue=False,
        use_new_version=False,
        cst_fragments=None,
        skip_finished=None,
    ):
        """
        Set docking calculations for all the proteins and set of ligands located
        grid_folders and ligands_folder folders, respectively. The ligands must be provided
        in MAE format.

        Parameters
        ==========
        docking_folder : str

        ligands_folder : str
            Path to the folder containing the ligands to dock.
        residues : dict
            Dictionary with the residues for each model near which to position the
            ligand as the starting pose.
        cst_fragments: dict
            Dictionary with a tuple composed by 3 elements: first, the fragment of the ligand
            to which you want to make the bias (in SMARTS pattern nomenclature), the number of feature,
            if you only have 1 constraint on the grid and in the ligand, it will be 1, and True/False
            depending on if you want to include that constraint inside the grid constraint (True) or
            exclude it (False).
            {'model': {'ligand': ('[fragment]', feature, True) ...
            }
        """

        # Create docking job folders
        if not os.path.exists(docking_folder):
            os.mkdir(docking_folder)

        if not os.path.exists(docking_folder + "/input_models"):
            os.mkdir(docking_folder + "/input_models")

        if not os.path.exists(docking_folder + "/output_models"):
            os.mkdir(docking_folder + "/output_models")

        # Save all input models
        self.saveModels(docking_folder + "/input_models")

        # Read paths to grid files
        grids_paths = {}
        for f in os.listdir(grids_folder + "/output_models"):
            if f.endswith(".zip"):
                name = f.replace(".zip", "")
                grids_paths[name] = grids_folder + "/output_models/" + f

        # Read paths to substrates
        substrates_paths = {}
        for f in os.listdir(ligands_folder):
            if f.endswith(".mae"):
                name = f.replace(".mae", "")
                substrates_paths[name] = ligands_folder + "/" + f

        # Set up docking jobs
        jobs = []
        for grid in grids_paths:

            # Skip if models are given and not in models
            if models != None:
                if grid not in models:
                    continue

            # Create ouput folder
            if not os.path.exists(docking_folder + "/output_models/" + grid):
                os.mkdir(docking_folder + "/output_models/" + grid)

            for substrate in substrates_paths:

                output_path = docking_folder+"/output_models/"+grid+'/'+grid+"_"+ substrate+'_pv.maegz'
                if skip_finished and os.path.exists(output_path):
                    continue

                # Create glide dock input
                with open(
                    docking_folder
                    + "/output_models/"
                    + grid
                    + "/"
                    + grid
                    + "_"
                    + substrate
                    + ".in",
                    "w",
                ) as dif:
                    dif.write("GRIDFILE GRID_PATH/" + grid + ".zip\n")
                    dif.write("LIGANDFILE ../../../%s\n" % substrates_paths[substrate])
                    dif.write("POSES_PER_LIG %s\n" % poses_per_lig)
                    if use_ligand_charges:
                        dif.write("LIG_MAECHARGES true\n")
                    dif.write("PRECISION %s\n" % precision)
                    if energy_by_residue:
                        dif.write("WRITE_RES_INTERACTION true\n")
                    # Constraints
                    if cst_fragments != None:

                        if isinstance(cst_fragments[grid][substrate], tuple):
                            cst_fragments[grid][substrate] = [
                                cst_fragments[grid][substrate]
                            ]

                        for i, fragment in enumerate(cst_fragments[grid][substrate]):
                            dif.write("[CONSTRAINT_GROUP:1]\n")
                            dif.write("\tUSE_CONS position1:" + str(i + 1) + ",\n")
                            dif.write("\tNREQUIRED_CONS ALL\n")
                            dif.write("[FEATURE:" + str(i + 1) + "]\n")
                            dif.write(
                                '\tPATTERN1 "' + fragment[0] + " " + str(fragment[1])
                            )
                            if fragment[2]:
                                dif.write(" include")
                            dif.write('"\n')

                # Create commands
                command = "cd " + docking_folder + "/output_models/" + grid + "\n"

                # Schrodinger has problem with relative paths to the grid files
                # This is a quick fix for that (not elegant, but works).
                command += "cwd=$(pwd)\n"
                grid_folder = "/".join(grids_paths[grid].split("/")[:-1])
                command += "cd ../../../%s\n" % grid_folder
                command += "gd=$(pwd)\n"
                command += "cd $cwd\n"
                command += 'sed -i "s@GRID_PATH@$gd@" %s \n' % (
                    grid + "_" + substrate + ".in"
                )

                # Add docking command
                command += '"${SCHRODINGER}/glide" '
                command += grid + "_" + substrate + ".in" + " "
                command += "-OVERWRITE "
                command += "-adjust "
                command += "-HOST localhost:1 "
                command += "-TMPLAUNCHDIR "
                command += "-WAIT\n"
                command += "cd ../../..\n"
                jobs.append(command)

        return jobs

    def setUpSiteMapForModels(
        self,
        job_folder,
        target_residues,
        site_box=10,
        enclosure=0.5,
        maxvdw=1.1,
        resolution="fine",
        reportsize=100,
        overwrite=False,
        maxdist=8.0,
        sidechain=True,
        only_models=None,
        replace_symbol=None,
        write_conect_lines=True,
    ):
        """
        Generates a SiteMap calculation for model poses (no ligand) near specified residues.
        Parameters
        ==========
        job_folder : str
            Path to the calculation folder
        target_residues : dict
            Dictionary per model with a list of lists of residues (chain_id, residues) for which
            to calculate sitemap pockets.
        replace_symbol : str
            Symbol to replace for saving the models
        """

        # Create site map job folders
        if not os.path.exists(job_folder):
            os.mkdir(job_folder)

        if not os.path.exists(job_folder + "/input_models"):
            os.mkdir(job_folder + "/input_models")

        if not os.path.exists(job_folder + "/output_models"):
            os.mkdir(job_folder + "/output_models")

        # Copy script to generate protein and ligand mae inputs, separately.
        _copyScriptFile(job_folder, "prepareForSiteMap.py")
        script_path = job_folder + "/._prepareForSiteMap.py"

        # Save all input models
        self.saveModels(
            job_folder + "/input_models",
            write_conect_lines=write_conect_lines,
            replace_symbol=replace_symbol,
        )

        # Create input files
        jobs = []
        for model in self.models_names:

            # Skip models not in only_models list
            if only_models != None:
                if model not in only_models:
                    continue

            if replace_symbol:
                model_name = model.replace(replace_symbol[0], replace_symbol[1])
            else:
                model_name = model

            # Create an output folder for each model
            output_folder = job_folder + "/output_models/" + model_name
            if not os.path.exists(output_folder):
                os.mkdir(output_folder)

            # Generate input protein files
            input_protein = job_folder + "/input_models/" + model_name + ".pdb"

            input_mae = (
                job_folder
                + "/output_models/"
                + model_name
                + "/"
                + model_name
                + "_protein.mae"
            )
            if not os.path.exists(input_mae) or overwrite:
                command = "run " + script_path + " "
                command += input_protein + " "
                command += output_folder + " "
                command += "--protein_only "
                os.system(command)

            if not isinstance(target_residues, dict):
                raise ValueError("Problem: target_residues must be a dictionary!")

            if model not in target_residues:
                raise ValueError(
                    f"Problem: model {model} not found in target_residues dictionary!"
                )

            elif isinstance(target_residues[model], (str, tuple)):
                target_residues[model] = [target_residues[model]]

            elif isinstance(target_residues[model][0], (str, tuple)):
                target_residues[model] = [target_residues[model]]

            for residue_selection in target_residues[model]:

                label = ""
                for r in residue_selection:
                    label += "".join([str(x) for x in r]) + "_"
                label = label[:-1]

                # Create folder
                if not os.path.exists(output_folder + "/" + label):
                    os.mkdir(output_folder + "/" + label)

                # Add site map command
                command = (
                    "cd "
                    + job_folder
                    + "/output_models/"
                    + model_name
                    + "/"
                    + label
                    + "\n"
                )
                command += '"${SCHRODINGER}/sitemap" '
                command += "-j " + model_name + " "
                command += "-prot ../" + model_name + "_protein.mae" + " "
                command += "-sitebox " + str(site_box) + " "
                command += "-resolution " + str(resolution) + " "
                command += "-keepvolpts yes "
                command += "-keeplogs yes "
                # command += '-maxdist '+str(maxdist)+' '
                # command += '-enclosure '+str(enclosure)+' '
                # command += '-maxvdw '+str(maxvdw)+' '
                command += "-reportsize " + str(reportsize) + " "

                command += '-siteasl "'
                for r in residue_selection:
                    if isinstance(r, tuple) and len(r) == 2:
                        command += (
                            "(chain.name "
                            + str(r[0])
                            + " and res.num {"
                            + str(r[1])
                            + "} "
                        )
                    elif isinstance(r, str) and len(r) == 1:
                        command += '"(chain.name ' + str(r[0]) + " "
                    else:
                        raise ValueError("Incorrect residue definition!")
                    if sidechain:
                        command += "and not (atom.pt ca,c,n,h,o)) or "
                    else:
                        command += ") or "
                command = command[:-4] + '" '
                command += "-HOST localhost:1 "
                command += "-TMPLAUNCHDIR "
                command += "-WAIT\n"
                command += "cd ../../../..\n"
                jobs.append(command)

        return jobs

    def setUpSiteMapForLigands(
        self, job_folder, poses_folder, site_box=10, resolution="fine", overwrite=False
    ):
        """
        Generates a SiteMap calculation for Docking poses outputed by the extractDockingPoses()
        function.
        Parameters
        ==========
        job_folder : str
            Path to the calculation folder
        poses_folder : str
            Path to docking poses folder.
        """

        # Create site map job folders
        if not os.path.exists(job_folder):
            os.mkdir(job_folder)

        if not os.path.exists(job_folder + "/input_models"):
            os.mkdir(job_folder + "/input_models")

        if not os.path.exists(job_folder + "/output_models"):
            os.mkdir(job_folder + "/output_models")

        # Copy script to generate protein and ligand mae inputs, separately.
        _copyScriptFile(job_folder, "prepareForSiteMap.py")
        script_path = job_folder + "/._prepareForSiteMap.py"

        # Create input files
        jobs = []
        for model in os.listdir(poses_folder):
            if not os.path.isdir(poses_folder + "/" + model):
                continue
            if not os.path.exists(job_folder + "/input_models/" + model):
                os.mkdir(job_folder + "/input_models/" + model)
            if not os.path.exists(job_folder + "/output_models/" + model):
                os.mkdir(job_folder + "/output_models/" + model)

            for pose in os.listdir(poses_folder + "/" + model):
                if pose.endswith(".pdb"):
                    pose_name = pose.replace(".pdb", "")

                    # Generate input protein and ligand files
                    input_ligand = (
                        job_folder
                        + "/input_models/"
                        + model
                        + "/"
                        + pose_name
                        + "_ligand.mae"
                    )
                    input_protein = (
                        job_folder
                        + "/input_models/"
                        + model
                        + "/"
                        + pose_name
                        + "_protein.mae"
                    )
                    if (
                        not os.path.exists(input_ligand)
                        or not os.path.exists(input_protein)
                        or overwrite
                    ):
                        command = "run " + script_path + " "
                        command += poses_folder + "/" + model + "/" + pose + " "
                        command += job_folder + "/input_models/" + model
                        os.system(command)

                    # Write Site Map input file
                    with open(
                        job_folder
                        + "/output_models/"
                        + model
                        + "/"
                        + pose_name
                        + ".in",
                        "w",
                    ) as smi:
                        smi.write(
                            "PROTEIN ../../input_models/"
                            + model
                            + "/"
                            + pose_name
                            + "_protein.mae\n"
                        )
                        smi.write(
                            "LIGMAE ../../input_models/"
                            + model
                            + "/"
                            + pose_name
                            + "_ligand.mae\n"
                        )
                        smi.write("SITEBOX " + str(site_box) + "\n")
                        smi.write("RESOLUTION " + resolution + "\n")
                        smi.write("REPORTSIZE 100\n")
                        smi.write("KEEPVOLPTS yes\n")
                        smi.write("KEEPLOGS yes\n")

                    # Add site map command
                    command = "cd " + job_folder + "/output_models/" + model + "\n"
                    command += '"${SCHRODINGER}/sitemap" '
                    command += pose_name + ".in" + " "
                    command += "-HOST localhost:1 "
                    command += "-TMPLAUNCHDIR "
                    command += "-WAIT\n"
                    command += "cd ../../..\n"
                    jobs.append(command)
        return jobs

    def analyseSiteMapCalculation(
        self,
        sitemap_folder,
        failed_value=0,
        verbose=True,
        output_models=None,
        replace_symbol=None,
    ):
        """
        Extract score values from a site map calculation.
         Parameters
         ==========
         sitemap_folder : str
             Path to the site map calculation folder. See
             setUpSiteMapForModels()
        failed_value : None, float or int
            The value to put in the columns of failed siteMap calculations.
        output_models : str
            Folder to combine models with sitemap points

        Returns
        =======
        sitemap_data : pandas.DataFrame
            Site map pocket information.
        """

        def parseVolumeInfo(log_file):
            """
            Parse eval log file for site scores.
            Parameters
            ==========
            eval_log : str
                Eval log file from sitemap output
            Returns
            =======
            pocket_data : dict
                Scores for the given pocket
            """
            with open(log_file) as lf:
                c = False
                for l in lf:
                    if l.startswith("SiteScore"):
                        c = True
                        labels = l.split()
                        continue
                    if c:
                        values = [float(x) for x in l.split()]
                        pocket_data = {x: y for x, y in zip(labels, values)}
                        c = False
            return pocket_data

        def checkIfCompleted(log_file):
            """
            Check log file for calculation completition.
            Parameters
            ==========
            log_file : str
                Path to the standard sitemap log file.
            Returns
            =======
            completed : bool
                Did the simulation end correctly?
            """
            with open(log_file) as lf:
                for l in lf:
                    if "SiteMap successfully completed" in l:
                        return True
            return False

        def checkIfFound(log_file):
            """
            Check log file for found sites.
            Parameters
            ==========
            log_file : str
                Path to the standard sitemap log file.
            Returns
            =======
            found : bool
                Did the simulation end correctly?
            """
            found = True
            with open(log_file) as lf:
                for l in lf:
                    if "No sites found" in l or "no sites were found" in l:
                        found = False
            return found

        if (
            replace_symbol
            and not isinstance(replace_symbol, tuple)
            and not len(replace_symbol) == 2
        ):
            raise ValueError(
                "replace_symbol must be a tuple: (old_symbol,  new_symbol)"
            )

        sitemap_data = {}
        sitemap_data["Model"] = []
        sitemap_data["Pocket"] = []

        input_folder = sitemap_folder + "/input_models"
        output_folder = sitemap_folder + "/output_models"

        if output_models:
            if not os.path.exists(output_models):
                os.mkdir(output_models)

        for model in os.listdir(output_folder):

            if replace_symbol:
                model_name = model.replace(replace_symbol[1], replace_symbol[0])
            else:
                model_name = model

            for r in os.listdir(output_folder + "/" + model):

                # Check if chain or residue was given
                if len(r) == 1:
                    pocket_type = "chain"
                else:
                    pocket_type = "residue"

                if os.path.isdir(output_folder + "/" + model + "/" + r):
                    log_file = (
                        output_folder + "/" + model + "/" + r + "/" + model + ".log"
                    )
                    if os.path.exists(log_file):
                        completed = checkIfCompleted(log_file)
                    else:
                        if verbose:
                            message = (
                                "Log file for model %s and "
                                + pocket_type
                                + " %s was not found!\n" % (model, r)
                            )
                            message += "It seems the calculation has not run yet..."
                            print(message)
                        continue

                    if not completed:
                        if verbose:
                            print(
                                "There was a problem with model %s and "
                                + pocket_type
                                + " %s" % (model, r)
                            )
                        continue
                    else:
                        found = checkIfFound(log_file)
                        if not found:
                            if verbose:
                                print(
                                    "No sites were found for model %s and "
                                    + pocket_type
                                    + " %s" % (model, r)
                                )
                            continue

                    pocket = r
                    pocket_data = parseVolumeInfo(log_file)

                    sitemap_data["Model"].append(model_name)
                    sitemap_data["Pocket"].append(pocket)

                    for l in pocket_data:
                        sitemap_data.setdefault(l, [])
                        sitemap_data[l].append(pocket_data[l])

                    if output_models:
                        print("Storing Volume Points models at %s" % output_models)
                        input_file = input_folder + "/" + model + ".pdb"
                        volpoint_file = (
                            output_folder
                            + "/"
                            + model
                            + "/"
                            + r
                            + "/"
                            + model
                            + "_site_1_volpts.pdb"
                        )
                        if os.path.exists(volpoint_file):

                            istruct = _readPDB(model + "_input", input_file)
                            imodel = [x for x in istruct.get_models()][0]
                            vstruct = _readPDB(model + "_volpts", volpoint_file)
                            vpt_chain = PDB.Chain.Chain("V")
                            for r in vstruct.get_residues():
                                vpt_chain.add(r)
                            imodel.add(vpt_chain)

                            _saveStructureToPDB(
                                istruct, output_models + "/" + model_name + "_vpts.pdb"
                            )
                        else:
                            print(
                                "Volume points PDB not found for model %s and residue %s"
                                % (m, r)
                            )

        sitemap_data = pd.DataFrame(sitemap_data)
        sitemap_data.set_index(["Model", "Pocket"], inplace=True)

        return sitemap_data

    def definePocketResiduesWithSiteMap(
        self,
        volpts_models,
        distance_to_points=2.5,
        only_models=None,
        output_file=None,
        overwrite=False,
        replace_symbol=None,
    ):
        """
        Calculates the active site residues based on the volume points from a sitemap
        calcualtion. The models should be written with the option output_models from
        the analiseSiteMapCalculation() function.

        Parameters
        ==========
        volpts_models : str
            Path to the folder where models containing the sitemap volume points residues.
        only_models : (str, list)
            Specific models to be processed, if None all the models loaded in this class
            will be used
        distance_to_points : float
            The distance to consider a residue in contact with the volume point atoms.
        output_file : str
            Path the json output file to store the residue data
        overwrite : bool
            Overwrite json file if found? (essentially, calculate all again)
        """

        if output_file == None:
            raise ValueError("An ouput file name must be given")
        if not output_file.endswith(".json"):
            output_file = output_file + ".json"

        if (
            replace_symbol
            and not isinstance(replace_symbol, tuple)
            and not len(replace_symbol) == 2
        ):
            raise ValueError(
                "replace_symbol must be a tuple: (old_symbol,  new_symbol)"
            )

        if not os.path.exists(output_file) or overwrite:

            residues = {}
            for model in self:

                # Skip models not in only_models list
                if only_models != None:
                    if model not in only_models:
                        continue

                if replace_symbol:
                    model_name = model.replace(replace_symbol[0], replace_symbol[1])
                else:
                    model_name = model

                # Check if the volume points model file exists
                volpts_file = volpts_models + "/" + model_name + "_vpts.pdb"
                if not os.path.exists(volpts_file):
                    print(
                        "Model %s not found in the volume points folder %s!"
                        % (model, volpts_models)
                    )

                traj = md.load(volpts_file)
                protein = traj.topology.select("protein and not resname vpt")
                vpts = traj.topology.select("resname vpt")
                n = md.compute_neighbors(
                    traj, distance_to_points / 10, vpts, haystack_indices=protein
                )
                residues[model] = list(
                    set(
                        [
                            traj.topology.atom(i).residue.resSeq
                            for i in n[0]
                            if traj.topology.atom(i).is_sidechain
                        ]
                    )
                )

            with open(output_file, "w") as jf:
                json.dump(residues, jf)

        else:
            with open(output_file) as jf:
                residues = json.load(jf)

        for model in residues:
            residues[model] = np.array(list(residues[model]))

        return residues

    def getInContactResidues(
        self,
        residue_selection,
        distance_threshold=2.5,
        sidechain_selection=False,
        return_residues=False,
        only_protein=False,
        sidechain=False,
        backbone=False,
    ):
        """
        Get residues in close contact to a residue selection
        """

        in_contact = {}
        for model in self:

            # Get structure coordinates
            structure = self.structures[model]
            selected_coordinates = _getStructureCoordinates(
                structure,
                sidechain=sidechain_selection,
                only_residues=residue_selection[model],
            )
            selected_atoms = _getStructureCoordinates(
                structure,
                sidechain=sidechain_selection,
                only_residues=residue_selection[model],
                return_atoms=True,
            )

            other_coordinates = _getStructureCoordinates(
                structure,
                sidechain=sidechain,
                exclude_residues=residue_selection[model],
            )
            other_atoms = _getStructureCoordinates(
                structure,
                sidechain=sidechain,
                exclude_residues=residue_selection[model],
                return_atoms=True,
            )

            if selected_coordinates.size == 0:
                raise ValueError(
                    f"Problem matching the given residue selection for model {model}"
                )

            # Compute the distance matrix between the two set of coordinates
            M = distance_matrix(selected_coordinates, other_coordinates)
            in_contact[model] = np.array(other_atoms)[
                np.argwhere(M <= distance_threshold)[:, 1]
            ]
            in_contact[model] = [tuple(a) for a in in_contact[model]]

            # Only return tuple residues
            if return_residues:
                residues = []
                for atom in in_contact[model]:
                    residues.append(tuple(atom[:2]))
                in_contact[model] = list(set(residues))

        return in_contact

    def setUpLigandParameterization(
        self,
        job_folder,
        ligands_folder,
        charge_method=None,
        only_ligands=None,
        rotamer_resolution=10,
    ):
        """
        Run PELE platform for ligand parameterization
        Parameters
        ==========
        job_folder : str
            Path to the job input folder
        ligands_folder : str
            Path to the folder containing the ligand molecules in PDB format.
        """

        charge_methods = ["gasteiger", "am1bcc", "OPLS"]
        if charge_method == None:
            charge_method = "OPLS"

        if charge_method not in charge_methods:
            raise ValueError(
                "The charge method should be one of: " + str(charge_methods)
            )

        # Create PELE job folder
        if not os.path.exists(job_folder):
            os.mkdir(job_folder)

        # Copy script to generate protein and ligand mae inputs, separately.
        _copyScriptFile(job_folder, "peleffy_ligand.py")

        jobs = []
        for ligand in os.listdir(ligands_folder):

            extension = ligand.split(".")[-1]

            if extension == "pdb":
                ligand_name = ligand.replace("." + extension, "")

                # Only process ligands given in only_ligands list
                if only_ligands != None:
                    if ligand_name not in only_ligands:
                        continue

                # structure = _readPDB(ligand_name, ligands_folder+'/'+ligand)
                if not os.path.exists(job_folder + "/" + ligand_name):
                    os.mkdir(job_folder + "/" + ligand_name)

                # _saveStructureToPDB(structure, job_folder+'/'+pdb_name+'/'+pdb_name+extension)
                shutil.copyfile(
                    ligands_folder + "/" + ligand,
                    job_folder
                    + "/"
                    + ligand_name
                    + "/"
                    + ligand_name
                    + "."
                    + extension,
                )

                # Create command
                command = "cd " + job_folder + "/" + ligand_name + "\n"
                command += (
                    "python  ../._peleffy_ligand.py "
                    + ligand_name
                    + "."
                    + extension
                    + " "
                )
                command += "--rotamer_resolution " + str(rotamer_resolution) + " "
                command += "\n"
                command += "cd ../..\n"
                jobs.append(command)

        return jobs

    def _setUpCovalentLigandParameterization(
        self, model, residue_index, base_aa, output_folder=""
    ):
        """
        Add a step of parameterization for a covalent residue in a specific model.

        Parameters
        ==========
        model : str
            Model name
        resname : str
            Name of the covalent residue
        base_aa : dict
            Three letter identity of the aminoacid upon which the ligand is covalently bound.
            One entry in the dictionary for residue name, i.e., base_aa={'FAD':'CYS', 'NAD':'ASP', etc.}
        output_folder : str
            Output folder where to put the ligand PDB file.
        """

        def getAtomsIndexes(pdb_file):

            atoms_indexes = {}
            with open(pdb_file) as pdb:
                for l in pdb:
                    if l.startswith("ATOM") or l.startswith("HETATM"):
                        index, name, chain, resid = (
                            int(l[7:12]),
                            l[12:17].strip(),
                            l[21],
                            int(l[22:27]),
                        )
                        atoms_indexes[(chain, resid, name)] = index
            return atoms_indexes

        def addConectLines(model, pdb_file):

            # Add conect lines to ligand structure
            atoms_indexes = getAtomsIndexes(pdb_file)
            with open(pdb_file) as pdb:
                for l in pdb:
                    if l.startswith("ATOM") or l.startswith("HETATM"):
                        index, name, chain, resid = (
                            int(l[7:12]),
                            l[12:17].strip(),
                            l[21],
                            int(l[22:27]),
                        )
                        atoms_indexes[(chain, resid, name)] = index

            with open(pdb_file + ".tmp", "w") as tmp:
                with open(pdb_file) as pdb:
                    for l in pdb:
                        if l.startswith("ATOM") or l.startswith("HETATM"):
                            if not l.startswith("END"):
                                tmp.write(l)

                    # count = 0
                    for conect in self.conects[model]:
                        if conect[0] in atoms_indexes:
                            line = "CONECT"
                            for atom in conect:
                                if atom in atoms_indexes:
                                    line += "%5s" % atoms_indexes[atom]
                            line += "\n"
                            tmp.write(line)
                            # count += 1

                tmp.write("END\n")
            shutil.move(pdb_file + ".tmp", pdb_file)

        # Define atom names
        c_atom = "C"
        n_atom = "N"
        o_atom = "O"

        ### Create covalent-ligand-only PDB
        cov_structure = PDB.Structure.Structure(0)
        cov_model = PDB.Model.Model(0)
        cov_chain = None
        for r in self.structures[model].get_residues():
            if r.id[1] == residue_index:
                resname = r.resname
                if resname not in base_aa:
                    message = "Residue %s not found in the base_aa dictionary!"
                    message += "Please give the base of the aminoacid with the 'base_aa' keyword"
                    raise ValueError(message)

                cov_residue = r
                cov_chain = PDB.Chain.Chain(r.get_parent().id)
                cov_chain.add(r)
                break

        if cov_chain == None:
            raise ValueError(
                "Residue %s not found in model %s structure" % (resname, model)
            )

        cov_model.add(cov_chain)
        cov_structure.add(cov_model)
        _saveStructureToPDB(cov_structure, output_folder + "/" + resname + ".pdb")
        addConectLines(model, output_folder + "/" + resname + ".pdb")

        # Get atoms to which append hydrogens
        indexes = getAtomsIndexes(output_folder + "/" + resname + ".pdb")
        selected_atoms = []
        for atom in indexes:
            if atom[-1] == c_atom:
                c_atom = str(indexes[atom])
                selected_atoms.append(c_atom)
            elif atom[-1] == n_atom:
                n_atom = str(indexes[atom])
                selected_atoms.append(n_atom)
            elif atom[-1] == o_atom:
                o_atom = str(indexes[atom])
        selected_atoms = ",".join(selected_atoms)

        # Set C-O bond as double bond to secure single hydrogen addition to C atom
        add_bond = str(c_atom) + "," + str(o_atom) + ",2"

        _copyScriptFile(output_folder, "addHydrogens.py")

        ### Add hydrogens to PDB structure
        print("Replacing covalent bonds with hydrogens at %s residue..." % resname)
        command = "run python3 " + output_folder + "/._addHydrogens.py "
        command += output_folder + "/" + resname + ".pdb "
        command += output_folder + "/" + resname + ".pdb "
        command += "--indexes " + selected_atoms + " "
        command += "--add_bond " + add_bond + " "
        command += "--covalent"
        os.system(command)

        # Copy file to avoid the faulty preparation...
        shutil.copyfile(
            output_folder + "/" + resname + ".pdb",
            output_folder + "/" + resname + "_p.pdb",
        )

    def setUpPELECalculation(
        self,
        pele_folder,
        models_folder,
        input_yaml,
        box_centers=None,
        distances=None,
        angles=None,
        constraints=None,
        ligand_index=1,
        box_radius=10,
        steps=100,
        debug=False,
        iterations=5,
        cpus=96,
        equilibration_steps=100,
        ligand_energy_groups=None,
        separator="-",
        use_peleffy=True,
        usesrun=True,
        energy_by_residue=False,
        ebr_new_flag=False,
        ninety_degrees_version=False,
        analysis=False,
        energy_by_residue_type="all",
        peptide=False,
        equilibration_mode="equilibrationLastSnapshot",
        spawning="independent",
        continuation=False,
        equilibration=True,
        skip_models=None,
        skip_ligands=None,
        extend_iterations=False,
        only_models=None,
        only_ligands=None,
        only_combinations=None,
        ligand_templates=None,
        seed=12345,
        log_file=False,
        nonbonded_energy=None,
        nonbonded_energy_type="all",
        nonbonded_new_flag=False,
        covalent_setup=False,
        covalent_base_aa=None,
        membrane_residues=None,
        bias_to_point=None,
        com_bias1=None,
        com_bias2=None,
        epsilon=0.5,
        rescoring=False,
        ligand_equilibration_cst=True,
        regional_metrics=None,
        regional_thresholds=None,
        max_regional_iterations=None,
        regional_energy_bias="Binding Energy",
        regional_best_fraction=0.2,
        constraint_level=1,
<<<<<<< HEAD
        restore_input_coordinates=True
=======
        new_version= True,
>>>>>>> f192e50d
    ):
        """
        Generates a PELE calculation for extracted poses. The function reads all the
        protein ligand poses and creates input for a PELE platform set up run.

        Constraints must be given for positional constraints as:
        {(model1_name,ligand_name):[(springConstant,(chain_id, residue_id, atom_name)), ...], (model1_name,ligand_name):...}
        And for distance constraints as:
        {(model1_name,ligand_name):[(springConstant,distance,(chain1_id, residue1_id, atom_name1),(chain2_id, residue2_id, atom_name2)) ...], (model1_name,ligand_name):...}


        Parameters
        ==========
        pele_folder : str
            Path to the folder where PELE calcualtions will be located
        models_folder : str
            Path to input docking poses folder.
        input_yaml : str
            Path to the input YAML file to be used as template for all the runs.
        ligand_energy_groups : dict
            Additional groups to consider when doing energy by residue reports.
        Missing!
        """

        # Flag for checking if continuation was given as True
        if continuation:
            continue_all = True
        else:
            continue_all = False

        energy_by_residue_types = ["all", "lennard_jones", "sgb", "electrostatic"]
        if energy_by_residue_type not in energy_by_residue_types:
            raise ValueError(
                "%s not found. Try: %s"
                % (energy_by_residue_type, energy_by_residue_types)
            )

        spawnings = [
            "independent",
            "inverselyProportional",
            "epsilon",
            "variableEpsilon",
            "independentMetric",
            "UCB",
            "FAST",
            "ProbabilityMSM",
            "MetastabilityMSM",
            "IndependentMSM",
            "regional",
        ]

        methods = ["rescoring"]

        if spawning != None and spawning not in spawnings:
            message = "Spawning method %s not found." % spawning
            message = "Allowed options are: " + str(spawnings)
            raise ValueError(message)

        regional_spawning = False
        if spawning == "regional":

            # Check for required inputs
            if not isinstance(regional_metrics, dict):
                raise ValueError(
                    "For the regional spawning you must define the regional_metrics dictionary."
                )
            if not isinstance(regional_thresholds, dict):
                raise ValueError(
                    "For the regional spawning you must define the regional_thresholds dictionary."
                )

            if regional_energy_bias not in ["Total Energy", "Binding Energy"]:
                raise ValueError(
                    'You must give either "Total Energy" or "Binding Energy" to bias the regional spawning simulation!'
                )

            regional_spawning = True
            spawning = "independent"

        if isinstance(membrane_residues, type(None)):
            membrane_residues = {}

        if isinstance(bias_to_point, type(None)):
            bias_to_point = {}

        # Check bias_to_point input
        if isinstance(bias_to_point, (list, tuple)):
            d = {}
            for model in self:
                d[model] = bias_to_point
            bias_to_point = d

        if not isinstance(bias_to_point, dict):
            raise ValueError("bias_to_point should be a dictionary or a list.")

        # Check COM distance bias inputs
        if isinstance(com_bias1, type(None)):
            com_bias1 = {}

        if isinstance(com_bias2, type(None)):
            com_bias2 = {}

        if com_bias1 != {} and com_bias2 == {} or com_bias1 == {} and com_bias2 != {}:
            raise ValueError(
                "You must give both COM atom groups to apply a COM distance bias."
            )

        # Create PELE job folder
        if not os.path.exists(pele_folder):
            os.mkdir(pele_folder)

        # Use to find the relative location of general scripts
        rel_path_to_root = "../"
        if regional_spawning:
            rel_path_to_root = "../" * 2
            _copyScriptFile(pele_folder, "regionalSpawning.py")

        # Read docking poses information from models_folder and create pele input
        # folders.
        jobs = []
        for d in os.listdir(models_folder):
            if os.path.isdir(models_folder + "/" + d):
                models = {}
                ligand_pdb_name = {}
                for f in os.listdir(models_folder + "/" + d):

                    fs = f.split(separator)
                    protein = fs[0]
                    ligand = fs[1]
                    pose = fs[2].replace(".pdb", "")

                    # Skip given protein models
                    if skip_models != None:
                        if protein in skip_models:
                            continue

                    # Skip given ligand models
                    if skip_ligands != None:
                        if ligand in skip_ligands:
                            continue

                    # Skip proteins not in only_proteins list
                    if only_models != None:
                        if protein not in only_models:
                            continue

                    # Skip proteins not in only_ligands list
                    if only_ligands != None:
                        if ligand not in only_ligands:
                            continue

                    if only_combinations and (protein, ligand) not in only_combinations:
                        continue

                    # Create PELE job folder for each docking
                    protein_ligand = protein + separator + ligand
                    protein_ligand_folder = pele_folder + "/" + protein_ligand
                    if not os.path.exists(protein_ligand_folder):
                        os.mkdir(protein_ligand_folder)

                    if regional_spawning:

                        # Create metrics dictionaries
                        reg_met = {}
                        for m in regional_metrics:
                            if protein not in regional_metrics[m]:
                                raise ValueError(
                                    f"Protein {protein} was not found in the regional_metrics dictionary for metric {m}"
                                )

                            if ligand not in regional_metrics[m][protein]:
                                raise ValueError(
                                    f"Ligand {ligand} was not found in the regional_metrics dictionary for protein {protein} and metric {m}"
                                )

                            # Check if distance_ and angle_ prefix were given
                            reg_met[m] = []
                            for v in regional_metrics[m][protein][ligand]:
                                if "-" in v:
                                    v = v.replace("-", "_")
                                if not v.startswith("distance_") and not v.startswith(
                                    "angle_"
                                ):
                                    if len(v.split("_")) == 2:
                                        v = "distance_" + v
                                    elif len(v.split("_")) == 3:
                                        v = "angle_" + v
                                reg_met[m].append(v)

                        with open(protein_ligand_folder + "/metrics.json", "w") as jf:
                            json.dump(reg_met, jf)

                        # Check regional thresholds format
                        for m in regional_thresholds:
                            rm = regional_thresholds[m]

                            incorrect = False
                            if not isinstance(rm, (int, float)) and not isinstance(
                                rm, tuple
                            ):
                                incorrect = True
                            elif isinstance(rm, tuple) and len(rm) != 2:
                                incorrect = True
                            elif isinstance(rm, tuple) and (
                                not isinstance(rm[0], (int, float))
                                or not isinstance(rm[1], (int, float))
                            ):
                                incorrect = True
                            if incorrect:
                                raise ValueError(
                                    "The regional thresholds should be floats or two-elements tuples of floats"
                                )  # Review this check for more complex region definitions

                        with open(
                            protein_ligand_folder + "/metrics_thresholds.json", "w"
                        ) as jf:
                            json.dump(regional_thresholds, jf)

                        protein_ligand_folder = protein_ligand_folder + "/0"
                        if not os.path.exists(protein_ligand_folder):
                            os.mkdir(protein_ligand_folder)

                    structure = _readPDB(
                        protein_ligand, models_folder + "/" + d + "/" + f
                    )

                    # Change water names if any
                    for residue in structure.get_residues():
                        if residue.id[0] == "W":
                            residue.resname = "HOH"

                        if residue.get_parent().id == "L":
                            ligand_pdb_name[ligand] = residue.resname

                    ## Add dummy atom if peptide docking ### Strange fix =)
                    if peptide:
                        for chain in structure.get_chains():
                            if chain.id == "L":
                                # Create new residue
                                new_resid = (
                                    max([r.id[1] for r in chain.get_residues()]) + 1
                                )
                                residue = PDB.Residue.Residue(
                                    ("H", new_resid, " "), "XXX", " "
                                )
                                serial_number = (
                                    max([a.serial_number for a in chain.get_atoms()])
                                    + 1
                                )
                                atom = PDB.Atom.Atom(
                                    "X",
                                    [0, 0, 0],
                                    0,
                                    1.0,
                                    " ",
                                    "%-4s" % "X",
                                    serial_number + 1,
                                    "H",
                                )
                                residue.add(atom)
                                chain.add(residue)

                    _saveStructureToPDB(structure, protein_ligand_folder + "/" + f)
                    self._write_conect_lines(
                        protein, protein_ligand_folder + "/" + f, check_file=True
                    )

                    if (protein, ligand) not in models:
                        models[(protein, ligand)] = []
                    models[(protein, ligand)].append(f)

                # If templates are given for ligands
                templates = {}
                if ligand_templates != None:

                    # Create templates folder
                    if not os.path.exists(pele_folder + "/templates"):
                        os.mkdir(pele_folder + "/templates")

                    for ligand in os.listdir(ligand_templates):

                        if not os.path.isdir(ligand_templates + "/" + ligand):
                            continue

                        # Create ligand template folder
                        if not os.path.exists(pele_folder + "/templates/" + ligand):
                            os.mkdir(pele_folder + "/templates/" + ligand)

                        templates[ligand] = []
                        for f in os.listdir(ligand_templates + "/" + ligand):
                            if f.endswith(".rot.assign") or f.endswith("z"):

                                # Copy template files
                                shutil.copyfile(
                                    ligand_templates + "/" + ligand + "/" + f,
                                    pele_folder + "/templates/" + ligand + "/" + f,
                                )

                                templates[ligand].append(f)

                # Create YAML file
                for model in models:
                    protein, ligand = model
                    protein_ligand = protein + separator + ligand
                    protein_ligand_folder = pele_folder + "/" + protein_ligand
                    if regional_spawning:
                        protein_ligand_folder += "/0"

                    keywords = [
                        "system",
                        "chain",
                        "resname",
                        "steps",
                        "iterations",
                        "atom_dist",
                        "analyse",
                        "cpus",
                        "equilibration",
                        "equilibration_steps",
                        "traj",
                        "working_folder",
                        "usesrun",
                        "use_peleffy",
                        "debug",
                        "box_radius",
                        "box_center",
                        "equilibration_mode",
                        "seed",
                        "spawning",
                        "constraint_level",
                    ]

                    # Generate covalent parameterization setup
                    if not covalent_setup:
                        if protein in self.covalent and self.covalent[protein] != []:
                            print(
                                "WARNING: Covalent bound ligands were found. Consider giving covalent_setup=True"
                            )
                    else:
                        if covalent_base_aa == None:
                            message = (
                                "You must give the base AA upon which each covalently"
                            )
                            message += "attached ligand is bound. E.g., covalent_base_aa=base_aa={'FAD':'CYS', 'NAD':'ASP', etc.}"
                            raise ValueError(message)

                        if protein in self.covalent:
                            for index in self.covalent[protein]:
                                output_folder = protein_ligand_folder + "/output/"
                                if not os.path.exists(output_folder + "/ligand"):
                                    os.makedirs(output_folder + "/ligand")
                                self._setUpCovalentLigandParameterization(
                                    protein,
                                    index,
                                    covalent_base_aa,
                                    output_folder=output_folder + "/ligand",
                                )

                                # Copy covalent parameterization script
                                _copyScriptFile(
                                    output_folder, "covalentLigandParameterization.py"
                                )

                                # Define covalent parameterization command
                                skip_covalent_residue = [
                                    r.resname
                                    for r in self.structures[protein].get_residues()
                                    if r.id[1] == index
                                ][0]
                                covalent_command = "cd output\n"
                                covalent_command += (
                                    "python "
                                    + rel_path_to_root
                                    + "._covalentLigandParameterization.py ligand/"
                                    + skip_covalent_residue
                                    + ".pdb "
                                    + skip_covalent_residue
                                    + " "
                                    + covalent_base_aa[skip_covalent_residue]
                                    + "\n"
                                )

                                # Copy modify processed script
                                _copyScriptFile(
                                    output_folder, "modifyProcessedForCovalentPELE.py"
                                )
                                cov_residues = ",".join(
                                    [str(x) for x in self.covalent[protein]]
                                )
                                covalent_command += (
                                    "python "
                                    + rel_path_to_root
                                    + "._modifyProcessedForCovalentPELE.py "
                                    + cov_residues
                                    + " \n"
                                )
                                covalent_command += "mv DataLocal/Templates/OPLS2005/Protein/templates_generated/* DataLocal/Templates/OPLS2005/Protein/\n"
                                covalent_command += "cd ..\n"

                    # Write input yaml
                    with open(protein_ligand_folder + "/" + "input.yaml", "w") as iyf:
                        if energy_by_residue or nonbonded_energy != None:
                            # Use new PELE version with implemented energy_by_residue
                            iyf.write('pele_exec: "/gpfs/projects/bsc72/PELE++/mnv/1.8.1b1/bin/PELE_mpi"\n')
                            iyf.write('pele_data: "/gpfs/projects/bsc72/PELE++/mnv/1.8.1b1/Data"\n')
                            iyf.write('pele_documents: "/gpfs/projects/bsc72/PELE++/mnv/1.8.1b1/Documents/"\n')
                        elif ninety_degrees_version:
                            # Use new PELE version with implemented 90 degrees fix
                            print('paths of PELE version should be changed')
                            iyf.write(
                                'pele_exec: "/gpfs/projects/bsc72/PELE++/mniv/V1.8_pre_degree_fix/bin/PELE-1.8_mpi"\n'
                            )
                            iyf.write(
                                'pele_data: "/gpfs/projects/bsc72/PELE++/mniv/V1.8_pre_degree_fix/Data"\n'
                            )
                            iyf.write(
                                'pele_documents: "/gpfs/projects/bsc72/PELE++/mniv/V1.8_pre_degree_fix/Documents/"\n'
                            )
                        if len(models[model]) > 1:
                            equilibration_mode = "equilibrationCluster"
                            iyf.write("system: '*.pdb'\n")
                        else:
                            iyf.write("system: '" + " ".join(models[model]) + "'\n")
                        iyf.write("chain: 'L'\n")
                        if peptide:
                            iyf.write("resname: 'XXX'\n")
                            iyf.write("skip_ligand_prep:\n")
                            iyf.write(" - 'XXX'\n")
                        else:
                            iyf.write("resname: '" + ligand_pdb_name[ligand] + "'\n")
                        iyf.write("steps: " + str(steps) + "\n")
                        iyf.write("iterations: " + str(iterations) + "\n")
                        iyf.write("cpus: " + str(cpus) + "\n")
                        if equilibration:
                            iyf.write("equilibration: true\n")
                            iyf.write(
                                "equilibration_mode: '" + equilibration_mode + "'\n"
                            )
                            iyf.write(
                                "equilibration_steps: "
                                + str(equilibration_steps)
                                + "\n"
                            )
                        else:
                            iyf.write("equilibration: false\n")
                        if spawning != None:
                            iyf.write("spawning: '" + str(spawning) + "'\n")
                        if constraint_level:
                            iyf.write(
                                "constraint_level: '" + str(constraint_level) + "'\n"
                            )
                        if rescoring:
                            iyf.write("rescoring: true\n")

                        iyf.write("traj: trajectory.xtc\n")
                        iyf.write("working_folder: 'output'\n")
                        if usesrun:
                            iyf.write("usesrun: true\n")
                        else:
                            iyf.write("usesrun: false\n")
                        if use_peleffy:
                            iyf.write("use_peleffy: true\n")
                        else:
                            iyf.write("use_peleffy: false\n")
                        if analysis:
                            iyf.write("analyse: true\n")
                        else:
                            iyf.write("analyse: false\n")

                        if covalent_setup:
                            iyf.write("skip_ligand_prep:\n")
                            iyf.write(' - "' + skip_covalent_residue + '"\n')

                        if ligand in templates:
                            iyf.write("templates:\n")
                            iyf.write(' - "LIGAND_TEMPLATE_PATH_ROT"\n')
                            iyf.write(' - "LIGAND_TEMPLATE_PATH_Z"\n')
                            iyf.write("skip_ligand_prep:\n")
                            iyf.write(' - "' + ligand_pdb_name[ligand] + '"\n')

                        iyf.write("box_radius: " + str(box_radius) + "\n")
                        if isinstance(box_centers, type(None)) and peptide:
                            raise ValueError(
                                "You must give per-protein box_centers when docking peptides!"
                            )
                        if not isinstance(box_centers, type(None)):
                            if (
                                not all(
                                    isinstance(x, float) for x in box_centers[model]
                                )
                                and not all(
                                    isinstance(x, int) for x in box_centers[model]
                                )
                                and not all(
                                    isinstance(x, np.float32)
                                    for x in box_centers[model]
                                )
                            ):
                                # get coordinates from tuple
                                coordinates = None
                                for chain in self.structures[model[0]].get_chains():
                                    if chain.id == box_centers[model][0]:
                                        for r in chain:
                                            if r.id[1] == box_centers[model][1]:
                                                for atom in r:
                                                    if (
                                                        atom.name
                                                        == box_centers[model][2]
                                                    ):
                                                        coordinates = atom.coord
                                if isinstance(coordinates, type(None)):
                                    raise ValueError(
                                        f"Atom {box_centers[model]} was not found for protein {model[0]}"
                                    )
                            else:
                                coordinates = box_centers[model]

                            box_center = ""
                            for coord in coordinates:
                                # if not isinstance(coord, float):
                                #    raise ValueError('Box centers must be given as a (x,y,z) tuple or list of floats.')
                                box_center += "  - " + str(float(coord)) + "\n"
                            iyf.write("box_center: \n" + box_center)

                        # energy by residue is not implemented in PELE platform, therefore
                        # a scond script will modify the PELE.conf file to set up the energy
                        # by residue calculation.
                        if any(
                            [
                                debug,
                                energy_by_residue,
                                peptide,
                                nonbonded_energy != None,
                                membrane_residues,
                                bias_to_point,
                                com_bias1,
                                ligand_equilibration_cst,
                                regional_spawning,
                                constraint_level,
                            ]
                        ):
                            iyf.write("debug: true\n")

                        if distances != None:
                            iyf.write("atom_dist:\n")
                            for d in distances[protein][ligand]:
                                if isinstance(d[0], str):
                                    d1 = (
                                        "- 'L:" + str(ligand_index) + ":" + d[0] + "'\n"
                                    )
                                else:
                                    d1 = (
                                        "- '"
                                        + d[0][0]
                                        + ":"
                                        + str(d[0][1])
                                        + ":"
                                        + d[0][2]
                                        + "'\n"
                                    )
                                if isinstance(d[1], str):
                                    d2 = (
                                        "- 'L:" + str(ligand_index) + ":" + d[1] + "'\n"
                                    )
                                else:
                                    d2 = (
                                        "- '"
                                        + d[1][0]
                                        + ":"
                                        + str(d[1][1])
                                        + ":"
                                        + d[1][2]
                                        + "'\n"
                                    )
                                iyf.write(d1)
                                iyf.write(d2)

                        if constraints != None:
                            iyf.write("external_constraints:\n")
                            for c in constraints[(protein, ligand)]:
                                if len(c) == 2:
                                    line = (
                                        "- '"
                                        + str(c[0])
                                        + "-"
                                        + str(c[1][0])
                                        + ":"
                                        + str(c[1][1])
                                        + ":"
                                        + str(c[1][2])
                                        + "'\n"
                                    )  # cst_force and atom_index for positional cst
                                elif len(c) == 4:
                                    line = (
                                        "- '"
                                        + str(c[0])
                                        + "-"
                                        + str(c[1])
                                        + "-"
                                        + str(c[2][0])
                                        + ":"
                                        + str(c[2][1])
                                        + ":"
                                        + str(c[2][2])
                                        + "-"
                                        + str(c[3][0])
                                        + ":"
                                        + str(c[3][1])
                                        + ":"
                                        + str(c[3][2])
                                        + "'\n"
                                    )  # cst_force, distance, atom_index1, atom_index2 for distance cst
                                else:
                                    raise ValueError(
                                        "Constraint for protein "
                                        + protein
                                        + " with ligand "
                                        + ligand
                                        + " are not defined correctly."
                                    )
                                iyf.write(line)

                        if seed:
                            iyf.write("seed: " + str(seed) + "\n")

                        if log_file:
                            iyf.write("log: true\n")

                        iyf.write("\n")
                        iyf.write("#Options gathered from " + input_yaml + "\n")

                        with open(input_yaml) as tyf:
                            for l in tyf:
                                if l.startswith("#"):
                                    continue
                                elif l.startswith("-"):
                                    continue
                                elif l.strip() == "":
                                    continue
                                if l.split()[0].replace(":", "") not in keywords:
                                    iyf.write(l)

                    if energy_by_residue:
                        _copyScriptFile(pele_folder, "addEnergyByResidueToPELEconf.py")
                        ebr_script_name = "._addEnergyByResidueToPELEconf.py"
                        if not isinstance(ligand_energy_groups, type(None)):
                            if not isinstance(ligand_energy_groups, dict):
                                raise ValueError(
                                    "ligand_energy_groups, must be given as a dictionary"
                                )
                            with open(
                                protein_ligand_folder + "/ligand_energy_groups.json",
                                "w",
                            ) as jf:
                                json.dump(ligand_energy_groups[ligand], jf)

                    if protein in membrane_residues:
                        _copyScriptFile(pele_folder, "addMembraneConstraints.py")
                        mem_res_script = (
                            "._addMembraneConstraints.py"  # I have added the _
                        )

                    if nonbonded_energy != None:
                        _copyScriptFile(
                            pele_folder, "addAtomNonBondedEnergyToPELEconf.py"
                        )
                        nbe_script_name = "._addAtomNonBondedEnergyToPELEconf.py"
                        if not isinstance(nonbonded_energy, dict):
                            raise ValueError(
                                "nonbonded_energy, must be given as a dictionary"
                            )
                        with open(
                            protein_ligand_folder + "/nonbonded_energy_atoms.json", "w"
                        ) as jf:
                            json.dump(nonbonded_energy[protein][ligand], jf)

                    if protein in bias_to_point:
                        _copyScriptFile(pele_folder, "addBiasToPoint.py")
                        btp_script = "._addBiasToPoint.py"

                    if protein in com_bias1:
                        _copyScriptFile(pele_folder, "addComDistancesBias.py")
                        cbs_script = "._addComDistancesBias.py"

                    if peptide:
                        _copyScriptFile(pele_folder, "modifyPelePlatformForPeptide.py")
                        peptide_script_name = "._modifyPelePlatformForPeptide.py"

                    if ligand_equilibration_cst:
                        _copyScriptFile(
                            pele_folder, "addLigandConstraintsToPELEconf.py"
                        )
                        equilibration_script_name = (
                            "._addLigandConstraintsToPELEconf.py"
                        )
                        _copyScriptFile(pele_folder, "changeAdaptiveIterations.py")
                        adaptive_script_name = "._changeAdaptiveIterations.py"

                    if restore_input_coordinates:
                        _copyScriptFile(
                            pele_folder, 'restoreChangedCoordinates.py'
                        )
                        restore_coordinates_script_name = "._restoreChangedCoordinates.py"

                    # Create command
                    command = "cd " + protein_ligand_folder + "\n"

                    # Add commands to write template folder absolute paths
                    if ligand in templates:
                        command += "export CWD=$(pwd)\n"
                        command += "cd ../templates/" + ligand + "\n"
                        command += "export TMPLT_DIR=$(pwd)\n"
                        command += "cd $CWD\n"
                        for tf in templates[ligand]:
                            if continuation:
                                yaml_file = "input_restart.yaml"
                            else:
                                yaml_file = "input.yaml"
                            if tf.endswith(".assign"):
                                command += (
                                    "sed -i s,LIGAND_TEMPLATE_PATH_ROT,$TMPLT_DIR/"
                                    + tf
                                    + ",g "
                                    + yaml_file
                                    + "\n"
                                )
                            elif tf.endswith("z"):
                                command += (
                                    "sed -i s,LIGAND_TEMPLATE_PATH_Z,$TMPLT_DIR/"
                                    + tf
                                    + ",g "
                                    + yaml_file
                                    + "\n"
                                )

                    if not continuation:
                        command += "python -m pele_platform.main input.yaml\n"

                        if regional_spawning:
                            continuation = True

                        if angles:
                            # Copy individual angle definitions to each protein and ligand folder
                            if protein in angles and ligand in angles[protein]:
                                with open(
                                    protein_ligand_folder + "/._angles.json", "w"
                                ) as jf:
                                    json.dump(angles[protein][ligand], jf)

                            # Copy script to add angles to pele.conf
                            _copyScriptFile(pele_folder, "addAnglesToPELEConf.py")
                            command += (
                                "python "
                                + rel_path_to_root
                                + "._addAnglesToPELEConf.py output "
                            )
                            command += "._angles.json "
                            command += (
                                "output/input/"
                                + protein_ligand
                                + separator
                                + pose
                                + "_processed.pdb\n"
                            )
                            continuation = True

                        if constraint_level:
                            # Copy script to add angles to pele.conf
                            _copyScriptFile(
                                pele_folder, "correctPositionalConstraints.py"
                            )
                            command += (
                                "python "
                                + rel_path_to_root
                                + "._correctPositionalConstraints.py output "
                            )
                            command += (
                                "output/input/"
                                + protein_ligand
                                + separator
                                + pose
                                + "_processed.pdb\n"
                            )
                            continuation = True

                        if energy_by_residue:
                            command += (
                                "python "
                                + rel_path_to_root
                                + ebr_script_name
                                + " output --energy_type "
                                + energy_by_residue_type
                                + "--new_version "
                                + new_version
                            )
                            if isinstance(ligand_energy_groups, dict):
                                command += (
                                    " --ligand_energy_groups ligand_energy_groups.json"
                                )
                                command += " --ligand_index " + str(ligand_index)
                            if ebr_new_flag:
                                command += " --new_version "
                            if peptide:
                                command += " --peptide \n"
                                command += (
                                    "python "
                                    + rel_path_to_root
                                    + peptide_script_name
                                    + " output "
                                    + " ".join(models[model])
                                    + "\n"
                                )
                            else:
                                command += "\n"

                        if protein in membrane_residues:
                            command += (
                                "python " + rel_path_to_root + mem_res_script + " "
                            )
                            command += "output "  # I think we should change this for a variable
                            command += "--membrane_residues "
                            command += (
                                ",".join([str(x) for x in membrane_residues[protein]])
                                + "\n"
                            )  # 1,2,3,4,5
                            continuation = True

                        if protein in bias_to_point:
                            command += "python " + rel_path_to_root + btp_script + " "
                            command += "output "  # I think we should change this for a variable
                            command += (
                                "point_"
                                + ",".join([str(x) for x in bias_to_point[protein]])
                                + " "
                            )
                            command += "--epsilon " + str(epsilon) + "\n"
                            continuation = True

                        if protein in com_bias1 and ligand in com_bias1[protein]:
                            # Write both COM groups as json files
                            with open(
                                protein_ligand_folder + "/._com_group1.json", "w"
                            ) as jf:
                                json.dump(com_bias1[protein][ligand], jf)

                            with open(
                                protein_ligand_folder + "/._com_group2.json", "w"
                            ) as jf:
                                json.dump(com_bias2[protein][ligand], jf)

                            command += "python " + rel_path_to_root + cbs_script + " "
                            command += "output "  # I think we should change this for a variable
                            command += "._com_group1.json "
                            command += "._com_group2.json "
                            command += "--epsilon " + str(epsilon) + "\n"
                            continuation = True

                        if covalent_setup:
                            command += covalent_command
                            continuation = True

                        if ligand_equilibration_cst:

                            # Copy input_yaml for equilibration
                            oyml = open(
                                protein_ligand_folder + "/input_equilibration.yaml", "w"
                            )
                            debug_line = False
                            restart_line = False
                            with open(protein_ligand_folder + "/input.yaml") as iyml:
                                for l in iyml:
                                    if "debug: true" in l:
                                        debug_line = True
                                        oyml.write("restart: true\n")
                                        oyml.write("adaptive_restart: true\n")
                                        continue
                                    elif "restart: true" in l:
                                        restart_line = True
                                    elif l.startswith("iterations:"):
                                        l = "iterations: 1\n"
                                    elif l.startswith("steps:"):
                                        l = "steps: 1\n"
                                    oyml.write(l)
                                if not debug_line and not restart_line:
                                    oyml.write("restart: true\n")
                                    oyml.write("adaptive_restart: true\n")
                            oyml.close()

                            # Add commands for adding ligand constraints
                            command += "cp output/pele.conf output/pele.conf.backup\n"
                            command += (
                                "cp output/adaptive.conf output/adaptive.conf.backup\n"
                            )

                            # Modify pele.conf to add ligand constraints
                            command += (
                                "python "
                                + rel_path_to_root
                                + equilibration_script_name
                                + " "
                            )
                            command += "output "  # I think we should change this for a variable
                            if (
                                isinstance(ligand_equilibration_cst, (int, float))
                                and ligand_equilibration_cst != 1.0
                            ):
                                command += "--constraint_value " + str(
                                    float(ligand_equilibration_cst)
                                )
                            command += "\n"

                            # Modify adaptive.conf to remove simulation steps
                            command += (
                                "python "
                                + rel_path_to_root
                                + adaptive_script_name
                                + " "
                            )
                            command += "output "  # I think we should change this for a variable
                            command += "--iterations 1 "
                            command += "--steps 1\n"

                            # Launch equilibration
                            command += "python -m pele_platform.main input_equilibration.yaml\n"

                            # Recover conf files
                            command += "cp output/pele.conf.backup output/pele.conf\n"
                            command += (
                                "cp output/adaptive.conf.backup output/adaptive.conf\n"
                            )
                            # Add commands for launching equilibration only

                            continuation = True

                        if restore_input_coordinates:
                            command += "python "+ rel_path_to_root+restore_coordinates_script_name+" "
                            command += f+' '
                            command += "output/input/"+f.replace('.pdb', '_processed.pdb')+'\n'

                    if continuation:
                        debug_line = False
                        restart_line = False
                        # Copy input_yaml for equilibration
                        oyml = open(protein_ligand_folder + "/input_restart.yaml", "w")
                        debug_line = False
                        restart_line = False
                        with open(protein_ligand_folder + "/input.yaml") as iyml:
                            for l in iyml:
                                if "debug: true" in l:
                                    debug_line = True
                                    oyml.write("restart: true\n")
                                    oyml.write("adaptive_restart: true\n")
                                    continue
                                elif "restart: true" in l:
                                    restart_line = True
                                oyml.write(l)
                            if not debug_line and not restart_line:
                                oyml.write("restart: true\n")
                                oyml.write("adaptive_restart: true\n")
                        oyml.close()

                        if extend_iterations:
                            _copyScriptFile(pele_folder, "extendAdaptiveIteartions.py")
                            extend_script_name = "._extendAdaptiveIteartions.py"
                            command += (
                                "python "
                                + rel_path_to_root
                                + extend_script_name
                                + " output "
                                + str(iterations)
                                + "\n"
                            )
                        if not energy_by_residue:
                            command += (
                                "python -m pele_platform.main input_restart.yaml\n"
                            )

                        if (
                            any(
                                [
                                    membrane_residues,
                                    bias_to_point,
                                    com_bias1,
                                    ligand_equilibration_cst,
                                    angles,
                                    regional_spawning,
                                    constraint_level,
                                ]
                            )
                            and not continue_all
                        ):
                            continuation = False
                            debug = False

                    elif peptide:
                        command += (
                            "python "
                            + rel_path_to_root
                            + peptide_script_name
                            + " output "
                            + " ".join(models[model])
                            + "\n"
                        )
                        with open(
                            protein_ligand_folder + "/" + "input_restart.yaml", "w"
                        ) as oyml:
                            with open(
                                protein_ligand_folder + "/" + "input.yaml"
                            ) as iyml:
                                for l in iyml:
                                    if "debug: true" in l:
                                        l = "restart: true\n"
                                    oyml.write(l)
                        if nonbonded_energy == None:
                            command += (
                                "python -m pele_platform.main input_restart.yaml\n"
                            )

                    elif extend_iterations and not continuation:
                        raise ValueError(
                            "extend_iterations must be used together with the continuation keyword"
                        )

                    if nonbonded_energy != None:
                        command += (
                            "python "
                            + rel_path_to_root
                            + nbe_script_name
                            + " output --energy_type "
                            + nonbonded_energy_type
                        )
                        command += " --target_atoms nonbonded_energy_atoms.json"
                        protein_chain = [
                            c for c in self.structures[protein].get_chains() if c != "L"
                        ][0]
                        command += " --protein_chain " + protein_chain.id
                        if ebr_new_flag or nonbonded_new_flag:
                            command += " --new_version"
                        command += "\n"

                        if not os.path.exists(
                            protein_ligand_folder + "/" + "input_restart.yaml"
                        ):
                            with open(
                                protein_ligand_folder + "/" + "input_restart.yaml", "w"
                            ) as oyml:
                                with open(
                                    protein_ligand_folder + "/" + "input.yaml"
                                ) as iyml:
                                    for l in iyml:
                                        if "debug: true" in l:
                                            l = "restart: true\n"
                                        oyml.write(l)
                        command += "python -m pele_platform.main input_restart.yaml\n"

                    # Remove debug line from input.yaml for covalent setup (otherwise the Data folder is not copied!)
                    if covalent_setup:
                        with open(
                            protein_ligand_folder + "/" + "input.yaml.tmp", "w"
                        ) as oyf:
                            with open(
                                protein_ligand_folder + "/" + "input.yaml"
                            ) as iyf:
                                for l in iyf:
                                    if not "debug: true" in l:
                                        oyf.write(l)
                        shutil.move(
                            protein_ligand_folder + "/" + "input.yaml.tmp",
                            protein_ligand_folder + "/" + "input.yaml",
                        )

                    if regional_spawning:
                        command += "cd ../\n"
                        command += "python ../._regionalSpawning.py "
                        command += "metrics.json "
                        command += "metrics_thresholds.json "
                        command += "--separator " + separator + " "
                        command += '--energy_bias "' + regional_energy_bias + '" '
                        command += (
                            "--regional_best_fraction "
                            + str(regional_best_fraction)
                            + " "
                        )
                        if max_regional_iterations:
                            command += (
                                "--max_iterations " + str(max_regional_iterations) + " "
                            )
                        if angles:
                            command += "--angles "
                        if restore_input_coordinates:
                            command += '--restore_coordinates '
                        command += "\n"

                    command += "cd ../../"
                    jobs.append(command)

        return jobs

    def setUpMDSimulations(
        self,
        md_folder,
        sim_time,
        nvt_time=2,
        npt_time=0.2,
        equilibration_dt=2,
        production_dt=2,
        temperature=298.15,
        frags=1,
        local_command_name=None,
        remote_command_name="${GMXBIN}",
        ff="amber99sb-star-ildn",
        ligand_chains=None,
        ion_chains=None,
        replicas=1,
        charge=None,
        system_output="System",
        models=None,
    ):
        """
        Sets up MD simulations for each model. The current state only allows to set
        up simulations using the Gromacs software.

        If the input pdb has additional non aa residues besides ligand (ions,HETATMs,...)
        they should be separated in individual chains.

        TODO:
        - Test with multiple protein chains
        - Test with all combos (no ligand, ions+no ligand,ligand+no ions...) (done)
        - Test with peptide/already parameterised ligands
        - Test with multiple ligands
        - Test with input waters
        - Test with different ions

        Issues:
        - CA constraints (implemented)
        - H constraints (not done in tutorial but i think it makes sense)
        - Temperature coupling groups (ions with protein or solvent)(implemented)
        - continuation (implemented)
        - velocitites initialized (topol outside, can be done velocities generated in nvt)
        - Ion_chain_I         1 (in topol shouldnt it be 2?)

        Parameters
        ==========
        md_folder : str
            Path to the job folder where the MD input files are located.
        sim_time : int
            Simulation time in ns
        frags : int
            Number of fragments to divide the simulation.
        program : str
            Program to execute simulation.
        command : str
            Command to call program.
        ff : str
            Force field to use for simulation.
        """
        # This should not be a variable i leave to avoid errors with earlier versions
        remote_command_name = "${GMXBIN}"

        if isinstance(models, str):
            models = [models]

        # Create MD job folders
        if not os.path.exists(md_folder):
            os.mkdir(md_folder)
        if not os.path.exists(md_folder + "/scripts"):
            os.mkdir(md_folder + "/scripts")
        if not os.path.exists(md_folder + "/FF"):
            os.mkdir(md_folder + "/FF")
        if not os.path.exists(md_folder + "/FF/" + ff + ".ff"):
            os.mkdir(md_folder + "/FF/" + ff + ".ff")
        if not os.path.exists(md_folder + "/input_models"):
            os.mkdir(md_folder + "/input_models")
        if not os.path.exists(md_folder + "/output_models"):
            os.mkdir(md_folder + "/output_models")

        if local_command_name == None:
            possible_command_names = ["gmx", "gmx_mpi"]
            command_name = None
            for command in possible_command_names:
                if shutil.which(command) != None:
                    command_name = command
            if command_name == None:
                raise ValueError(
                    "Gromacs executable is required for the setup and was not found. The following executable names were tested: "
                    + ",".join(possible_command_names)
                )
        else:
            command_name = local_command_name

        if ligand_chains != None:
            if isinstance(ligand_chains, str):
                ligand_chains = [ligand_chains]
            if not os.path.exists(md_folder + "/ligand_params"):
                os.mkdir(md_folder + "/ligand_params")

        # Save all input models
        self.saveModels(md_folder + "/input_models")

        # Copy script files
        for file in resource_listdir(
            Requirement.parse("prepare_proteins"),
            "prepare_proteins/scripts/md/gromacs/mdp",
        ):
            if not file.startswith("__"):
                _copyScriptFile(
                    md_folder + "/scripts/",
                    file,
                    subfolder="md/gromacs/mdp",
                    no_py=False,
                    hidden=False,
                )

        for file in resource_listdir(
            Requirement.parse("prepare_proteins"),
            "prepare_proteins/scripts/md/gromacs/ff/" + ff,
        ):
            if not file.startswith("__"):
                _copyScriptFile(
                    md_folder + "/FF/" + ff + ".ff",
                    file,
                    subfolder="md/gromacs/ff/" + ff,
                    no_py=False,
                    hidden=False,
                )

        # Replace parameters in the mdp file with given arguments
        for line in fileinput.input(md_folder + "/scripts/em.mdp", inplace=True):
            if "SYSTEM_OUTPUT" in line:
                line = line.replace("SYSTEM_OUTPUT", system_output)
            sys.stdout.write(line)

        for line in fileinput.input(md_folder + "/scripts/md.mdp", inplace=True):
            if "TIME_INTEGRATOR" in line:
                line = line.replace("TIME_INTEGRATOR", str(production_dt / 1000))
                if equilibration_dt > 2:
                    print(
                        "WARNING: you have selected a time integrator higher than 2 femtoseconds. Constraints have been automatically changed to all bonds. This may affect the accuracy of your simulation."
                    )
                    cst = "all-bonds"
                else:
                    cst = "h-bonds"

            if "BOND_CONSTRAINTS" in line:
                line = line.replace("BOND_CONSTRAINTS", cst)
            if "NUMBER_OF_STEPS" in line:
                line = line.replace(
                    "NUMBER_OF_STEPS",
                    str(int((sim_time * (1e6 / production_dt)) / frags)),
                )
            if "TEMPERATURE" in line:
                line = line.replace("TEMPERATURE", str(temperature))
            if "SYSTEM_OUTPUT" in line:
                line = line.replace("SYSTEM_OUTPUT", system_output)

            sys.stdout.write(line)

        for line in fileinput.input(md_folder + "/scripts/nvt.mdp", inplace=True):
            if "TIME_INTEGRATOR" in line:
                line = line.replace("TIME_INTEGRATOR", str(equilibration_dt / 1000))
                if equilibration_dt > 2:
                    print(
                        "WARNING: you have selected a time integrator higher than 2 femtoseconds. Constraints have been automatically changed to all bonds. This may affect the accuracy of your simulation."
                    )
                    cst = "all-bonds"
                else:
                    cst = "h-bonds"

            if "BOND_CONSTRAINTS" in line:
                line = line.replace("BOND_CONSTRAINTS", cst)
            if "NUMBER_OF_STEPS" in line:
                line = line.replace(
                    "NUMBER_OF_STEPS", str(int(nvt_time * (1e6 / equilibration_dt)))
                )
            if "TEMPERATURE" in line:
                line = line.replace("TEMPERATURE", str(temperature))
            if "SYSTEM_OUTPUT" in line:
                line = line.replace("SYSTEM_OUTPUT", system_output)

            sys.stdout.write(line)

        for line in fileinput.input(md_folder + "/scripts/npt.mdp", inplace=True):
            if "TIME_INTEGRATOR" in line:
                line = line.replace("TIME_INTEGRATOR", str(equilibration_dt / 1000))
                if equilibration_dt > 2:
                    print(
                        "WARNING: you have selected a time integrator higher than 2 femtoseconds. Constraints have been automatically changed to all bonds. This may affect the accuracy of your simulation."
                    )
                    cst = "all-bonds"
                else:
                    cst = "h-bonds"

            if "BOND_CONSTRAINTS" in line:
                line = line.replace("BOND_CONSTRAINTS", cst)

            if "NUMBER_OF_STEPS" in line:
                line = line.replace(
                    "NUMBER_OF_STEPS", str(int(npt_time * (1e6 / equilibration_dt)))
                )
            if "TEMPERATURE" in line:
                line = line.replace("TEMPERATURE", str(temperature))
            if "SYSTEM_OUTPUT" in line:
                line = line.replace("SYSTEM_OUTPUT", system_output)
            sys.stdout.write(line)

        # Setup jobs for each model
        jobs = []
        for model in self.models_names:

            if models and model not in models:
                continue

            # Create additional folders
            if not os.path.exists(md_folder + "/input_models/" + model):
                os.mkdir(md_folder + "/input_models/" + model)

            if not os.path.exists(md_folder + "/output_models/" + model):
                os.mkdir(md_folder + "/output_models/" + model)

            for i in range(replicas):
                if not os.path.exists(
                    md_folder + "/output_models/" + model + "/" + str(i)
                ):
                    os.mkdir(md_folder + "/output_models/" + model + "/" + str(i))

            parser = PDB.PDBParser()
            structure = parser.get_structure(
                "protein", md_folder + "/input_models/" + model + ".pdb"
            )

            # Parse structures to set correct histidine protonation
            gmx_codes = []

            # Get ion residues
            if ion_chains == None:
                ion_chains = []
            ion_residues = []

            for mdl in structure:
                for chain in mdl:
                    for residue in chain:
                        if chain.get_id() in ion_chains:
                            ion_residues.append(residue.id[1])
                        HD1 = False
                        HE2 = False
                        if residue.resname == "HIS":
                            for atom in residue:
                                if atom.name == "HD1":
                                    HD1 = True
                                if atom.name == "HE2":
                                    HE2 = True
                        if HD1 != False or HE2 != False:
                            if HD1 == True and HE2 == False:
                                number = 0
                            if HD1 == False and HE2 == True:
                                number = 1
                            if HD1 == True and HE2 == True:
                                number = 2
                            gmx_codes.append(number)
            his_pro = str(gmx_codes)[1:-1].replace(",", "")

            # Setup ligand parametrisation
            if ligand_chains != None:
                ligand_res = _getLigandParameters(
                    structure,
                    ligand_chains,
                    md_folder + "/input_models/" + model,
                    md_folder + "/ligand_params",
                    charge=charge,
                )
            else:
                shutil.copyfile(
                    md_folder + "/input_models/" + model + ".pdb",
                    md_folder + "/input_models/" + model + "/protein.pdb",
                )

            # Generate commands
            for i in range(replicas):
                command = "cd " + md_folder + "\n"
                command += "export GMXLIB=$(pwd)/FF" + "\n"
                # Set up commands
                # Define setup gmx commands to be run locally in order to get correct indexes
                command_local = command
                command_local += (
                    "mkdir output_models/" + model + "/" + str(i) + "/topol" + "\n"
                )
                command_local += (
                    "cp input_models/"
                    + model
                    + "/protein.pdb output_models/"
                    + model
                    + "/"
                    + str(i)
                    + "/topol/protein.pdb"
                    + "\n"
                )
                if ligand_chains != None:
                    command_local += (
                        "cp ligand_params/atomtypes.itp output_models/"
                        + model
                        + "/"
                        + str(i)
                        + "/topol/atomtypes.itp"
                        + "\n"
                    )
                    for ligand_name in ligand_res.values():
                        command_local += (
                            "cp -r ligand_params/"
                            + ligand_name
                            + "/"
                            + ligand_name
                            + ".acpype output_models/"
                            + model
                            + "/"
                            + str(i)
                            + "/topol/"
                            + "\n"
                        )
                command_local += (
                    "cd output_models/" + model + "/" + str(i) + "/topol" + "\n"
                )
                command_local += (
                    "echo "
                    + his_pro
                    + " | "
                    + command_name
                    + " pdb2gmx -f protein.pdb -o prot.pdb -p topol.top -his -ignh -ff "
                    + ff
                    + " -water tip3p -vsite hydrogens"
                    + "\n"
                )

                # Replace name for crystal waters if there are any
                # command_local += 'sed -i -e \'s/SOL/CWT/g\' topol.top \n'

                if ligand_chains != None:
                    lig_files = ""
                    for ligand_name in ligand_res.values():
                        lig_files += (
                            " ../../../../input_models/"
                            + model
                            + "/"
                            + ligand_name
                            + ".pdb "
                        )
                    command_local += (
                        "grep -h ATOM prot.pdb " + lig_files + " >| complex.pdb" + "\n"
                    )
                    command_local += (
                        command_name + " editconf -f complex.pdb -o complex.gro" + "\n"
                    )
                    line = ""
                    line += '#include "atomtypes.itp"\\n'
                    for ligand_name in ligand_res.values():
                        line += (
                            '#include "'
                            + ligand_name
                            + ".acpype\/"
                            + ligand_name
                            + '_GMX.itp"\\n'
                        )
                    line += "#ifdef POSRES\\n"
                    for ligand_name in ligand_res.values():
                        line += (
                            '#include "'
                            + ligand_name
                            + ".acpype\/posre_"
                            + ligand_name
                            + '.itp"\\n'
                        )
                    line += "#endif'"
                    local_path = (os.getcwd() + "/" + md_folder + "/FF").replace(
                        "/", "\/"
                    )
                    command_local += (
                        "sed -i '/^#include \""
                        + local_path
                        + "\/"
                        + ff
                        + '.ff\/forcefield.itp"*/a '
                        + line
                        + " topol.top"
                        + "\n"
                    )
                    print(command_local)
                    for ligand_name in ligand_res.values():
                        command_local += (
                            "sed -i -e '$a"
                            + ligand_name.ljust(20)
                            + "1"
                            + "' topol.top"
                            + "\n"
                        )

                else:
                    command_local += (
                        command_name + " editconf -f prot.pdb -o complex.gro" + "\n"
                    )

                command_local += (
                    command_name
                    + " editconf -f complex.gro -o prot_box.gro -c -d 1.0 -bt octahedron"
                    + "\n"
                )
                command_local += (
                    command_name
                    + " solvate -cp prot_box.gro -cs spc216.gro -o prot_solv.gro -p topol.top"
                    + "\n"
                )

                group_dics = {}
                command_local += (
                    'echo "q"| '
                    + command_name
                    + " make_ndx -f  prot_solv.gro -o index.ndx"
                    + "\n"
                )

                # Run local commands
                with open("tmp.sh", "w") as f:
                    f.write(command_local)
                subprocess.run("bash tmp.sh", shell=True)
                os.remove("tmp.sh")

                # Read complex index
                group_dics["complex"] = _readGromacsIndexFile(
                    md_folder
                    + "/"
                    + "output_models/"
                    + model
                    + "/"
                    + str(i)
                    + "/topol"
                    + "/index.ndx"
                )

                """
                # generate tmp index to check for crystal waters
                os.system('echo "q"| '+command_name+' make_ndx -f  '+md_folder+'/output_models/'+model+'/'+str(i)+'/topol/complex.gro -o '+md_folder+'/output_models/'+model+'/'+str(i)+'/topol/tmp_index.ndx'+'\n')
                group_dics['tmp_index'] = _readGromacsIndexFile(md_folder+'/'+'output_models/'+model+'/'+str(i)+'/topol'+'/tmp_index.ndx')

                if 'Water' in group_dics['tmp_index']:
                    reading = False
                    crystal_waters_ndx_lines = '[ CrystalWaters ]\n'
                    for line in open(md_folder+'/'+'output_models/'+model+'/'+str(i)+'/topol'+'/tmp_index.ndx'):
                        if '[' in line and reading:
                            reading = False
                        elif '[ Water ]' in line:
                            reading = True
                        elif reading:
                            crystal_waters_ndx_lines += line

                    with open(md_folder+'/'+'output_models/'+model+'/'+str(i)+'/topol'+'/index.ndx','a') as f:
                        f.write(crystal_waters_ndx_lines)

                    os.system('echo \''+group_dics['complex']['Water']+' & !'+str(len(group_dics['complex']))+'\\nq\' | '+command_name+' make_ndx -f  '+md_folder+'/output_models/'+model+'/'+str(i)+'/topol/prot_solv.gro -o '+md_folder+'/output_models/'+model+'/'+str(i)+'/topol/index.ndx'+' -n '+md_folder+'/output_models/'+model+'/'+str(i)+'/topol/index.ndx'+'\n')

                    # Update group_dics
                    group_dics['complex'] = _readGromacsIndexFile(md_folder+'/'+'output_models/'+model+'/'+str(i)+'/topol'+'/index.ndx')
                    sol_group = 'Water_&_!CrystalWaters'

                else:
                    sol_group = 'SOL'
                """
                sol_group = "SOL"
                # With the index info now add the ions (now we can select the SOL :D)
                command_local = command
                command_local += (
                    "cd output_models/" + model + "/" + str(i) + "/topol" + "\n"
                )
                # command_local += 'sed -i -e \'s/SOL/Water_\&_!CrystalWaters/g\' topol.top \n'
                command_local += (
                    command_name
                    + " grompp -f ../../../../scripts/ions.mdp -c prot_solv.gro -p topol.top -o prot_ions.tpr -maxwarn 1"
                    + "\n"
                )
                command_local += (
                    "echo "
                    + group_dics["complex"][sol_group]
                    + " | "
                    + command_name
                    + " genion -s prot_ions.tpr -o prot_ions.gro -p topol.top -pname NA -nname CL -neutral -conc 0.1 -n index.ndx"
                    + "\n"
                )
                command_local += (
                    'echo "q"| '
                    + command_name
                    + " make_ndx -f  prot_ions.gro -o index.ndx"
                    + "\n"
                )

                # command_local += 'sed -i -e \'s/CWT/SOL/g\' topol.top \n'

                # Run local commands
                with open("tmp.sh", "w") as f:
                    f.write(command_local)
                subprocess.run("bash tmp.sh", shell=True)
                os.remove("tmp.sh")

                group_dics["complex"] = _readGromacsIndexFile(
                    md_folder
                    + "/"
                    + "output_models/"
                    + model
                    + "/"
                    + str(i)
                    + "/topol"
                    + "/index.ndx"
                )

                if ligand_chains != None or ion_residues != []:
                    # If we have ligands or ions we must do more stuff
                    command_local = command
                    command_local += (
                        "cd output_models/" + model + "/" + str(i) + "/topol" + "\n"
                    )
                    # Generate ligand index and Protein_Ligand selector
                    lig_selector = ""
                    if ligand_chains != None:
                        for ligand_name in ligand_res.values():
                            command_local += (
                                'echo -e "0 & ! a H*\\nq"| '
                                + command_name
                                + " make_ndx -f  "
                                + ligand_name
                                + ".acpype/"
                                + ligand_name
                                + "_GMX.gro -o "
                                + ligand_name
                                + "_index.ndx"
                                + "\n"
                            )
                            lig_selector += group_dics["complex"][ligand_name] + "|"

                    # Generate Protein_ProteinIons selector and Water_and_Ions_and_notProteinIons selector
                    ion_selector = ""
                    water_and_solventions_selector = ""
                    if ion_residues != []:
                        for r in ion_residues:
                            ion_selector += "r " + str(r) + "|"
                            water_and_solventions_selector += " ! r " + str(r) + " &"

                    selector_line = ""
                    # If we have both lig and ions we need:
                    #  - selector of prot_ion_lig for first tc groups
                    #  - selector of water_and_solvent_ions for second tc group
                    #  - selector for protein_ion for constraints
                    if lig_selector != "" and ion_selector != "":
                        selector_line += (
                            group_dics["complex"]["Protein"]
                            + "|"
                            + ion_selector[:-1]
                            + "|"
                            + lig_selector[:-1]
                            + "\\n"
                        )
                        selector_line += (
                            group_dics["complex"]["Protein"]
                            + "|"
                            + ion_selector
                            + "\\n"
                        )
                        selector_line += (
                            group_dics["complex"][sol_group]
                            + " | "
                            + group_dics["complex"]["Ion"]
                            + " & "
                            + water_and_solventions_selector[:-1]
                            + "\\n"
                        )
                    # If only ion we dont need prot_ion_lig (we use same for tc group and constraint)
                    elif ion_selector != "":
                        selector_line += (
                            group_dics["complex"]["Protein"]
                            + "|"
                            + ion_selector
                            + "\\n"
                        )
                        selector_line += (
                            group_dics["complex"][sol_group]
                            + " | "
                            + group_dics["complex"]["Ion"]
                            + " & "
                            + water_and_solventions_selector[:-1]
                            + "\\n"
                        )
                    # If not ions we only need prot_lig for tc group and can use water_and_not_ions for the other
                    elif lig_selector != "":
                        selector_line += (
                            group_dics["complex"]["Protein"]
                            + "|"
                            + lig_selector
                            + "\\n"
                        )

                    print(selector_line)
                    command_local += (
                        'echo -e "'
                        + selector_line
                        + 'q"| '
                        + command_name
                        + " make_ndx -f  prot_ions.gro -o index.ndx"
                        + "\n"
                    )

                    # Run local commands
                    with open("tmp.sh", "w") as f:
                        f.write(command_local)
                    subprocess.run("bash tmp.sh", shell=True)
                    os.remove("tmp.sh")

                    # Update complex indexes and add ligand index
                    group_dics["complex"] = _readGromacsIndexFile(
                        md_folder
                        + "/"
                        + "output_models/"
                        + model
                        + "/"
                        + str(i)
                        + "/topol"
                        + "/index.ndx"
                    )

                    if ligand_chains != None:
                        for ligand_name in ligand_res.values():
                            group_dics[ligand_name] = _readGromacsIndexFile(
                                md_folder
                                + "/"
                                + "output_models/"
                                + model
                                + "/"
                                + str(i)
                                + "/topol"
                                + "/"
                                + ligand_name
                                + "_index.ndx"
                            )

                # sed -i  "s#/home/miguel/Nextprot/casein_design/KAP/svn_muts/test_mds_delet/FF#$path/FF#g" output_models/KAP_ALAR_17_S47_H111-ND1_D115_0012_0012_0276/0/topol/topol.top
                command += "cd output_models/" + model + "/" + str(i) + "\n"

                # CHANGE PATH NAMES OF FF IN TOPOL FILE
                local_path = os.getcwd() + "/" + md_folder + "/FF"
                command += (
                    'sed -i  "s#' + local_path + '#$GMXLIB#g" topol/topol.top' + "\n"
                )

                # Energy minimization
                if not os.path.exists(
                    md_folder
                    + "/output_models/"
                    + model
                    + "/"
                    + str(i)
                    + "/em/prot_em.tpr"
                ):
                    command += "mkdir em" + "\n"
                    command += "cd em" + "\n"
                    command += (
                        remote_command_name
                        + " grompp -f ../../../../scripts/em.mdp -c ../topol/prot_ions.gro -p ../topol/topol.top -o prot_em.tpr"
                        + "\n"
                    )
                    command += remote_command_name + " mdrun -v -deffnm prot_em" + "\n"
                    command += "cd .." + "\n"

                # NVT equilibration
                if not os.path.exists(
                    md_folder
                    + "/output_models/"
                    + model
                    + "/"
                    + str(i)
                    + "/nvt/prot_nvt.tpr"
                ):
                    command += "mkdir nvt" + "\n"
                    command += "cd nvt" + "\n"
                    command += "cp -r ../../../../scripts/nvt.mdp ." + "\n"

                    tc_grps1 = ["Protein"]
                    if ion_residues != []:
                        tc_grps2 = "SOL_Ion"
                        for r in ion_residues:
                            tc_grps1.append("r_" + str(r))
                            tc_grps2 += "_&_!r_" + str(r)
                    else:
                        tc_grps2 = "Water_and_ions"

                    if ligand_chains != None:
                        tc_grps1.extend(ligand_res.values())

                    command += (
                        "sed -i  '/tc-grps/c\\tc-grps = "
                        + "_".join(tc_grps1)
                        + " "
                        + tc_grps2
                        + "' nvt.mdp"
                        + "\n"
                    )

                    if ligand_chains != None:
                        for ligand_name in ligand_res.values():
                            command += (
                                "echo "
                                + group_dics[ligand_name]["System_&_!H*"]
                                + " | "
                                + remote_command_name
                                + " genrestr -f ../topol/"
                                + ligand_name
                                + ".acpype/"
                                + ligand_name
                                + "_GMX.gro -n ../topol/"
                                + ligand_name
                                + "_index.ndx -o ../topol/"
                                + ligand_name
                                + ".acpype/posre_"
                                + ligand_name
                                + ".itp -fc 1000 1000 1000"
                                + "\n"
                            )

                    if ion_residues != []:
                        grp_name = "Protein"
                        for r in ion_residues:
                            grp_name += "_r_" + str(r)
                        sel = group_dics["complex"][grp_name]
                    else:
                        sel = group_dics["complex"]["Protein"]
                    command += (
                        "echo "
                        + sel
                        + " | "
                        + remote_command_name
                        + " genrestr -f ../topol/prot_ions.gro -o ../topol/posre.itp -fc 1000 1000 1000 -n ../topol/index.ndx\n"
                    )

                    command += (
                        remote_command_name
                        + " grompp -f nvt.mdp -c ../em/prot_em.gro -p ../topol/topol.top -o prot_nvt.tpr -r ../em/prot_em.gro -n ../topol/index.ndx\n"
                    )
                    command += remote_command_name + " mdrun -v -deffnm prot_nvt" + "\n"
                    command += "cd .." + "\n"

                # NPT equilibration
                FClist = ("550", "300", "170", "90", "50", "30", "15", "10", "5")
                if not os.path.exists(
                    md_folder + "/output_models/" + model + "/" + str(i) + "/npt"
                ):
                    command += "mkdir npt" + "\n"
                command += "cd npt" + "\n"

                tc_grps1 = ["Protein"]
                if ion_residues != []:
                    tc_grps2 = "SOL_Ion"
                    for r in ion_residues:
                        tc_grps1.append("r_" + str(r))
                        tc_grps2 += "_&_!r_" + str(r)
                else:
                    tc_grps2 = "Water_and_ions"

                if ligand_chains != None:
                    tc_grps1.extend(ligand_res.values())

                command += "cp -r ../../../../scripts/npt.mdp ." + "\n"
                command += (
                    "sed -i  '/tc-grps/c\\tc-grps = "
                    + "_".join(tc_grps1)
                    + " "
                    + tc_grps2
                    + "' npt.mdp"
                    + "\n"
                )

                if ion_residues != []:
                    grp_name = "Protein"
                    for r in ion_residues:
                        grp_name += "_r_" + str(r)
                    sel = group_dics["complex"][grp_name]
                else:
                    sel = group_dics["complex"]["Protein"]

                for i in range(len(FClist) + 1):
                    if not os.path.exists(
                        md_folder
                        + "/output_models/"
                        + model
                        + "/"
                        + str(i)
                        + "/npt/prot_npt_"
                        + str(i + 1)
                        + ".tpr"
                    ):
                        if i == 0:
                            command += (
                                remote_command_name
                                + " grompp -f npt.mdp -c ../nvt/prot_nvt.gro -t ../nvt/prot_nvt.cpt -p ../topol/topol.top -o prot_npt_1.tpr -r ../nvt/prot_nvt.gro -n ../topol/index.ndx\n"
                            )
                            command += (
                                remote_command_name
                                + " mdrun -v -deffnm prot_npt_"
                                + str(i + 1)
                                + "\n"
                            )
                        else:
                            if ligand_chains != None:
                                for ligand_name in ligand_res.values():
                                    command += (
                                        "echo "
                                        + group_dics[ligand_name]["System_&_!H*"]
                                        + " | "
                                        + remote_command_name
                                        + " genrestr -f ../topol/"
                                        + ligand_name
                                        + ".acpype/"
                                        + ligand_name
                                        + "_GMX.gro -n ../topol/"
                                        + ligand_name
                                        + "_index.ndx -o ../topol/"
                                        + ligand_name
                                        + ".acpype/"
                                        + ligand_name
                                        + "_ligand.itp  -fc "
                                        + FClist[i - 1]
                                        + " "
                                        + FClist[i - 1]
                                        + " "
                                        + FClist[i - 1]
                                        + "\n"
                                    )

                            command += (
                                "echo "
                                + sel
                                + " | "
                                + remote_command_name
                                + " genrestr -f ../topol/prot_ions.gro -o ../topol/posre.itp  -fc "
                                + FClist[i - 1]
                                + " "
                                + FClist[i - 1]
                                + " "
                                + FClist[i - 1]
                                + " -n ../topol/index.ndx\n"
                            )

                            command += (
                                remote_command_name
                                + " grompp -f npt.mdp -c prot_npt_"
                                + str(i)
                                + ".gro -t prot_npt_"
                                + str(i)
                                + ".cpt -p ../topol/topol.top -o prot_npt_"
                                + str(i + 1)
                                + ".tpr -r prot_npt_"
                                + str(i)
                                + ".gro -n ../topol/index.ndx\n"
                            )
                            command += (
                                remote_command_name
                                + " mdrun -v -deffnm prot_npt_"
                                + str(i + 1)
                                + "\n"
                            )
                command += "cd .." + "\n"

                # Production run
                if not os.path.exists(
                    md_folder + "/output_models/" + model + "/" + str(i) + "/md"
                ):
                    command += "mkdir md" + "\n"
                command += "cd md" + "\n"

                tc_grps1 = ["Protein"]
                if ion_residues != []:
                    tc_grps2 = "SOL_Ion"
                    for r in ion_residues:
                        tc_grps1.append("r_" + str(r))
                        tc_grps2 += "_&_!r_" + str(r)
                else:
                    tc_grps2 = "Water_and_ions"

                if ligand_chains != None:
                    tc_grps1.extend(ligand_res.values())

                command += "cp -r ../../../../scripts/md.mdp ." + "\n"
                command += (
                    "sed -i  '/tc-grps/c\\tc-grps = "
                    + "_".join(tc_grps1)
                    + " "
                    + tc_grps2
                    + "' md.mdp"
                    + "\n"
                )

                for i in range(1, frags + 1):
                    if not os.path.exists(
                        md_folder
                        + "/output_models/"
                        + model
                        + "/"
                        + str(i)
                        + "/md/prot_md_"
                        + str(i)
                        + ".xtc"
                    ):
                        if i == 1:
                            command += (
                                remote_command_name
                                + " grompp -f md.mdp -c ../npt/prot_npt_"
                                + str(len(FClist) + 1)
                                + ".gro  -t ../npt/prot_npt_"
                                + str(len(FClist) + 1)
                                + ".cpt -p ../topol/topol.top -o prot_md_"
                                + str(i)
                                + ".tpr -n ../topol/index.ndx"
                                + "\n"
                            )
                            command += (
                                remote_command_name
                                + " mdrun -v -deffnm prot_md_"
                                + str(i)
                                + "\n"
                            )
                        else:
                            command += (
                                remote_command_name
                                + " grompp -f md.mdp -c prot_md_"
                                + str(i - 1)
                                + ".gro -t prot_md_"
                                + str(i - 1)
                                + ".cpt -p ../topol/topol.top -o prot_md_"
                                + str(i)
                                + ".tpr -n ../topol/index.ndx"
                                + "\n"
                            )
                            command += (
                                remote_command_name
                                + " mdrun -v -deffnm prot_md_"
                                + str(i)
                                + "\n"
                            )
                    else:
                        if os.path.exists(
                            md_folder
                            + "/output_models/"
                            + model
                            + "/"
                            + str(i)
                            + "/md/prot_md_"
                            + str(i)
                            + "_prev.cpt"
                        ):
                            command += (
                                remote_command_name
                                + " mdrun -v -deffnm prot_md_"
                                + str(i)
                                + " -cpi prot_md_"
                                + str(i)
                                + "_prev.cpt"
                                + "\n"
                            )

                jobs.append(command)

        return jobs

    def getTrajectoryPaths(self, path, step="md", traj_name="prot_md_cat_noPBC.xtc"):
        """ """
        output_paths = []
        for folder in os.listdir(path + "/output_models/"):
            if folder in self.models_names:
                traj_path = path + "/output_models/" + folder + "/" + step
                output_paths.append(traj_path + "/" + traj_name)

        return output_paths

    def removeBoundaryConditions(self, path, command, step="md", remove_water=False):
        """
        Remove boundary conditions from gromacs simulation trajectory file

        Parameters
        ==========
        path : str
            Path to the job folder where the MD outputs files are located.
        command : str
            Command to call program.
        """
        for folder in os.listdir(path + "/output_models/"):
            if folder in self.models_names:
                traj_path = path + "/output_models/" + folder + "/" + step
                for file in os.listdir(traj_path):
                    if (
                        file.endswith(".xtc")
                        and not file.endswith("_noPBC.xtc")
                        and not os.path.exists(
                            traj_path + "/" + file.split(".")[0] + "_noPBC.xtc"
                        )
                    ):
                        if remove_water == True:
                            option = "14"
                        else:
                            option = "0"
                        os.system(
                            "echo "
                            + option
                            + " | "
                            + command
                            + " trjconv -s "
                            + traj_path
                            + "/"
                            + file.split(".")[0]
                            + ".tpr -f "
                            + traj_path
                            + "/"
                            + file
                            + " -o "
                            + traj_path
                            + "/"
                            + file.split(".")[0]
                            + "_noPBC.xtc -pbc mol -ur compact"
                        )

                if not os.path.exists(traj_path + "/prot_md_cat_noPBC.xtc"):
                    os.system(
                        command
                        + " trjcat -f "
                        + traj_path
                        + "/*_noPBC.xtc -o "
                        + traj_path
                        + "/prot_md_cat_noPBC.xtc -cat"
                    )

                ### md_1 or npt_10

                if (
                    not os.path.exists(
                        "/".join(traj_path.split("/")[:-1])
                        + "/npt/prot_npt_10_no_water.gro"
                    )
                    and remove_water == True
                ):
                    os.system(
                        "echo 1 | gmx editconf -ndef -f "
                        + "/".join(traj_path.split("/")[:-1])
                        + "/npt/prot_npt_10.gro -o "
                        + "/".join(traj_path.split("/")[:-1])
                        + "/npt/prot_npt_10_no_water.gro"
                    )

    def analyseDocking(
        self,
        docking_folder,
        protein_atoms=None,
        angles=None,
        atom_pairs=None,
        skip_chains=False,
        return_failed=False,
        ignore_hydrogens=False,
        separator="-",
        overwrite=True,
        output_folder='.analysis',
    ):
        """
        Analyse a Glide Docking simulation. The function allows to calculate ligand
        distances with the options protein_atoms or protein_pairs. With the first option
        the analysis will calculate the closest distance between the protein atoms given
        and any ligand atom (or heavy atom if ignore_hydrogens=True). The analysis will
        also return which ligand atom is the closest for each pose. On the other hand, with
        the atom_pairs option only distances for the specific atom pairs between the
        protein and the ligand will be calculated.

        The protein_atoms dictionary must contain as keys the model names (see iterable of this class),
        and as values a list of tuples, with each tuple representing a protein atom:
            {model1_name: [(chain1_id, residue1_id, atom1_name), (chain2_id, residue2_id, atom2_name), ...], model2_name:...}

        The atom pairs must be given in a dicionary with each key representing the name
        of a model and each value  a sub dicionary with the ligands as keys and a list of the atom pairs
        to calculate in the format:
            {model1_name: { ligand_name : [((chain1_id, residue1_id, atom1_name), (chain2_id, residue2_id, atom2_name)), ...],...} model2_name:...}

        Paramaeters
        ===========
        docking_folder : str
            Path to the folder where the docking resuts are (the format comes from the setUpGlideDocking() function.
        protein_atoms : dict
            Protein atoms to use for the closest distance calculation.
        atom_pairs : dict
            Protein and ligand atoms to use for distances calculation.
        skip_chains : bool
            Consider chains when atom tuples are given?
        return_failed : bool
            Return failed dockings as a list?
        ignore_hydrogens : bool
            With this option ligand hydrogens will be ignored for the closest distance (i.e., protein_atoms) calculation.
        separator : str
            Symbol to use for separating protein from ligand names. Should not be found in any model or ligand name.
        overwrite : bool
            Rerun analysis.
        """

        # Create analysis folder
        if not os.path.exists(docking_folder + '/'+output_folder):
            os.mkdir(docking_folder + '/'+output_folder)

        # Create analysis folder
        if not os.path.exists(docking_folder + '/'+output_folder+"/atom_pairs"):
            os.mkdir(docking_folder + '/'+output_folder+"/atom_pairs")

        # Create analysis folder
        if angles:
            if not os.path.exists(docking_folder + '/'+output_folder+"/angles"):
                os.mkdir(docking_folder + '/'+output_folder+"/angles")

        # Copy analyse docking script (it depends on Schrodinger Python API so we leave it out to minimise dependencies)
        prepare_proteins._copyScriptFile(
            docking_folder + '/'+output_folder, "analyse_docking.py"
        )
        script_path = docking_folder + '/'+output_folder+"/._analyse_docking.py"

        # Write protein_atoms dictionary to json file
        if protein_atoms:
            with open(docking_folder + '/'+output_folder+"/._protein_atoms.json", "w") as jf:
                json.dump(protein_atoms, jf)

        # Write atom_pairs dictionary to json file
        if atom_pairs:
            with open(docking_folder + '/'+output_folder+"/._atom_pairs.json", "w") as jf:
                json.dump(atom_pairs, jf)

        # Write angles dictionary to json file
        if angles:
            with open(docking_folder + '/'+output_folder+"/._angles.json", "w") as jf:
                json.dump(angles, jf)

        command = (
            "run "
            + docking_folder
            + '/'+output_folder+"/._analyse_docking.py "
            + docking_folder
        )
        if atom_pairs:
            command += (
                " --atom_pairs " + docking_folder + '/'+output_folder+"/._atom_pairs.json"
            )
        elif protein_atoms:
            command += (
                " --protein_atoms " + docking_folder + '/'+output_folder+"/._protein_atoms.json"
            )
        if angles:
            command += " --angles " + docking_folder + '/'+output_folder+"/._angles.json"
        if skip_chains:
            command += " --skip_chains"
        if return_failed:
            command += " --return_failed"
        if ignore_hydrogens:
            command += " --ignore_hydrogens"
        command += " --separator " + separator
        command += " --only_models " + ",".join(self.models_names)
        if overwrite:
            command += " --overwrite "

        os.system(command)

        # Read the CSV file into pandas
        if not os.path.exists(docking_folder + '/'+output_folder+"/docking_data.csv"):
            raise ValueError(
                "Docking analysis failed. Check the ouput of the analyse_docking.py script."
            )

        self.docking_data = pd.read_csv(docking_folder + '/'+output_folder+"/docking_data.csv")
        # Create multiindex dataframe
        self.docking_data.set_index(["Protein", "Ligand", "Pose"], inplace=True)
        # Force de definition of the MultiIndex
        self.docking_data.index = pd.MultiIndex.from_tuples(
            self.docking_data.index, names=["Protein", "Ligand", "Pose"]
        )

        for f in os.listdir(docking_folder + '/'+output_folder+"/atom_pairs"):
            model = f.split(separator)[0]
            ligand = f.split(separator)[1].split(".")[0]

            # Read the CSV file into pandas
            self.docking_distances.setdefault(model, {})
            self.docking_distances[model][ligand] = pd.read_csv(
                docking_folder + '/'+output_folder+"/atom_pairs/" + f
            )
            self.docking_distances[model][ligand].set_index(
                ["Protein", "Ligand", "Pose"], inplace=True
            )

            self.docking_ligands.setdefault(model, [])
            if ligand not in self.docking_ligands[model]:
                self.docking_ligands[model].append(ligand)

        if angles:
            for f in os.listdir(docking_folder + '/'+output_folder+"/atom_pairs"):
                model = f.split(separator)[0]
                ligand = f.split(separator)[1].split(".")[0]

                # Read the CSV file into pandas
                self.docking_angles.setdefault(model, {})
                self.docking_angles[model][ligand] = pd.read_csv(
                    docking_folder + '/'+output_folder+"/angles/" + f
                )
                self.docking_angles[model][ligand].set_index(
                    ["Protein", "Ligand", "Pose"], inplace=True
                )

        if return_failed:
            with open(docking_folder + '/'+output_folder+"/._failed_dockings.json") as jifd:
                failed_dockings = json.load(jifd)
            return failed_dockings

    def convertLigandPDBtoMae(self, ligands_folder, change_ligand_name=True):
        """
        Convert ligand PDBs into MAE files.

        Parameters
        ==========
        ligands_folder : str
            Path to the folder where ligands are in PDB format
        """

        # Copy analyse docking script (it depends on Schrodinger Python API so we leave it out to minimise dependencies)
        _copyScriptFile(ligands_folder, "PDBtoMAE.py")
        script_name = "._PDBtoMAE.py"

        cwd = os.getcwd()
        os.chdir(ligands_folder)
        command = "run ._PDBtoMAE.py"
        if change_ligand_name:
            command += " --change_ligand_name"
        os.system(command)
        os.chdir(cwd)

    def convertLigandMAEtoPDB(self, ligands_folder):
        """
        Convert ligand MAEs into PDB files.

        Parameters
        ==========
        ligands_folder : str
            Path to the folder where ligands are in MAE format
        """

        # Copy analyse docking script (it depends on Schrodinger Python API so we leave it out to minimise dependencies)
        _copyScriptFile(ligands_folder, "MAEtoPDB.py")
        script_name = "._MAEtoPDB.py"

        cwd = os.getcwd()
        os.chdir(ligands_folder)
        os.system("run ._MAEtoPDB.py")
        os.chdir(cwd)

    def getDockingDistances(self, model, ligand):
        """
        Get the distances related to a model and ligand docking.
        """
        distances = []

        if model not in self.docking_distances:
            return None

        if ligand not in self.docking_distances[model]:
            return None

        for d in self.docking_distances[model][ligand]:
            distances.append(d)

        if distances != []:
            return distances
        else:
            return None

    def calculateModelsDistances(self, atom_pairs, verbose=False):
        """
        Calculate models distances for a set of atom pairs.

        The atom pairs must be given in a dicionary with each key representing the name
        of a model and each value a list of the atom pairs to calculate in the format:
            {model_name: [((chain1_id, residue1_id, atom1_name), (chain2_id, residue2_id, atom2_name)), ...], ...}

        Paramters
        =========
        atom_pairs : dict
            Atom pairs to calculate for each model
        """

        ### Add all label entries to dictionary
        for model in self.structures:
            self.distance_data[model] = {}
            self.distance_data[model]["model"] = []

            for d in atom_pairs[model]:
                # Generate label for distance
                label = "distance_"
                label += "_".join([str(x) for x in d[0]]) + "-"
                label += "_".join([str(x) for x in d[1]])
                self.distance_data[model].setdefault(label, [])

        for model in self.structures:

            if verbose:
                print("Calculating distances for model %s" % model)

            self.distance_data[model]["model"].append(model)

            # Get atoms in atom_pairs as dictionary
            atoms = {}
            for d in atom_pairs[model]:
                for t in d:
                    atoms.setdefault(t[0], {})
                    atoms[t[0]].setdefault(t[1], [])
                    atoms[t[0]][t[1]].append(t[2])

            # Get atom coordinates for each atom in atom_pairs
            coordinates = {}
            for chain in self.structures[model].get_chains():
                if chain.id in atoms:
                    coordinates[chain.id] = {}
                    for r in chain:
                        if r.id[1] in atoms[chain.id]:
                            coordinates[chain.id][r.id[1]] = {}
                            for atom in r:
                                if atom.name in atoms[chain.id][r.id[1]]:
                                    coordinates[chain.id][r.id[1]][
                                        atom.name
                                    ] = atom.coord

            # Calculate atom distances
            for d in atom_pairs[model]:

                # Generate label for distance
                label = "distance_"
                label += "_".join([str(x) for x in d[0]]) + "-"
                label += "_".join([str(x) for x in d[1]])

                # Calculate distance
                atom1 = d[0]
                atom2 = d[1]

                if atom1[2] not in coordinates[atom1[0]][atom1[1]]:
                    raise ValueError(
                        "Atom name %s was not found in residue %s of chain %s"
                        % (atom1[2], atom1[1], atom1[0])
                    )
                if atom2[2] not in coordinates[atom2[0]][atom2[1]]:
                    raise ValueError(
                        "Atom name %s was not found in residue %s of chain %s"
                        % (atom2[2], atom2[1], atom2[0])
                    )

                coord1 = coordinates[atom1[0]][atom1[1]][atom1[2]]
                coord2 = coordinates[atom2[0]][atom2[1]][atom2[2]]
                value = np.linalg.norm(coord1 - coord2)

                # Add data to dataframe
                self.distance_data[model][label].append(value)

            self.distance_data[model] = pd.DataFrame(
                self.distance_data[model]
            ).reset_index()
            self.distance_data[model].set_index("model", inplace=True)

        return self.distance_data

    def getModelDistances(self, model):
        """
        Get the distances associated with a specific model included in the
        self.distance_data atrribute. This attribute must be calculated in advance
        by running the calculateModelsDistances() function.

        Parameters
        ==========
        model : str
            model name
        """

        model_data = self.distance_data[model]
        distances = []
        for d in model_data:
            if "distance_" in d:
                if not model_data[d].dropna().empty:
                    distances.append(d)
        return distances

    def combineModelDistancesIntoMetric(self, metric_distances, overwrite=False):
        """
        Combine different equivalent distances contained in the self.distance_data
        attribute into specific named metrics. The function takes as input a
        dictionary (catalytic_labels) composed of inner dictionaries as follows:

            catalytic_labels = {
                metric_name = {
                    protein = distances_list}}}

        The innermost distances_list object contains all equivalent distance names for
        a specific protein to be combined under the same metric_name column.

        The combination is done by taking the minimum value of all equivalent distances.

        Parameters
        ==========
        catalytic_labels : dict
            Dictionary defining which distances will be combined under a common name.
            (for details see above).
        """

        if isinstance(self.models_data, dict) and self.models_data == {}:
            self.models_data["model"] = [m for m in self]

        for name in metric_distances:

            if "metric_" + name in self.models_data.keys() and not overwrite:
                print(
                    "Combined metric %s already added. Give overwrite=True to recombine"
                    % name
                )
            else:
                values = []
                models = []

                for model in self:
                    model_data = self.distance_data[model]
                    model_distances = metric_distances[name][model]
                    values += model_data[model_distances].min(axis=1).tolist()

                self.models_data["metric_" + name] = values

        self.models_data = pd.DataFrame(self.models_data)
        print(self.models_data)
        self.models_data.set_index("model", inplace=True)

        return self.models_data

    def getModelsProtonationStates(self, residues=None):
        """
        Get the protonation state of all or specific residues in all protein models.

        For getting the protonation states of only a subset of residues a dictionary must
        be given with the 'residues' option. The keys of the dictionary are the models'
        names, and, the values, lists of tuples defining each residue to be query. The
        residue's tuples are defined as: (chain_id, residue_id).

        Parameters
        ==========
        residues : dict
            Dictionary with lists of tuples of residues (e.g., (chain_id, residue_id)) to query for each model.

        Returns
        =======
        protonation_states : pandas.DataFrame
            Data frame with protonation information.
        """

        # Set input dictionary to store protonation states
        self.protonation_states = {}
        self.protonation_states["model"] = []
        self.protonation_states["chain"] = []
        self.protonation_states["residue"] = []
        self.protonation_states["name"] = []
        self.protonation_states["state"] = []

        # Iterate all models' structures
        for model in self.models_names:
            structure = self.structures[model]
            for r in structure.get_residues():

                # Skip if a list of residues is given per model
                if residues != None:
                    if (r.get_parent().id, r.id[1]) not in residues[model]:
                        continue

                # Get Histidine protonation states
                if r.resname == "HIS":
                    atoms = [a.name for a in r]
                    self.protonation_states["model"].append(model)
                    self.protonation_states["chain"].append(r.get_parent().id)
                    self.protonation_states["residue"].append(r.id[1])
                    self.protonation_states["name"].append(r.resname)
                    if "HE2" in atoms and "HD1" in atoms:
                        self.protonation_states["state"].append("HIP")
                    elif "HD1" in atoms:
                        self.protonation_states["state"].append("HID")
                    elif "HE2" in atoms:
                        self.protonation_states["state"].append("HIE")

        # Convert dictionary to Pandas
        self.protonation_states = pd.DataFrame(self.protonation_states)
        self.protonation_states.set_index(["model", "chain", "residue"], inplace=True)

        return self.protonation_states

    def combineDockingDistancesIntoMetrics(self, catalytic_labels, overwrite=False):
        """
        Combine different equivalent distances into specific named metrics. The function
        takes as input a dictionary (catalytic_labels) composed of inner dictionaries as follows:

            catalytic_labels = {
                metric_name = {
                    protein = {
                        ligand = distances_list}}}

        The innermost distances_list object contains all equivalent distance names for
        a specific protein and ligand pair to be combined under the same metric_name column.

        The combination is done by taking the minimum value of all equivalent distances.

        Parameters
        ==========
        catalytic_labels : dict
            Dictionary defining which distances will be combined under a common name.
            (for details see above).
        """

        for name in catalytic_labels:
            if "metric_" + name in self.docking_data.keys() and not overwrite:
                print(
                    "Combined metric %s already added. Give overwrite=True to recombine"
                    % name
                )
            else:
                values = []
                for model in self.docking_data.index.levels[0]:

                    # Check whether model is found in docking distances
                    if model not in self.docking_distances:
                        continue

                    model_series = self.docking_data[
                        self.docking_data.index.get_level_values("Protein") == model
                    ]

                    for ligand in self.docking_data.index.levels[1]:

                        # Check whether ligand is found in model's docking distances
                        if ligand not in self.docking_distances[model]:
                            continue

                        ligand_series = model_series[
                            model_series.index.get_level_values("Ligand") == ligand
                        ]

                        # Check input metric
                        # Check how metrics will be combined
                        distance_metric = False
                        angle_metric = False
                        for x in catalytic_labels[name][model][ligand]:
                            if len(x.split("-")) == 2:
                                distance_metric = True
                            elif len(x.split("-")) == 3:
                                angle_metric = True

                        if distance_metric and angle_metric:
                            raise ValueError(
                                f"Metric {m} combines distances and angles which is not supported."
                            )

                        if distance_metric:
                            distances = catalytic_labels[name][model][ligand]
                            distance_values = (
                                self.docking_distances[model][ligand][distances]
                                .min(axis=1)
                                .tolist()
                            )
                            assert ligand_series.shape[0] == len(distance_values)
                            values += distance_values
                            self.docking_metric_type[name] = "distance"
                        elif angle_metric:
                            angles = catalytic_labels[name][model][ligand]
                            if len(angles) > 1:
                                raise ValueError(
                                    "Combining more than one angle into a metric is not currently supported."
                                )
                            angle_values = (
                                self.docking_angles[model][ligand][angles]
                                .min(axis=1)
                                .tolist()
                            )
                            assert ligand_series.shape[0] == len(angle_values)
                            values += angle_values
                            self.docking_metric_type[name] = "angle"

                self.docking_data["metric_" + name] = values

    def getBestDockingPoses(
        self,
        filter_values,
        n_models=1,
        return_failed=False,
        exclude_models=None,
        exclude_ligands=None,
        exclude_pairs=None,
    ):
        """
        Get best models based on the best SCORE and a set of metrics with specified thresholds.
        The filter thresholds must be provided with a dictionary using the metric names as keys
        and the thresholds as the values.

        Parameters
        ==========
        n_models : int
            The number of models to select for each protein + ligand docking.
        filter_values : dict
            Thresholds for the filter.
        return_failed : bool
            Whether to return a list of the dockings without any models fulfilling
            the selection criteria. It is returned as a tuple (index 0) alongside
            the filtered data frame (index 1).
        exclude_models : list
            List of models to be excluded from the selection.
        exclude_ligands : list
            List of ligands to be excluded from the selection.
        exclude_pairs : list
            List of pair tuples (model, ligand) to be excluded from the selection.

        """

        if exclude_models == None:
            exclude_models = []
        if exclude_ligands == None:
            exclude_ligands = []
        if exclude_pairs == None:
            exclude_pairs = []

        best_poses = pd.DataFrame()
        bp = []
        failed = []
        for model in self.docking_ligands:

            if model in exclude_models:
                continue

            protein_series = self.docking_data[
                self.docking_data.index.get_level_values("Protein") == model
            ]

            for ligand in self.docking_ligands[model]:

                if ligand in exclude_ligands:
                    continue

                if (model, ligand) in exclude_pairs:
                    continue

                ligand_data = protein_series[
                    protein_series.index.get_level_values("Ligand") == ligand
                ]
                for metric in filter_values:

                    if metric not in ["Score", "RMSD"]:
                        # Add prefix if not given
                        if not metric.startswith("metric_"):
                            metric_label = "metric_" + metric
                        else:
                            metric_label = metric

                        # Filter values according to the type of threshold given
                        if isinstance(filter_values[metric], (float, int)):
                            ligand_data = ligand_data[
                                ligand_data[metric_label] <= filter_values[metric]
                            ]
                        elif isinstance(filter_values[metric], (tuple, list)):
                            ligand_data = ligand_data[
                                ligand_data[metric_label] >= filter_values[metric][0]
                            ]
                            ligand_data = ligand_data[
                                ligand_data[metric_label] <= filter_values[metric][1]
                            ]
                    else:
                        metric_label = metric
                        ligand_data = ligand_data[
                            ligand_data[metric_label] < filter_values[metric]
                        ]

                if ligand_data.empty:
                    failed.append((model, ligand))
                    continue
                if ligand_data.shape[0] < n_models:
                    print(
                        "WARNING: less than %s models available for docking %s + %s"
                        % (n_models, model, ligand)
                    )
                for i in ligand_data["Score"].nsmallest(n_models).index:
                    bp.append(i)

        if return_failed:
            return failed, self.docking_data[self.docking_data.index.isin(bp)]
        return self.docking_data[self.docking_data.index.isin(bp)]

    def getBestDockingPosesIteratively(
        self, metrics, ligands=None, distance_step=0.1, angle_step=1.0, fixed=None
    ):

        # Create a list for fixed metrics
        if not fixed:
            fixed = []
        elif isinstance(fixed, str):
            fixed = [fixed]

        if set(metrics.keys()) - set(fixed) == set():
            raise ValueError("You must leave at least one metric not fixed")

        metrics = metrics.copy()

        extracted = []
        selected_indexes = []

        # Define all protein and ligand combinations with docking data
        protein_and_ligands = set([x[:2] for x in self.docking_data.index])

        extracted = set()  # Save extracted models
        selected_indexes = []
        while len(extracted) < len(protein_and_ligands):

            # Get best poses with current thresholds
            best_poses = self.getBestDockingPoses(metrics, n_models=1)

            # Save indexes of best models
            selected_protein_ligands = set()
            for index in best_poses.index:
                if (
                    index[:2] not in extracted
                ):  # Omit selected models in previous iterations
                    selected_indexes.append(index)
                    selected_protein_ligands.add(index[:2])

            # Store models extracted at this iteration
            for pair in selected_protein_ligands:
                extracted.add(pair)

            # Get docking data for missing entries
            mask = []
            for index in self.docking_data.index:
                if index[:2] in (protein_and_ligands - extracted):
                    mask.append(True)
                else:
                    mask.append(False)

            remaining_data = self.docking_data[np.array(mask)]

            # Compute metric acceptance for each metric for all missing pairs
            if not remaining_data.empty:
                metric_acceptance = {}
                for metric in metrics:
                    if not metric.startswith("metric_"):
                        metric_label = "metric_" + metric
                    else:
                        metric_label = metric
                    if isinstance(metrics[metric], (float, int)):
                        metric_acceptance[metric] = remaining_data[
                            remaining_data[metric_label] <= metrics[metric]
                        ].shape[0]
                    elif isinstance(metrics[metric], (tuple, list)):
                        metric_filter = remaining_data[
                            metrics[metric][0] <= remaining_data[metric_label]
                        ]
                        metric_acceptance[metric] = metric_filter[
                            metric_filter[metric_label] <= metrics[metric][1]
                        ].shape[0]

                lowest_metric = [
                    m
                    for m, a in sorted(metric_acceptance.items(), key=lambda x: x[1])
                    if m not in fixed
                ][0]
                lowest_metric_doc = lowest_metric.replace("metric_", "")
                if self.docking_metric_type[lowest_metric_doc] == "distance":
                    step = distance_step
                if self.docking_metric_type[lowest_metric_doc] == "angle":
                    step = angle_step

                if isinstance(metrics[lowest_metric], (float, int)):
                    metrics[lowest_metric] += step

                # Change to list to allow item assignment
                if isinstance(metrics[lowest_metric], tuple):
                    metrics[lowest_metric] = list(metrics[lowest_metric])

                if isinstance(metrics[lowest_metric], list):
                    metrics[lowest_metric][0] -= step
                    metrics[lowest_metric][1] += step

        # Get rows with the selected indexes
        mask = self.docking_data.index.isin(selected_indexes)
        best_poses = self.docking_data[mask]

        return best_poses

    def extractDockingPoses(
        self,
        docking_data,
        docking_folder,
        output_folder,
        separator="-",
        only_extract_new=True,
        covalent_check=True,
        remove_previous=False,
    ):
        """
        Extract docking poses present in a docking_data dataframe. The docking DataFrame
        contains the same structure as the self.docking_data dataframe, parameter of
        this class. This dataframe makes reference to the docking_folder where the
        docking results are contained.

        Parameters
        ==========
        dockign_data : pandas.DataFrame
            Datframe containing the poses to be extracted
        docking_folder : str
            Path the folder containing the docking results
        output_folder : str
            Path to the folder where the docking structures will be saved.
        separator : str
            Symbol used to separate protein, ligand, and docking pose index.
        only_extract_new : bool
            Only extract models not present in the output_folder
        remove_previous : bool
            Remove all content in the output folder
        """

        # Check the separator is not in model or ligand names
        for model in self.docking_ligands:
            if separator in str(model):
                raise ValueError(
                    "The separator %s was found in model name %s. Please use a different separator symbol."
                    % (separator, model)
                )
            for ligand in self.docking_ligands[model]:
                if separator in ligand:
                    raise ValueError(
                        "The separator %s was found in ligand name %s. Please use a different separator symbol."
                        % (separator, ligand)
                    )

        # Remove output_folder
        if os.path.exists(output_folder):
            if remove_previous:
                shutil.rmtree(output_folder)

        if not os.path.exists(output_folder):
            os.mkdir(output_folder)
        else:
            # Gather already extracted models
            if only_extract_new:
                extracted_models = set()
                for model in os.listdir(output_folder):
                    if not os.path.isdir(output_folder + "/" + model):
                        continue
                    for f in os.listdir(output_folder + "/" + model):
                        if f.endswith(".pdb"):
                            m, l = f.split(separator)[:2]
                            extracted_models.add((m, l))

                # Filter docking data to not include the already extracted models
                extracted_indexes = []
                for i in docking_data.index:
                    if i[:2] in extracted_models:
                        extracted_indexes.append(i)
                docking_data = docking_data[~docking_data.index.isin(extracted_indexes)]
                if docking_data.empty:
                    print("All models were already extracted!")
                    print("Set only_extract_new=False to extract them again!")
                    return
                else:
                    print(f"{len(extracted_models)} models were already extracted!")
                    print(f"Extracting {docking_data.shape[0]} new models")

        # Copy analyse docking script (it depends on schrodinger so we leave it out.)
        _copyScriptFile(output_folder, "extract_docking.py")
        script_path = output_folder + "/._extract_docking.py"

        # Move to output folder
        os.chdir(output_folder)

        # Save given docking data to csv
        dd = docking_data.reset_index()
        dd.to_csv("._docking_data.csv", index=False)

        # Execute docking analysis
        command = (
            "run ._extract_docking.py ._docking_data.csv ../"
            + docking_folder
            + " --separator "
            + separator
        )
        os.system(command)

        # Remove docking data
        os.remove("._docking_data.csv")

        # move back to folder
        os.chdir("..")

        # Check models for covalent residues
        for protein in os.listdir(output_folder):
            if not os.path.isdir(output_folder + "/" + protein):
                continue
            for f in os.listdir(output_folder + "/" + protein):
                if covalent_check:
                    self._checkCovalentLigands(
                        protein,
                        output_folder + "/" + protein + "/" + f,
                        check_file=True,
                    )

    def getSingleDockingData(self, protein, ligand, data_frame=None):
        """
        Get the docking data for a particular combination of protein and ligand

        Parameters
        ==========
        protein : str
            Protein model name
        ligad : str
            Ligand name
        data_frame : pandas.DataFrame
            Optional dataframe to get docking data from.
        """

        if ligand not in self.docking_ligands[protein]:
            raise ValueError("has no docking data")

        if isinstance(data_frame, type(None)):
            data_frame = self.docking_data

        protein_series = data_frame[
            data_frame.index.get_level_values("Protein") == protein
        ]
        ligand_series = protein_series[
            protein_series.index.get_level_values("Ligand") == ligand
        ]

        return ligand_series

    def plotDocking(
        self,
        protein,
        ligand,
        x="RMSD",
        y="Score",
        z=None,
        colormap="Blues_r",
        output_folder=None,
        extension=".png",
        dpi=200,
    ):

        if output_folder != None:
            if not os.path.exists(output_folder):
                os.mkdir(output_folder)

        protein_series = self.docking_data[
            self.docking_data.index.get_level_values("Protein") == protein
        ]
        if protein_series.empty:
            print("Model %s not found in Docking data" % protein)
            return None
        ligand_series = protein_series[
            protein_series.index.get_level_values("Ligand") == ligand
        ]
        if ligand_series.empty:
            print(
                "Ligand %s not found in Docking data for protein %s" % (ligand, protein)
            )
            return None

        fig, ax = plt.subplots()
        if z != None:
            ligand_series.plot(kind="scatter", x=x, y=y, c=z, colormap=colormap, ax=ax)
        else:
            ligand_series.plot(kind="scatter", x=x, y=y, ax=ax)

        plt.title(protein + " + " + ligand)
        if output_folder != None:
            plt.savefig(
                output_folder + "/" + protein + "_" + ligand + extension, dpi=dpi
            )
            plt.close()

    def loadModelsFromPrepwizardFolder(
        self,
        prepwizard_folder,
        return_missing=False,
        return_failed=False,
        covalent_check=True,
        models=None,
        atom_mapping=None,
        conect_update=False,
        replace_symbol=None,
        collect_memory_every=None,
    ):
        """
        Read structures from a Schrodinger calculation.

        Parameters
        ==========
        prepwizard_folder : str
            Path to the output folder from a prepwizard calculation
        """

        if (
            replace_symbol
            and not isinstance(replace_symbol, tuple)
            and len(replace_symbol) != 2
        ):
            raise ValueError("replace_symbol must be a tuple: (old_symbol, new_symbol)")

        all_models = []
        failed_models = []
        load_count = 0  # For collect memory
        collect_memory = False
        for d in os.listdir(prepwizard_folder + "/output_models"):
            if os.path.isdir(prepwizard_folder + "/output_models/" + d):
                for f in os.listdir(prepwizard_folder + "/output_models/" + d):
                    if f.endswith(".log"):
                        with open(
                            prepwizard_folder + "/output_models/" + d + "/" + f
                        ) as lf:
                            for l in lf:
                                if "error" in l.lower():
                                    print(
                                        "Error was found in log file: %s. Please check the calculation!"
                                        % f
                                    )
                                    model = f.replace(".log", "")

                                    if replace_symbol:
                                        model = model.replace(
                                            replace_symbol[1], replace_symbol[0]
                                        )

                                    failed_models.append(model)
                                    break

                    if f.endswith(".pdb"):
                        model = f.replace(".pdb", "")

                        if replace_symbol:
                            model = model.replace(replace_symbol[1], replace_symbol[0])

                        # skip models not loaded into the library
                        if model not in self.models_names:
                            continue

                        # Skip models not in the given models list
                        if models != None and model not in models:
                            continue

                        if (
                            collect_memory_every
                            and load_count % collect_memory_every == 0
                        ):
                            collect_memory = True
                        else:
                            collect_memory = False

                        all_models.append(model)
                        self.readModelFromPDB(
                            model,
                            prepwizard_folder + "/output_models/" + d + "/" + f,
                            covalent_check=covalent_check,
                            atom_mapping=atom_mapping,
                            conect_update=conect_update,
                            collect_memory=collect_memory,
                        )
                        load_count += 1

        self.getModelsSequences()
        missing_models = set(self.models_names) - set(all_models)
        if missing_models != set():
            print("Missing models in prepwizard folder:")
            print("\t" + ", ".join(missing_models))

        if return_missing:
            return missing_models
        if return_failed:
            return failed_models

    def analyseRosettaCalculation(
        self,
        rosetta_folder,
        atom_pairs=None,
        energy_by_residue=False,
        interacting_residues=False,
        query_residues=None,
        overwrite=False,
        protonation_states=False,
        decompose_bb_hb_into_pair_energies=False,
        binding_energy=False,
        cpus=None,
        return_jobs=False,
        verbose=False,
    ):
        """
        Analyse Rosetta calculation folder. The analysis reads the energies and calculate distances
        between atom pairs given. Optionally the analysis get the energy of each residue in each pose.
        Additionally, it can analyse the interaction between specific residues (query_residues option)and
        their neighbouring sidechains by mutating the neighbour residues to glycines.

        The atom pairs must be given in a dicionary with each key representing the name
        of a model and each value a list of the atom pairs to calculate in the format:
            {model_name: [((chain1_id, residue1_id, atom1_name), (chain2_id, residue2_id, atom2_name)), ...], ...}

        The main analysis is stored at self.rosetta_data
        The energy by residue analysis is soterd at self.rosetta_ebr_data
        Sidechain interaction analysis is stored at self.rosetta_interacting_residues

        Data is also stored in csv files inside the Rosetta folder for easy retrieving the data if found:

        The main analysis is stored at ._rosetta_data.csv
        The energy by residue analysis is soterd at ._rosetta_energy_residue_data.csv
        Sidechain interaction analysis is stored at ._rosetta_interacting_residues_data.csv


        The overwrite option forces recalcualtion of the data.

        Parameters
        ==========
        rosetta_folder : str
            Path to the Rosetta Calculation Folder.
        atom_pairs : dict
            Pairs of atom to calculate for each model.
        energy_by_residue : bool
            Calculate energy by residue data?
        overwrite : bool
            Force the data calculation from the files.
        interacting_residues : str
            Calculate interacting energies between residues
        query_residues : list
            Residues to query neoghbour atoms. Leave None for all residues (not recommended, too slow!)
        decompose_bb_hb_into_pair_energies : bool
            Store backbone hydrogen bonds in the energy graph on a per-residue basis (this doubles the
            number of calculations, so is off by default).
        binding_energy : str
            Comma-separated list of chains for which calculate the binding energy.
        """

        if not os.path.exists(rosetta_folder):
            raise ValueError(
                'The Rosetta calculation folder: "%s" does not exists!' % rosetta_folder
            )

        # Write atom_pairs dictionary to json file
        if atom_pairs != None:
            with open(rosetta_folder + "/._atom_pairs.json", "w") as jf:
                json.dump(atom_pairs, jf)

        # Copy analyse docking script (it depends on Schrodinger Python API so we leave it out to minimise dependencies)
        _copyScriptFile(rosetta_folder, "analyse_calculation.py", subfolder="pyrosetta")

        # Execute docking analysis
        command = (
            "python "
            + rosetta_folder
            + "/._analyse_calculation.py "
            + rosetta_folder
            + " "
        )

        if binding_energy:
            command += "--binding_energy " + binding_energy + " "
        if atom_pairs != None:
            command += "--atom_pairs " + rosetta_folder + "/._atom_pairs.json "
        if return_jobs:
            command += "--models MODEL "
        if energy_by_residue:
            command += "--energy_by_residue "
        if interacting_residues:
            command += "--interacting_residues "
            if query_residues != None:
                command += "--query_residues "
                command += ",".join([str(r) for r in query_residues]) + " "
        if protonation_states:
            command += "--protonation_states "
        if decompose_bb_hb_into_pair_energies:
            command += "--decompose_bb_hb_into_pair_energies "
        if cpus != None:
            command += "--cpus " + str(cpus) + " "
        if verbose:
            command += "--verbose "
        command += "\n"

        # Compile individual models for each job
        if return_jobs:
            commands = []
            for m in self:
                commands.append(command.replace("MODEL", m))

            print("Returning jobs for running the analysis in parallel.")
            print(
                "After jobs have finished, rerun this function removing return_jobs=True!"
            )
            return commands

        else:
            try:
                os.system(command)
            except:
                os.chdir("..")
                raise ValueError(
                    "Rosetta calculation analysis failed. Check the ouput of the analyse_calculation.py script."
                )

        # Compile dataframes into rosetta_data attributes
        self.rosetta_data = []
        self.rosetta_distances = {}
        self.rosetta_ebr = []
        self.rosetta_neighbours = []
        self.rosetta_protonation = []
        binding_energy_df = []

        analysis_folder = rosetta_folder + '/'+output_folder
        for model in self:

            # Read scores
            scores_folder = analysis_folder + "/scores"
            scores_csv = scores_folder + "/" + model + ".csv"
            if os.path.exists(scores_csv):
                self.rosetta_data.append(pd.read_csv(scores_csv))

            # Read binding energies
            be_folder = analysis_folder + "/binding_energy"
            be_csv = be_folder + "/" + model + ".csv"
            if os.path.exists(be_csv):
                binding_energy_df.append(pd.read_csv(be_csv))

            # Read distances
            distances_folder = analysis_folder + "/distances"
            distances_csv = distances_folder + "/" + model + ".csv"
            if os.path.exists(distances_csv):
                self.rosetta_distances[model] = pd.read_csv(distances_csv)
                self.rosetta_distances[model].set_index(["Model", "Pose"], inplace=True)

            # Read energy-by-residue data
            ebr_folder = analysis_folder + "/ebr"
            erb_csv = ebr_folder + "/" + model + ".csv"
            if os.path.exists(erb_csv):
                self.rosetta_ebr.append(pd.read_csv(erb_csv))

            # Read interacting neighbours data
            neighbours_folder = analysis_folder + "/neighbours"
            neighbours_csv = neighbours_folder + "/" + model + ".csv"
            if os.path.exists(neighbours_csv):
                self.rosetta_neighbours.append(pd.read_csv(neighbours_csv))

            # Read protonation data
            protonation_folder = analysis_folder + "/protonation"
            protonation_csv = protonation_folder + "/" + model + ".csv"
            if os.path.exists(protonation_csv):
                self.rosetta_protonation.append(pd.read_csv(protonation_csv))

        if self.rosetta_data == []:
            raise ValueError("No rosetta output was found in %s" % rosetta_folder)

        self.rosetta_data = pd.concat(self.rosetta_data)
        self.rosetta_data.set_index(["Model", "Pose"], inplace=True)

        if binding_energy:

            binding_energy_df = pd.concat(binding_energy_df)
            binding_energy_df.set_index(["Model", "Pose"], inplace=True)

            # Add interface scores to rosetta_data
            for score in binding_energy_df:
                index_value_map = {}
                for i, v in binding_energy_df.iterrows():
                    index_value_map[i] = v[score]

                values = []
                for i in self.rosetta_data.index:
                    values.append(index_value_map[i])

                self.rosetta_data[score] = values

        if energy_by_residue and self.rosetta_ebr != []:
            self.rosetta_ebr = pd.concat(self.rosetta_ebr)
            self.rosetta_ebr.set_index(
                ["Model", "Pose", "Chain", "Residue"], inplace=True
            )
        else:
            self.rosetta_ebr = None

        if interacting_residues and self.rosetta_neighbours != []:
            self.rosetta_neighbours = pd.concat(self.rosetta_neighbours)
            self.rosetta_neighbours.set_index(
                ["Model", "Pose", "Chain", "Residue"], inplace=True
            )
        else:
            self.rosetta_neighbours = None

        if protonation_states and self.rosetta_protonation != []:
            self.rosetta_protonation = pd.concat(self.rosetta_protonation)
            self.rosetta_protonation.set_index(
                ["Model", "Pose", "Chain", "Residue"], inplace=True
            )
        else:
            self.rosetta_protonation = None

    def getRosettaModelDistances(self, model):
        """
        Get all distances related to a model from the self.rosetta_data DataFrame.

        Parameters
        ==========
        model : str
            Model name

        Return
        ======
        distances : list
            Distances containing non-nan values for the model.

        """

        distances = []
        for d in self.rosetta_distances[model]:
            if d.startswith("distance_"):
                distances.append(d)

        return distances

    def combineRosettaDistancesIntoMetric(
        self, metric_labels, overwrite=False, rosetta_data=None, rosetta_distances=None
    ):
        """
        Combine different equivalent distances contained in the self.distance_data
        attribute into specific named metrics. The function takes as input a
        dictionary (metric_distances) composed of inner dictionaries as follows:

            metric_labels = {
                metric_name = {
                    model = distances_list}}}

        The innermost distances_list object contains all equivalent distance names for
        a specific protein to be combined under the same metric_name column.

        The combination is done by taking the minimum value of all equivalent distances.

        Parmeters
        =========
        metric_labels : dict
            Dictionary defining which distances will be combined under a common name.
            (for details see above).
        """

        if isinstance(rosetta_data, type(None)):
            rosetta_data = self.rosetta_data

        if isinstance(rosetta_distances, type(None)):
            rosetta_distances = self.rosetta_distances

        for name in metric_labels:
            if "metric_" + name in rosetta_data.keys() and not overwrite:
                print(
                    "Combined metric %s already added. Give overwrite=True to recombine"
                    % name
                )

            else:
                values = []
                for model in rosetta_data.index.levels[0]:
                    model_distances = rosetta_distances[model]
                    md = model_distances[metric_labels[name][model]]
                    values += md.min(axis=1).tolist()

                rosetta_data["metric_" + name] = values

    def getBestRosettaModels(
        self, filter_values, n_models=1, return_failed=False, exclude_models=None
    ):
        """
        Get best rosetta models based on their best "total_score" and a set of metrics
        with specified thresholds. The filter thresholds must be provided with a dictionary
        using the metric names as keys and the thresholds as the values.

        Parameters
        ==========
        n_models : int
            The number of models to select for each protein + ligand docking.
        filter_values : dict
            Thresholds for the filter.
        return_failed : bool
            Whether to return a list of the dockings without any models fulfilling
            the selection criteria. It is returned as a tuple (index 0) alongside
            the filtered data frame (index 1).
        exclude_models : list
            List of models to be excluded from the best poses selection.
        """

        if exclude_models == None:
            exclude_models = []

        best_poses = pd.DataFrame()
        bp = []
        failed = []
        for model in self.rosetta_data.index.levels[0]:

            if model in exclude_models:
                continue

            model_data = self.rosetta_data[
                self.rosetta_data.index.get_level_values("Model") == model
            ]
            for metric in filter_values:
                if not metric.startswith("metric_"):
                    metric_label = "metric_" + metric
                else:
                    metric_label = metric
                model_data = model_data[
                    model_data[metric_label] < filter_values[metric]
                ]
                if model_data.empty:
                    if model not in failed:
                        failed.append(model)
                    continue
                if model_data.shape[0] < n_models:
                    print(
                        "WARNING: less than %s models passed the filter %s + %s"
                        % (n_models, model, ligand)
                    )
                for i in model_data["score"].nsmallest(n_models).index:
                    bp.append(i)

        if return_failed:
            return failed, self.rosetta_data[self.rosetta_data.index.isin(bp)]
        return self.rosetta_data[self.rosetta_data.index.isin(bp)]

    def getBestRosettaModelsIteratively(
        self, metrics, min_threshold=3.5, max_threshold=5.0, step_size=0.1
    ):
        """
        Extract the best rosetta poses by iterating the metrics thresholds from low values to high values.
        At each iteration the poses are filtered by the current metric threshold and the lowest scoring poses
        are selected. Further iterations at higher metric thresholds are applied to those model that do not
        had poses passing all the metric filters. A current limitation of the method is that at each iteration
        it uses the same theshold value for all the metrics.

        Parameters
        ==========
        metrics : list
            A list of the metrics to be used as filters
        min_threshold : float
            The lowest threshold to apply for filtering poses by the metric values.
        """

        extracted = []
        selected_indexes = []

        # Iterate the threshold values to be employed as filters
        for t in np.arange(min_threshold, max_threshold + (step_size / 10), step_size):

            # Get models already selected
            excluded_models = [m for m in extracted]

            # Append metric_ prefic if needed
            filter_values = {
                (m if m.startswith("metric_") else "metric_" + m): t for m in metrics
            }

            # Filter poses at the current threshold
            best_poses = self.getBestRosettaModels(
                filter_values, n_models=1, exclude_models=excluded_models
            )

            # Save selected indexes not saved in previous iterations
            for row in best_poses.index:
                if row[0] not in extracted:
                    selected_indexes.append(row)
                if row[0] not in extracted:
                    extracted.append(row[0])

        best_poses = self.rosetta_data[self.rosetta_data.index.isin(selected_indexes)]

        return best_poses

    def rosettaFilterByProtonationStates(self, residue_states=None, inplace=False):
        """
        Filter the rosetta_data attribute based on the fufillment of protonation state conditions. Protonations states
        defintions must be given through the residue_states attribute. The input is a dictionary with model names as keys
        and as values lists of tuples with the following format: [((chain_id, residue_id), protonation_state), etc.]

        The function is currently implemented to only work with histidine residues.

        Parameters
        ==========
        residue_states : dict
            By model and residue definition of protonation states.
        inplace : bool
            Overwrites the self.rosetta_data by the filtered data frame.

        Returns
        =======
        filtered_data : pandas.DataFrame
            self.rosetta_data dataframe filterd by protonation states.
        """

        data = self.rosetta_protonation_states.reset_index()
        data.columns = [c.replace(" ", "_") for c in data.columns]

        filtered_models = []
        filtered_rows = []

        old_model = None
        histidines = []
        for index, row in data.iterrows():
            ti = time.time()
            model_tag = row.description

            # Empty hisitidine list
            if model_tag != old_model:

                # Check protonation states are in data
                keep_model = True
                if histidines != []:
                    model_base_name = "_".join(model_tag.split("_")[:-1])
                    for rs in residue_states[model_base_name]:
                        if rs not in histidines:
                            keep_model = False

                # Store model
                if keep_model and histidines != []:
                    filtered_models.append(model_tag)

                histidines = []

            histidines.append(((row.chain, row.residue), (row.residue_state)))

            # Update current model as old
            old_model = model_tag

        # filter the rosetta_data attribute
        mask = []
        rosetta_data = self.rosetta_data.reset_index()
        for index, row in rosetta_data.iterrows():
            if row.description in filtered_models:
                mask.append(True)
            else:
                mask.append(False)

        filtered_data = self.rosetta_data[mask]
        if inplace:
            self.rosetta_data = filtered_data

        return filtered_data

    def loadMutantsAsNewModels(
        self,
        mutants_folder,
        filter_score_term="score",
        tags=None,
        min_value=True,
        wat_to_hoh=True,
        keep_model_name=True,
        only_mutants=None,
    ):
        """
        Load the best energy models from a set of silent files inside a createMutants()
        calculation folder. The models are added to the list of models and do not replace
        any previous model already present in the library.

        Parameters
        ==========
        mutants_folder : str
            Path to folder where the Mutants output files are contained (see createMutants() function)
        filter_score_term : str
            Score term used to filter models
        tags : dict
            Tags to extract specific models from the mutant optimization
        """

        executable = "extract_pdbs.linuxgccrelease"
        models = []

        if only_mutants == None:
            only_mutants = []

        if isinstance(only_mutants, str):
            only_mutants = [only_mutants]

        # Check if params were given
        params = None
        if os.path.exists(mutants_folder + "/params"):
            params = mutants_folder + "/params"

        for d in os.listdir(mutants_folder + "/output_models"):
            if os.path.isdir(mutants_folder + "/output_models/" + d):
                for f in os.listdir(mutants_folder + "/output_models/" + d):
                    if f.endswith(".out"):

                        model = d
                        mutant = f.replace(model + "_", "").replace(".out", "")

                        # Read only given mutants
                        if only_mutants != []:
                            if (
                                mutant not in only_mutants
                                and model + "_" + mutant not in only_mutants
                            ):
                                continue

                        scores = readSilentScores(
                            mutants_folder + "/output_models/" + d + "/" + f
                        )
                        if tags != None and mutant in tags:
                            print(
                                "Reading mutant model %s from the given tag %s"
                                % (mutant, tags[mutant])
                            )
                            best_model_tag = tags[mutant]
                        elif min_value:
                            best_model_tag = scores.idxmin()[filter_score_term]
                        else:
                            best_model_tag = scores.idxmxn()[filter_score_term]
                        command = executable
                        command += (
                            " -silent "
                            + mutants_folder
                            + "/output_models/"
                            + d
                            + "/"
                            + f
                        )
                        if params != None:
                            command += " -extra_res_path " + params + " "
                        command += " -tags " + best_model_tag
                        os.system(command)

                        # Load mutants to the class
                        if keep_model_name:
                            mutant = model + "_" + mutant

                        # self.models_names.append(mutant)
                        self.readModelFromPDB(
                            mutant, best_model_tag + ".pdb", wat_to_hoh=wat_to_hoh
                        )
                        os.remove(best_model_tag + ".pdb")
                        models.append(mutant)

        self.getModelsSequences()
        print("Added the following mutants from folder %s:" % mutants_folder)
        print("\t" + ", ".join(models))

    def loadModelsFromRosettaOptimization(
        self,
        optimization_folder,
        filter_score_term="score",
        min_value=True,
        tags=None,
        wat_to_hoh=True,
        return_missing=False,
        sugars=False,
        conect_update=False,
    ):
        """
        Load the best energy models from a set of silent files inside a specfic folder.
        Useful to get the best models from a relaxation run.

        Parameters
        ==========
        optimization_folder : str
            Path to folder where the Rosetta optimization files are contained
        filter_score_term : str
            Score term used to filter models
        relax_run : bool
            Is this a relax run?
        min_value : bool
            Grab the minimum score value. Set false to grab the maximum scored value.
        tags : dict
            The tag of a specific pose to be loaded for the given model. Each model
            must have a single tag in the tags dictionary. If a model is not found
            in the tags dictionary, normal processing will follow to select
            the loaded pose.
        wat_to_hoh : bool
            Change water names from WAT to HOH when loading.
        return_missing : bool
            Return missing models from the optimization_folder.
        """

        executable = "extract_pdbs.linuxgccrelease"
        models = []

        # Check if params were given
        params = None
        if os.path.exists(optimization_folder + "/params"):
            params = optimization_folder + "/params"
            patch_line = ""
            for p in os.listdir(params):
                if not p.endswith(".params"):
                    patch_line += params + "/" + p + " "

        for d in os.listdir(optimization_folder + "/output_models"):
            if os.path.isdir(optimization_folder + "/output_models/" + d):
                for f in os.listdir(optimization_folder + "/output_models/" + d):
                    if f.endswith("_relax.out"):
                        model = d

                        # skip models not loaded into the library
                        if model not in self.models_names:
                            continue

                        scores = readSilentScores(
                            optimization_folder + "/output_models/" + d + "/" + f
                        )
                        if tags != None and model in tags:
                            print(
                                "Reading model %s from the given tag %s"
                                % (model, tags[model])
                            )
                            best_model_tag = tags[model]
                        elif min_value:
                            best_model_tag = scores.idxmin()[filter_score_term]
                        else:
                            best_model_tag = scores.idxmxn()[filter_score_term]
                        command = executable
                        command += (
                            " -silent "
                            + optimization_folder
                            + "/output_models/"
                            + d
                            + "/"
                            + f
                        )
                        if params != None:
                            command += " -extra_res_path " + params
                            if patch_line != "":
                                command += " -extra_patch_fa " + patch_line
                        command += " -tags " + best_model_tag
                        if sugars:
                            command += " -include_sugars"
                            command += " -alternate_3_letter_codes pdb_sugar"
                            command += " -write_glycan_pdb_codes"
                            command += " -auto_detect_glycan_connections"
                            command += " -maintain_links"
                        os.system(command)
                        self.readModelFromPDB(
                            model,
                            best_model_tag + ".pdb",
                            wat_to_hoh=wat_to_hoh,
                            conect_update=conect_update,
                        )
                        os.remove(best_model_tag + ".pdb")
                        models.append(model)

        self.getModelsSequences()

        missing_models = set(self.models_names) - set(models)
        if missing_models != set():
            print("Missing models in relaxation folder:")
            print("\t" + ", ".join(missing_models))
            if return_missing:
                return missing_models

    def loadModelsFromMissingLoopBuilding(
        self, job_folder, filter_score_term="score", min_value=True, param_files=None
    ):
        """
        Load models from addMissingLoops() job calculation output.

        Parameters:
        job_folder : str
            Path to the addMissingLoops() calculation folder containing output.
        """

        # Get silent models paths
        executable = "extract_pdbs.linuxgccrelease"
        output_folder = job_folder + "/output_models"
        models = []

        # Check if params were given
        params = None
        if os.path.exists(job_folder + "/params"):
            params = job_folder + "/params"

        # Check loops to rebuild from output folder structure
        for model in os.listdir(output_folder):
            model_folder = output_folder + "/" + model
            loop_models = {}
            for loop in os.listdir(model_folder):
                loop_folder = model_folder + "/" + loop
                for f in os.listdir(loop_folder):
                    # If rebuilded loops are found get best structures.
                    if f.endswith(".out"):
                        scores = readSilentScores(loop_folder + "/" + f)
                        best_model_tag = scores.idxmin()[filter_score_term]
                        if min_value:
                            best_model_tag = scores.idxmin()[filter_score_term]
                        else:
                            best_model_tag = scores.idxmxn()[filter_score_term]
                        command = executable
                        command += " -silent " + loop_folder + "/" + f
                        if params != None:
                            command += " -extra_res_path " + params + " "
                        command += " -tags " + best_model_tag
                        os.system(command)
                        loop = (int(loop.split("_")[0]), loop.split("_")[1])
                        loop_models[loop] = _readPDB(loop, best_model_tag + ".pdb")
                        os.remove(best_model_tag + ".pdb")
                        models.append(model)

            if len(loop_models) > 1:
                # Get original model chains
                model_chains = [*self.structures[model].get_chains()]

                # Create new structure, model and chains to add rebuilded segments
                structure = PDB.Structure.Structure(0)
                _model = PDB.Model.Model(0)
                chains = {}
                for model_chain in model_chains:
                    chains[model_chain.id] = PDB.Chain.Chain(model_chain.id)

                # Add missing loop segments to overall model
                current_residue = 0

                for loop in loop_models:
                    # Add loop remodel protocol
                    if len(loop[1]) == 1:
                        hanging_residues = 3
                    elif len(loop[1]) == 2:
                        hanging_residues = 2
                    else:
                        hanging_residues = 1
                    larger_loop_residue = loop[0] + len(loop[1]) + 1 + hanging_residues
                    for i, residue in enumerate(loop_models[loop].get_residues()):
                        if i + 1 > current_residue and i + 1 <= larger_loop_residue:
                            chain_id = residue.get_parent().id
                            chains[chain_id].add(residue)
                            current_residue += 1

                # Load final model into the library
                for chain in chains:
                    _model.add(chains[chain])
                structure.add(_model)
                _saveStructureToPDB(structure, model + ".pdb")
            else:
                for loop in loop_models:
                    _saveStructureToPDB(loop_models[loop], model + ".pdb")

            self.readModelFromPDB(model, model + ".pdb")
            os.remove(model + ".pdb")

        missing_models = set(self.models_names) - set(models)
        if missing_models != set():
            print("Missing models in loop rebuild folder:")
            print("\t" + ", ".join(missing_models))

    def loadModelsFromMembranePositioning(self, job_folder):
        """ """
        for model in os.listdir(job_folder + "/output_models"):
            pdb_path = job_folder + "/output_models/" + model + "/" + model + ".pdb"
            self.readModelFromPDB(model, pdb_path)

    def saveModels(
        self,
        output_folder,
        keep_residues={},
        models=None,
        convert_to_mae=False,
        write_conect_lines=True,
        replace_symbol=None,
        **keywords,
    ):
        """
        Save all models as PDBs into the output_folder.

        Parameters
        ==========
        output_folder : str
            Path to the output folder to store models.
        """
        if not os.path.exists(output_folder):
            os.mkdir(output_folder)

        if convert_to_mae:
            _copyScriptFile(output_folder, "PDBtoMAE.py")
            script_name = "._PDBtoMAE.py"

        if replace_symbol:
            if not isinstance(replace_symbol, tuple) or len(replace_symbol) != 2:
                raise ValueError(
                    "replace_symbol must be a tuple (old_symbol, new_symbol)"
                )

        for model in self.models_names:

            if replace_symbol:
                model_name = model.replace(replace_symbol[0], replace_symbol[1])
            else:
                model_name = model

            # Skip models not in the given list
            if models != None:
                if model not in models:
                    continue

            # Get residues to keep
            if model in keep_residues:
                kr = keep_residues[model]
            else:
                kr = []

            _saveStructureToPDB(
                self.structures[model],
                output_folder + "/" + model_name + ".pdb",
                keep_residues=kr,
                **keywords,
            )

            if "remove_hydrogens" in keywords:
                if keywords["remove_hydrogens"] == True:
                    check_file = True
                    hydrogens = False
                else:
                    check_file = False
                    hydrogens = True
            else:
                check_file = False
                hydrogens = True

            if write_conect_lines:
                self._write_conect_lines(
                    model,
                    output_folder + "/" + model_name + ".pdb",
                    check_file=check_file,
                    hydrogens=hydrogens,
                )

        if convert_to_mae:
            command = "cd " + output_folder + "\n"
            command += "run ._PDBtoMAE.py\n"
            command += "cd ../\n"
            os.system(command)

    def removeModel(self, model):
        """
        Removes a specific model from this class

        Parameters
        ==========
        model : str
            Model name to remove
        """
        try:
            self.models_paths.pop(model)
            self.models_names.remove(model)
            self.structures.pop(model)
            self.sequences.pop(model)
        except:
            raise ValueError("Model  %s is not present" % model)

    def readTargetSequences(self, fasta_file):
        """
        Read the set of target sequences for the protein models
        """
        # Read sequences and store them in target_sequence attributes
        sequences = prepare_proteins.alignment.readFastaFile(fasta_file)
        for sequence in sequences:
            if sequence not in self.models_names:
                print(
                    "Given sequence name %s does not matches any protein model"
                    % sequence
                )
            else:
                self.target_sequences[sequence] = sequences[sequence]

        missing_models = set(self.models_names) - set(self.target_sequences)
        if missing_models != set():
            print("Missing sequences in the given fasta file:")
            print("\t" + ", ".join(missing_models))

    def compareSequences(self, sequences_file, chain=None):
        """
        Compare models sequences to their given sequences and check for missing
        or changed sequence information.

        Parameters
        ==========
        sequences_file : str
            Path to the fasta file containing the sequences to compare. The model
            names must match.

        Returns
        =======
        sequence_differences : dict
            Dictionary containing missing or changed information.
        """

        if self.multi_chain and chain == None:
            raise ValueError("PDBs contain multiple chains. Please select one chain.")

        self.readTargetSequences(sequences_file)

        # Iterate models to store sequence differences
        for model in self.models_names:

            if model not in self.target_sequences:
                message = (
                    "Sequence for model %s not found in the given fasta file! " % model
                )
                message += "Please make sure to include one sequence for each model "
                message += "loaded into prepare proteins."
                raise ValueError(message)

            # Create lists for missing information
            self.sequence_differences[model] = {}
            self.sequence_differences[model]["n_terminus"] = []
            self.sequence_differences[model]["mutations"] = []
            self.sequence_differences[model]["missing_loops"] = []
            self.sequence_differences[model]["c_terminus"] = []

            # Create a sequence alignement between current and target sequence
            to_align = {}
            if chain:
                to_align["current"] = self.sequences[model][chain]
            else:
                to_align["current"] = self.sequences[model]
            to_align["target"] = self.target_sequences[model]
            msa = prepare_proteins.alignment.mafft.multipleSequenceAlignment(
                to_align, stderr=False, stdout=False
            )

            # Iterate the alignment to gather sequence differences
            p = 0
            n = True
            loop_sequence = ""
            loop_start = 0

            # Check for n-terminus, mutations and missing loops
            for i in range(msa.get_alignment_length()):
                csp = msa[0].seq[i]
                tsp = msa[1].seq[i]
                if csp != "-":
                    p += 1
                if csp == "-" and tsp != "-" and n:
                    self.sequence_differences[model]["n_terminus"].append(tsp)
                elif csp != "-" and tsp != "-":
                    n = False
                    if (
                        loop_sequence != "" and len(loop_sequence) > 1
                    ):  # Ignore single-residue loops
                        self.sequence_differences[model]["missing_loops"].append(
                            (loop_start, loop_sequence)
                        )
                    loop_sequence = ""
                    loop_start = 0

                    if csp != tsp:
                        self.sequence_differences[model]["mutations"].append((p, tsp))

                elif csp == "-" and tsp != "-" and p < len(to_align["current"]):
                    if loop_start == 0:
                        loop_start = p
                    loop_sequence += tsp

            # Check for c-terminus
            for i in reversed(range(msa.get_alignment_length())):
                csp = msa[0].seq[i]
                tsp = msa[1].seq[i]
                if csp == "-" and tsp != "-":
                    self.sequence_differences[model]["c_terminus"].append(tsp)
                elif csp != "-" and tsp != "-":
                    break

            self.sequence_differences[model]["n_terminus"] = "".join(
                self.sequence_differences[model]["n_terminus"]
            )
            self.sequence_differences[model]["c_terminus"] = "".join(
                reversed(self.sequence_differences[model]["c_terminus"])
            )

        return self.sequence_differences

    def _write_conect_lines(
        self, model, pdb_file, atom_mapping=None, check_file=False, hydrogens=True
    ):
        """
        Write stored conect lines for a particular model into the given PDB file.

        Parameters
        ==========
        model : str
            Model name
        pdb_file : str
            Path to PDB file to modify
        """

        def check_atom_in_atoms(atom, atoms, atom_mapping):
            if atom_mapping != None:
                atom_mapping = atom_mapping[model]

            if atom not in atoms and atom_mapping != None and atom in atom_mapping:
                if isinstance(atom_mapping[atom], str):
                    atom = (atom[0], atom[1], atom_mapping[atom])
                elif (
                    isinstance(atom_mapping[atom], tuple)
                    and len(atom_mapping[atom]) == 3
                ):
                    atom = atom_mapping[atom]

            if atom not in atoms:
                residue_atoms = " ".join([ac[-1] for ac in atoms if atom[1] == ac[1]])
                message = "Conect atom %s not found in %s's topology\n\n" % (
                    atom,
                    pdb_file,
                )
                message += "Topology's residue %s atom names: %s" % (
                    atom[1],
                    residue_atoms,
                )
                raise ValueError(message)

            return atom

        # Get atom indexes map
        atoms = self._getAtomIndexes(
            model, pdb_file, invert=True, check_file=check_file
        )

        # Check atoms not found in conects
        with open(pdb_file + ".tmp", "w") as tmp:
            with open(pdb_file) as pdb:

                # write all lines but skip END line
                for line in pdb:
                    if not line.startswith("END"):
                        tmp.write(line)

                # Write new conect line mapping
                for entry in self.conects[model]:
                    line = "CONECT"
                    for x in entry:
                        if not hydrogens:
                            type_index = x[2].find(next(filter(str.isalpha, x[2])))
                            if x[2][type_index] != "H":
                                x = check_atom_in_atoms(
                                    x, atoms, atom_mapping=atom_mapping
                                )
                                line += "%5s" % atoms[x]
                        else:
                            x = check_atom_in_atoms(x, atoms, atom_mapping=atom_mapping)
                            line += "%5s" % atoms[x]

                    line += "\n"
                    tmp.write(line)
            tmp.write("END\n")
        shutil.move(pdb_file + ".tmp", pdb_file)

    def _getChainSequence(self, chain):
        """
        Get the one-letter protein sequence of a Bio.PDB.Chain object.

        Parameters
        ----------
        chain : Bio.PDB.Chain
            Input chain to retrieve its sequence from.

        Returns
        -------
        sequence : str
            Sequence of the input protein chain.
        None
            If chain does not contain protein residues.
        """
        sequence = ""
        for r in chain:

            filter = False
            if r.resname in ["HIE", "HID", "HIP"]:
                resname = "HIS"
            elif r.resname == "CYX":
                resname = "CYS"
            elif r.resname == "ASH":
                resname = "ASP"
            elif r.resname == "GLH":
                resname = "GLU"
            else:
                # Leave out HETATMs
                if r.id[0] != " ":
                    filter = True
                resname = r.resname

            if not filter:  # Non heteroatom filter
                try:
                    sequence += PDB.Polypeptide.three_to_one(resname)
                except:
                    sequence += "X"

        if sequence == "":
            return None
        else:
            return sequence

    def _checkCovalentLigands(
        self, model, pdb_file, atom_mapping=None, check_file=False
    ):
        """ """
        self.covalent[model] = []  # Store covalent residues
        if check_file:
            structure = _readPDB(model, pdb_file)
        else:
            structure = self.structures[model]

        # Iterate chains in model structure
        for c in structure[0]:

            indexes = []  # Store residue indexes
            hetero = []  # Store heteroatom residue indexes
            residues = []  # Store residues orderly (for later)
            for r in c:
                indexes.append(r.id[1])
                if r.id[0].startswith("H_"):
                    hetero.append(r.id[1])
                residues.append(r)

            # Check for individual and other gaps
            gaps2 = []  # Store individual gaps
            other_gaps = []  # Store other gaps
            for i in range(len(indexes)):
                if i > 0:
                    if indexes[i] - indexes[i - 1] == 2:
                        gaps2.append((indexes[i - 1], indexes[i]))
                    elif indexes[i] - indexes[i - 1] != 1:
                        other_gaps.append(indexes[i])

            # Check if individual gaps can be filled with any residue in other_gaps
            for g2 in gaps2:
                for og in other_gaps:
                    if g2[1] - og == 1 and og - g2[0] == 1:

                        if check_file:
                            print(
                                "Found misplaced residue %s for file %s"
                                % (og, pdb_file)
                            )
                        else:
                            print(
                                "Found misplaced residue %s for model %s" % (og, model)
                            )

                        print("Possibly a covalent-link exists for this HETATM residue")
                        print(
                            "Sorting residues by their indexes... to disable pass covalent_check=False."
                        )

                        self._sortStructureResidues(
                            model,
                            pdb_file,
                            check_file=check_file,
                            atom_mapping=atom_mapping,
                        )
                        self.covalent[model].append(og)

            # Check if hetero-residue is found between two non-hetero residues
            for i, r in enumerate(residues):
                if r.id[1] in hetero and r.resname not in ["HIP", "HID", "HIE"]:
                    if i + 1 == len(residues):
                        continue
                    chain = r.get_parent()
                    pr = residues[i - 1]
                    nr = residues[i + 1]
                    if (
                        pr.get_parent().id == chain.id
                        and nr.get_parent().id == chain.id
                    ):
                        if pr.id[0] == " " and nr.id[0] == " ":
                            self.covalent[model].append(r.id[1])

    def _sortStructureResidues(
        self, model, pdb_file, atom_mapping=None, check_file=False
    ):

        # Create new structure
        n_structure = PDB.Structure.Structure(0)

        # Create new model
        n_model = PDB.Model.Model(self.structures[model][0].id)

        if check_file:
            structure = _readPDB(model, pdb_file)
        else:
            structure = self.structures[model]

        # Iterate chains from old model
        for chain in structure[0]:
            n_chain = PDB.Chain.Chain(chain.id)

            # Gather residues
            residues = []
            for r in chain:
                residues.append(r)

            # Iterate residues orderly by their ID
            for r in sorted(residues, key=lambda x: x.id[1]):
                n_chain.add(r)

            n_model.add(n_chain)
        n_structure.add(n_model)

        _saveStructureToPDB(n_structure, pdb_file + ".tmp")
        self._write_conect_lines(
            model, pdb_file + ".tmp", atom_mapping=atom_mapping, check_file=check_file
        )
        shutil.move(pdb_file + ".tmp", pdb_file)
        n_structure = _readPDB(model, pdb_file)

        # Update structure model in library
        if not check_file:
            self.structures[model] = n_structure

    def _readPDBConectLines(self, pdb_file, model, only_hetatoms=False):
        """
        Read PDB file and get conect lines only
        """
        # Get atom indexes by tuple and objects
        atoms = self._getAtomIndexes(model, pdb_file)
        if only_hetatoms:
            atoms_objects = self._getAtomIndexes(model, pdb_file, return_objects=True)
        conects = []
        # Read conect lines as dictionaries linking atoms
        with open(pdb_file) as pdbf:
            for l in pdbf:
                if l.startswith("CONECT"):
                    l = l.replace("CONECT", "")
                    l = l.strip("\n").rstrip()
                    num = len(l) / 5
                    new_l = [int(l[i * 5 : (i * 5) + 5]) for i in range(int(num))]
                    if only_hetatoms:
                        het_atoms = [
                            (
                                True
                                if atoms_objects[int(x)].get_parent().id[0] != " "
                                else False
                            )
                            for x in new_l
                        ]
                        if True not in het_atoms:
                            continue
                    conects.append([atoms[int(x)] for x in new_l])
        return conects

    def _getAtomIndexes(
        self, model, pdb_file, invert=False, check_file=False, return_objects=False
    ):

        # Read PDB file
        atom_indexes = {}
        with open(pdb_file, "r") as f:
            for l in f:
                if l.startswith("ATOM") or l.startswith("HETATM"):
                    index, name, chain, resid = (
                        int(l[6:11]),
                        l[12:16].strip(),
                        l[21],
                        int(l[22:26]),
                    )
                    atom_indexes[(chain, resid, name)] = index

        if check_file:
            structure = _readPDB(model, pdb_file)
        else:
            structure = self.structures[model]

        # Assign PDB indexes to each Bio.PDB atom
        atoms = {}
        for chain in structure[0]:
            for residue in chain:
                for atom in residue:

                    # Get atom PDB index
                    index = atom_indexes[(chain.id, residue.id[1], atom.name)]

                    # Return atom objects instead of tuples
                    if return_objects:
                        _atom = atom
                    else:
                        _atom = _get_atom_tuple(atom)

                    # Invert the returned dictionary
                    if invert:
                        atoms[_atom] = index
                    else:
                        atoms[index] = _atom
        return atoms

    def _getModelsPaths(self, only_models=None, exclude_models=None):
        """
        Get PDB models paths in the models_folder attribute

        Returns
        =======

        paths : dict
            Paths to all models
        """

        paths = {}
        for d in os.listdir(self.models_folder):
            if d.endswith(".pdb"):
                pdb_name = ".".join(d.split(".")[:-1])

                if only_models != []:
                    if pdb_name not in only_models:
                        continue

                if exclude_models != []:
                    if pdb_name in exclude_models:
                        continue

                paths[pdb_name] = self.models_folder + "/" + d

        return paths

    def __iter__(self):
        # returning __iter__ object
        self._iter_n = -1
        self._stop_inter = len(self.models_names)
        return self

    def __next__(self):
        self._iter_n += 1
        if self._iter_n < self._stop_inter:
            return self.models_names[self._iter_n]
        else:
            raise StopIteration


def readSilentScores(silent_file):
    """
    Read scores from a silent file into a Pandas DataFrame object.

    Parameters
    ==========
    silent_file : str
        Path to the silent file.

    Returns
    =======
    scores : Pandas.DataFrame
        Rosetta score for each model.
    """

    scores = {}
    terms = []
    with open(silent_file) as sf:
        for l in sf:
            if l.startswith("SCORE"):
                if terms == []:
                    terms = l.strip().split()
                    for t in terms:
                        scores[t] = []
                else:
                    for i, t in enumerate(terms):
                        try:
                            scores[t].append(float(l.strip().split()[i]))
                        except:
                            scores[t].append(l.strip().split()[i])
    scores = pd.DataFrame(scores)
    scores.pop("SCORE:")
    scores = pd.DataFrame(scores)
    scores = scores.set_index("description")
    scores = scores.sort_index()

    return scores


def _readPDB(name, pdb_file):
    """
    Read PDB file to a structure object
    """
    parser = PDB.PDBParser()
    structure = parser.get_structure(name, pdb_file)
    return structure


def _saveStructureToPDB(
    structure,
    output_file,
    remove_hydrogens=False,
    remove_water=False,
    only_protein=False,
    keep_residues=[],
):
    """
    Saves a structure into a PDB file

    Parameters
    ----------
    structure : list or Bio.PDB.Structure
        Structure to save
    remove_hydrogens : bool
        Remove hydrogen atoms from model?
    remove_water : bool
        Remove water residues from model?
    only_protein : bool
        Remove everything but the protein atoms?
    keep_residues : list
        List of residue indexes to keep when using the only_protein selector.
    """

    io = PDB.PDBIO()
    io.set_structure(structure)

    selector = None
    if remove_hydrogens:
        selector = _atom_selectors.notHydrogen()
    elif remove_water:
        selector = _atom_selectors.notWater()
    elif only_protein:
        selector = _atom_selectors.onlyProtein(keep_residues=keep_residues)
    if selector != None:
        io.save(output_file, selector)
    else:
        io.save(output_file)

def _copyScriptFile(
    output_folder, script_name, no_py=False, subfolder=None, hidden=True
):
    """
    Copy a script file from the prepare_proteins package.

    Parameters
    ==========

    """
    # Get script
    path = "prepare_proteins/scripts"
    if subfolder != None:
        path = path + "/" + subfolder

    script_file = resource_stream(
        Requirement.parse("prepare_proteins"), path + "/" + script_name
    )
    script_file = io.TextIOWrapper(script_file)

    # Write control script to output folder
    if no_py == True:
        script_name = script_name.replace(".py", "")

    if hidden:
        output_path = output_folder + "/._" + script_name
    else:
        output_path = output_folder + "/" + script_name

    with open(output_path, "w") as sof:
        for l in script_file:
            sof.write(l)


def _computeCartesianFromInternal(coord2, coord3, coord4, distance, angle, torsion):
    """
    Compute the cartesian coordinates for the i atom based on internal coordinates
    of other three atoms (j, k, l).

    Parameters
    ==========
    coord1 : numpy.ndarray shape=(3,)
        Coordinate of the j atom bound to the i atom
    coord2 : numpy.ndarray shape=(3,)
        Coordinate of the k atom bound to the j atom
    coord3 : numpy.ndarray shape=(3,)
        Coordinate of the l atom bound to the k atom
    distance : float
        Distance between the i and j atoms in angstroms
    angle : float
        Angle between the i, j, and k atoms in degrees
    torsion : float
        Torsion between the i, j, k, l atoms in degrees

    Returns
    =======
    coord1 : float
        Coordinate of the i atom

    """

    torsion = torsion * np.pi / 180.0  # Convert to radians
    angle = angle * np.pi / 180.0  # Convert to radians

    v1 = coord2 - coord3
    v2 = coord2 - coord4

    n = np.cross(v1, v2)
    nn = np.cross(v1, n)

    n /= np.linalg.norm(n)
    nn /= np.linalg.norm(nn)

    n *= -np.sin(torsion)
    nn *= np.cos(torsion)

    v3 = n + nn
    v3 /= np.linalg.norm(v3)
    v3 *= distance * np.sin(angle)

    v1 /= np.linalg.norm(v1)
    v1 *= distance * np.cos(angle)

    coord1 = coord2 + v3 - v1

    return coord1


def _get_atom_tuple(atom):
    return (atom.get_parent().get_parent().id, atom.get_parent().id[1], atom.name)


def _getStructureCoordinates(
    structure,
    as_dict=False,
    return_atoms=False,
    only_protein=False,
    sidechain=False,
    backbone=False,
    only_residues=None,
    exclude_residues=None,
):
    """
    Get the coordinates for each atom in the structure.
    """

    if as_dict:
        if return_atoms:
            raise ValueError("as_dict and return_atoms are not compatible!")
        coordinates = {}
    else:
        coordinates = []

    for atom in structure.get_atoms():
        residue = atom.get_parent()
        chain = residue.get_parent()
        residue_tuple = (chain.id, residue.id[1])
        atom_tuple = (chain.id, residue.id[1], atom.name)

        if exclude_residues and residue_tuple in exclude_residues:
            continue

        if only_residues and residue_tuple not in only_residues:
            continue

        if only_protein or sidechain or backbone:
            if residue.id[0] != " ":
                continue

        if sidechain:
            if atom.name in ["N", "CA", "C", "O"]:
                continue

        elif backbone:
            if atom.name not in ["N", "CA", "C", "O"]:
                continue

        if as_dict:
            coordinates[atom_tuple] = atom.coord
        elif return_atoms:
            coordinates.append(atom_tuple)
        else:
            coordinates.append(atom.coord)

    if not as_dict:
        coordinates = np.array(coordinates)

    return coordinates


def _readRosettaScoreFile(score_file, indexing=False):
    """
    Generates an iterator from the poses in the silent file

    Arguments:
    ==========
    silent_file : (str)
        Path to the input silent file.

    Returns:
    ========
        Generator object for the poses in the silen file.
    """
    with open(score_file) as sf:
        lines = [x for x in sf.readlines() if x.startswith("SCORE:")]
        score_terms = lines[0].split()
        scores = {}
        for line in lines[1:]:
            for i, score in enumerate(score_terms):
                if score not in scores:
                    scores[score] = []
                try:
                    scores[score].append(float(line.split()[i]))
                except:
                    scores[score].append(line.split()[i])

    scores.pop("SCORE:")
    for s in scores:
        if s == "description":
            models = []
            poses = []
            for x in scores[s]:
                if x == "description":
                    continue
                model, pose = "_".join(x.split("_")[:-1]), x.split("_")[-1]
                models.append(model)
                poses.append(int(pose))
            continue
        scores[s] = np.array(scores[s])
    scores.pop("description")
    scores["Model"] = np.array(models)
    scores["Pose"] = np.array(poses)

    # Sort all values based on pose number
    for s in scores:
        scores[s] = [x for _, x in sorted(zip(scores["Pose"], scores[s]))]

    scores = pd.DataFrame(scores)

    if indexing:
        scores = scores.set_index(["Model", "Pose"])

    return scores


def _getAlignedResiduesBasedOnStructuralAlignment(
    ref_struct, target_struct, max_ca_ca=5.0
):
    """
    Return a sequence string with aligned residues based on a structural alignment. All residues
    not structurally aligned are returned as '-'.

    Parameters
    ==========
    ref_struct : str
        Reference structure
    target_struct : str
        Target structure
    max_ca_ca : float
        Maximum CA-CA distance to be considered aligned

    Returns
    =======
    aligned_residues : str
        Full-length sequence string containing only aligned residues.
    """

    # Get sequences
    r_sequence = "".join(
        [
            PDB.Polypeptide.three_to_one(r.resname)
            for r in ref_struct.get_residues()
            if r.id[0] == " "
        ]
    )
    t_sequence = "".join(
        [
            PDB.Polypeptide.three_to_one(r.resname)
            for r in target_struct.get_residues()
            if r.id[0] == " "
        ]
    )

    # Get alpha-carbon coordinates
    r_ca_coord = np.array([a.coord for a in ref_struct.get_atoms() if a.name == "CA"])
    t_ca_coord = np.array(
        [a.coord for a in target_struct.get_atoms() if a.name == "CA"]
    )

    # Map residues based on a CA-CA distances
    D = distance_matrix(t_ca_coord, r_ca_coord)  # Calculate CA-CA distance matrix
    D = np.where(D <= max_ca_ca, D, np.inf)  # < Cap matrix to max_ca_ca

    # Map residues to the closest CA-CA distance
    mapping = {}

    # Start mapping from closest distance avoiding double assignments
    while not np.isinf(D).all():
        i, j = np.unravel_index(D.argmin(), D.shape)
        mapping[i] = j
        D[i].fill(np.inf)  # This avoids double assignments
        D[:, j].fill(np.inf)  # This avoids double assignments

    # Create alignment based on the structural alignment mapping
    aligned_residues = []
    for i, r in enumerate(t_sequence):
        if i in mapping:
            aligned_residues.append(r)
        else:
            aligned_residues.append("-")

    # Join list to get aligned sequences
    aligned_residues = "".join(aligned_residues)

    return aligned_residues


def _createCAConstraintFile(structure, cst_file, sd=1.0):
    """
    Create a cst file restraining all alpha carbons to their input coordinates
    with an harmonic constraint.

    Parameters
    ==========
    structure : Bio.PDB.Structure.Structure
        Biopython structure object
    cst_file : str
        Path to the output constraint file
    sd : float
        Standard deviation parameter of the HARMONIC constraint.
    """

    cst_file = open(cst_file, "w")
    ref_res = None

    for r in structure.get_residues():

        if r.id[0] != " ":
            continue

        res, chain = r.id[1], r.get_parent().id

        if not ref_res:
            ref_res, ref_chain = res, chain

        # Update reference if chain changes
        if ref_chain != chain:
            ref_res, ref_chain = res, chain

        for atom in r.get_atoms():
            if atom.name == "CA":
                ca_atom = atom

        ca_coordinte = list(ca_atom.coord)

        cst_line = "CoordinateConstraint "
        cst_line += "CA " + str(res) + chain + " "
        cst_line += " CA " + str(ref_res) + ref_chain + " "
        cst_line += str(" ".join([str("%.4f" % c) for c in ca_coordinte])) + " "
        cst_line += "HARMONIC 0 " + str(sd) + "\n"
        cst_file.write(cst_line)

    cst_file.close()


def _getLigandParameters(
    structure, ligand_chains, struct_path, params_path, charge=None
):

    class chainSelect(PDB.Select):
        def accept_chain(self, chain):
            if chain.get_id() in ligand_chains:
                return False
            else:
                return True

    if charge == None:
        charge = {}

    ligand_res = {}

    # Get ligand residues from structure
    for mdl in structure:
        for chain in mdl:
            for residue in chain:
                if chain.get_id() in ligand_chains:
                    ligand_res[chain.get_id()] = residue.resname

    if ligand_res == {}:
        raise ValueError("Ligand was not found at chains %s" % str(ligand_chains))

    io = PDB.PDBIO()
    pdb_chains = list(structure.get_chains())
    num_chains = len(pdb_chains)

    if num_chains < 2:
        raise ValueError(
            "Input pdb "
            + model
            + " has only one chain. Protein and ligand should be separated in individual chains."
        )

    io.set_structure(structure)
    io.save(struct_path + "/protein.pdb", chainSelect())

    # Get ligand coords in input file
    ligand_coords = {}
    for chain in pdb_chains:
        if chain.get_id() in ligand_chains:
            ligand_coords[chain.get_id()] = [a.coord for a in chain.get_atoms()]
            io.set_structure(chain)
            io.save(struct_path + "/" + ligand_res[chain.get_id()] + ".pdb")

    # Get ligand parameters
    print(ligand_res)
    for it, lig_chain in enumerate(ligand_res):
        ligand_name = ligand_res[lig_chain]
        if ligand_name not in os.listdir(params_path):
            os.mkdir(params_path + "/" + ligand_name)
            shutil.copyfile(
                struct_path + "/" + ligand_name + ".pdb",
                params_path + "/" + ligand_name + "/" + ligand_name + ".pdb",
            )
            os.chdir(params_path + "/" + ligand_name)

            # Call acpype
            print("Parameterizing ligand %s" % ligand_name)
            command = "acpype -i " + ligand_name + ".pdb"
            if ligand_name in charge:
                command += " -n " + str(charge[ligand_name])
            os.system(command)

            f = open(ligand_name + ".acpype/" + ligand_name + "_GMX.itp")
            lines = f.readlines()
            atomtypes_lines = []
            new_lines = []
            atomtypes = False
            atoms = False
            for i, l in enumerate(lines):
                if atomtypes:
                    if l.startswith("[ moleculetype ]"):
                        new_lines.append(l)
                        atomtypes = False
                    else:
                        # print(l[:-1])
                        spl = l.split()
                        if spl != []:
                            spl[0] = ligand_name + spl[0]
                            spl[1] = ligand_name + spl[1]
                            atomtypes_lines.append(" ".join(spl))
                elif atoms:
                    if l.startswith("[ bonds ]"):
                        new_lines.append(l)
                        atoms = False
                    else:
                        spl = l.split()
                        if spl != []:
                            spl[1] = ligand_name + spl[1]
                            new_lines.append(" ".join(spl) + "\n")
                else:
                    new_lines.append(l)

                if l.startswith(";name"):
                    if lines[i - 1].startswith("[ atomtypes ]"):
                        atomtypes = True

                elif l.startswith(";"):
                    if lines[i - 1].startswith("[ atoms ]"):
                        atoms = True

            if it == 0:
                write_type = "w"
            else:
                write_type = "a"
            with open("../atomtypes.itp", write_type) as f:
                if it == 0:
                    f.write("[ atomtypes ]\n")
                for line in atomtypes_lines:
                    f.write(line + "\n")

            with open(ligand_name + ".acpype/" + ligand_name + "_GMX.itp", "w") as f:
                for line in new_lines:
                    if not line.startswith("[ atomtypes ]"):
                        f.write(line)

            os.chdir("../../..")

        # Apply ligand coords in input file to parametrized structure.
        parser = PDB.PDBParser()
        ligand_structure = parser.get_structure(
            "ligand",
            params_path
            + "/"
            + ligand_name
            + "/"
            + ligand_name
            + ".acpype/"
            + ligand_name
            + "_NEW.pdb",
        )
        for i, atom in enumerate(ligand_structure.get_atoms()):
            atom.coord = ligand_coords[lig_chain][i]
        io.set_structure(ligand_structure)
        io.save(struct_path + "/" + ligand_name + ".pdb")

    return ligand_res


def _readGromacsIndexFile(file):

    f = open(file, "r")
    groups = [
        x.replace("[", "").replace("]", "").replace("\n", "").strip()
        for x in f.readlines()
        if x.startswith("[")
    ]

    group_dict = {}
    for i, g in enumerate(groups):
        group_dict[g] = str(i)

    return group_dict<|MERGE_RESOLUTION|>--- conflicted
+++ resolved
@@ -3612,11 +3612,7 @@
         regional_energy_bias="Binding Energy",
         regional_best_fraction=0.2,
         constraint_level=1,
-<<<<<<< HEAD
         restore_input_coordinates=True
-=======
-        new_version= True,
->>>>>>> f192e50d
     ):
         """
         Generates a PELE calculation for extracted poses. The function reads all the
