from . import alignment
from . import _atom_selectors
from . import rosettaScripts
from . import MD

import os
import sys
import shutil
import uuid
import itertools
import io
import subprocess
import json
from pkg_resources import resource_stream, Requirement, resource_listdir

import numpy as np
from Bio import PDB
from Bio.PDB.DSSP import DSSP
import pandas as pd
import matplotlib.pyplot as plt
import mdtraj as md
import fileinput


import prepare_proteins

class proteinModels:
    """
    Attributes
    ==========
    models_folder : str
        Path to folder were PDB models are located.
    models_paths : dict
        Contains the paths to each model folder.
    msa :
        Multiple sequence alignment object
    multi_chain :
        Whether any model contains multiple chains
    sequences : dict
        Contains the sequence of each model.
    structures : dict
        Contains the Bio.PDB.Structure object to each model.

    Methods
    =======
    readModelFromPDB(self, models_folder)
        Read a model from a PDB file.
    getModelsSequences(self)
        Updates the sequences of each model in the PDB.
    calculateMSA(self)
        Calculates a multiple sequence alignment from the current sequences.
    calculateSecondaryStructure(self)
        Calculate secondary structure strings using DSSP.
    removeTerminalUnstructuredRegions(self)
        Remove terminal unstructured regions from all models.
    saveModels(self, output_folder)
        Save current models into an output folder.

    Hidden Methods
    ==============
    _getChainSequence(self, chain):
        Get the sequnce from a Bio.PDB.Chain.Chain object.
    _getModelsPaths(self)
        Get the paths for all PDBs in the input_folder path.
    """

    def __init__(self, models_folder, get_sequences=True, get_ss=False, msa=False):
        """
        Read PDB models as Bio.PDB structure objects.

        Parameters
        ==========
        models_folder : str
            Path to the folder containing the PDB models.
        get_sequences : bool
            Get the sequences from the structure. They will be separated by chain and
            can be accessed through the .sequences attribute.
        get_ss : bool
            Get the strign representing the secondary structure of the models. they
            can be accessed through the .ss attribute.
        msa : bool
            single-chain structures at startup, othewise look for the calculateMSA()
            method.
        """

        self.models_folder = models_folder
        self.models_paths = self._getModelsPaths()
        self.models_names = [] # Store model names
        self.structures = {} # structures are stored here
        self.sequences = {} # sequences are stored here
        self.target_sequences = {} # Final sequences are stored here
        self.msa = None # multiple sequence alignment
        self.multi_chain = False
        self.ss = {} # secondary structure strings are stored here
        self.docking_data = None # secondary structure strings are stored here
        self.docking_ligands = {}
        self.rosetta_data = None # Rosetta data is stored here
        self.sequence_differences = {} # Store missing/changed sequence information
        self.conects = {} # Store the conection inforamtion for each model
        self.covalent = {} # Store covalent residues

        # Read PDB structures into Biopython
        for model in sorted(self.models_paths):
            self.models_names.append(model)
            self.readModelFromPDB(model, self.models_paths[model])

        if get_sequences:
            # Get sequence information based on stored structure objects
            self.getModelsSequences()

        if get_ss:
            # Calculate secondary structure inforamtion as strings
            self.calculateSecondaryStructure()

        # # Perform a multiple sequence aligment of models
        if msa:
            if self.multichain:
                print('MSA cannot be calculated at startup when multichain models \
are given. See the calculateMSA() method for selecting which chains will be algined.')
            else:
                self.calculateMSA()

    def addResidueToModel(self, model, chain_id, resname, atom_names, coordinates,
                          new_resid=None, elements=None, hetatom=True, water=False):
        """
        Add a residue to a specific model.

        Parameters
        ==========
        model : str
            Model name to edit
        chain_id : str
            Chain ID to which the residue will be added.
        resname : str
            Name of the residue to be added.
        atom_names : list ot tuple
            Atom names of each atom in the residue to add.
        coordinates : numpy.ndarray
            Atom coordinates array, it should match the order in the given
            atom_names.
        elements : list
            List of atomic elements. One per each atom.
        hetatom : bool
            Is the residue an hetatm?
        water : bool
            Is the residue a water residue?
        """

        # Check model name
        if model not in self.structures:
            raise ValueError('The input model was not found.')

        # Check chain ID
        chain = [chain for chain in self.structures[model].get_chains() if chain_id == chain.id]
        if len(chain) != 1:
            raise ValueError('Chain ID given was not found in the selected model.')

        # Check coordinates correctness
        if coordinates.shape == ():
            if np.isnan(coordinates):
                raise ValueError('Given Coordinate in nan!')
        elif np.isnan(coordinates.any()):
            raise ValueError('Some given Coordinates are nan!')
        if coordinates.shape[1] != 3:
            raise ValueError('Coordinates must have shape (x,3). X=number of atoms in residue.')
        if len(coordinates.shape) > 1:
            if coordinates.shape[0] != len(atom_names):
                raise ValueError('Mismatch between the number of atom_names and coordinates.')
        if len(coordinates.shape) == 1:
                if len(atom_names) != 1:
                    raise ValueError('Mismatch between the number of atom_names and coordinates.')

        # Create new residue
        if new_resid == None:
            new_resid = max([r.id[1] for r in chain[0].get_residues()])+1

        rt_flag = ' ' # Define the residue type flag for complete the residue ID.
        if hetatom:
            rt_flag = 'H'
        if water:
            rt_flag = 'W'
        residue = PDB.Residue.Residue((rt_flag, new_resid, ' '), resname, ' ')

        # Add new atoms to residue
        serial_number = max([a.serial_number for a in chain[0].get_atoms()])+1
        for i, atnm in enumerate(atom_names):
            if elements:
                atom = PDB.Atom.Atom(atom_names[i], coordinates[i], 0, 1.0, ' ',
                                     '%-4s' % atom_names[i], serial_number+i, elements[i])
            else:
                atom = PDB.Atom.Atom(atom_names[i], coordinates[i], 0, 1.0, ' ',
                                     '%-4s' % atom_names[i], serial_number+i)
            residue.add(atom)
        chain[0].add(residue)

        return new_resid

    def removeModelAtoms(self, model, atoms_list):
        """
        Remove specific atoms of a model. Atoms to delete are given as a list of tuples.
        Each tuple contains three positions specifying (chain_id, residue_id, atom_name).

        Paramters
        =========
        atom_lists : list
            Specifies the list of atoms to delete for the particular model.
        """

        def checkAtomInConects(self, model, atom):
            for conect in self.conects[model]:
                if atom in conect:
                    print(atom)


        for remove_atom in atoms_list:
            for chain in self.structures[model].get_chains():
                if chain.id == remove_atom[0]:
                    for residue in chain:
                        if residue.id[1] == remove_atom[1]:
                            for atom in residue:
                                if atom.name == remove_atom[2]:
                                    print('Removing atom: '+str(remove_atom)+' from model '+model)
                                    residue.detach_child(atom.id)
                                    checkAtomInConects(self, model, remove_atom)

    def readModelFromPDB(self, model, pdb_file, wat_to_hoh=False, covalent_check=True,
                         atom_mapping=None):
        """
        Adds a model from a PDB file.

        Parameters
        ----------
        model : str
            Model name.
        pdb_file : str
            Path to the pdb file.
        wat_to_hoh : bool
            Change the water name from WAT to HOH. Specially useful when resing from
            Rosetta optimization output files containing water.

        Returns
        -------
        structure : Bio.PDB.Structure
            Structure object.
        """
        self.structures[model] = _readPDB(model, pdb_file)

        if wat_to_hoh:
            for residue in self.structures[model].get_residues():
                if residue.resname == 'WAT':
                    residue.resname = 'HOH'

        if model not in self.conects or self.conects[model] == []:
            # Read conect lines
            self.conects[model] = self._readPDBConectLines(pdb_file, model)

        # Check covalent ligands
        if covalent_check:
            self._checkCovalentLigands(model, pdb_file, atom_mapping=atom_mapping)

        # Update conect lines
        self.conects[model] = self._readPDBConectLines(pdb_file, model)

        self.models_paths[model] = pdb_file

        return self.structures[model]

    def getModelsSequences(self):
        """
        Get sequence information for all stored models. It modifies the self.multi_chain
        option to True if more than one chain is found in the models.

        Returns
        =======
        sequences : dict
            Contains the sequences of all models.
        """
        self.multi_chain = False
        # Add sequence information
        for model in self.models_names:
            chains = [c for c in self.structures[model].get_chains()]
            if len(chains) == 1:
                for c in chains:
                    self.sequences[model] = self._getChainSequence(c)
            else:
                self.sequences[model] = {}
                for c in chains:
                    self.sequences[model][c.id] = self._getChainSequence(c)
                # If any model has more than one chain set multi_chain to True.
                self.multi_chain = True

        return self.sequences

    def calculateMSA(self, chains=None):
        """
        Calculate a Multiple Sequence Alignment from the current models' sequences.

        Returns
        =======
        alignment : Bio.AlignIO
            Multiple sequence alignment in Biopython format.
        chains : dict
            Dictionary specifying which chain to use for each model
        """

        for model in self.models_names:
            if isinstance(self.sequences[model], dict) and chains == None:
                raise ValueError('There are multiple chains in model %s. Specify which \
chain to use for each model with the chains option.' % model)

        if chains != None:
            sequences = {}
            for model in self.models_names:
                if isinstance(self.sequences[model], dict):
                    sequences[model] = self.sequences[model][chains[model]]
                else:
                    sequences[model] = self.sequences[model]

            self.msa = alignment.mafft.multipleSequenceAlignment(sequences)
        else:
            self.msa = alignment.mafft.multipleSequenceAlignment(self.sequences)

        return self.msa

    def getConservedMSAPositions(self, msa):
        """
        Get all conserved MSA positions.

        Returns
        =======
        conserved : list
            All conserved MSA positions indexes and the conserved amino acid identity.
        """

        positions = {}
        conserved = []
        n_models = len(self.msa)
        for i in range(self.msa.get_alignment_length()):
            positions[i] = []
            for model in self.msa:
                positions[i].append(model.seq[i])
            positions[i] = set(positions[i])
            if len(positions[i]) == 1:
                conserved.append((i,list(positions[i])[0]))

        return conserved

    def getStructurePositionFromMSAindex(self, msa_index):
        """
        Get the individual model residue structure positions of a specific MSA index

        Paramters
        =========
        msa_index : int
            Zero-based MSA index

        Returns
        =======
        residue_indexes : dict
            Residue indexes for each protein at the MSA position
        """

        residue_positions = {}
        residue_ids = {}

        # Gather dictionary between sequence position and residue PDB index
        for model in self.models_names:
            residue_positions[model] = 0
            residue_ids[model] = {}
            for i,r in enumerate(self.structures[model].get_residues()):
                residue_ids[model][i+1] = r.id[1]

        # Gather sequence indexes for the given MSA index
        for i in range(self.msa.get_alignment_length()):

            # Count structure positions
            for entry in self.msa:
                if entry.seq[i] != '-':
                    residue_positions[entry.id] += 1

            # Get residue positions matching the MSA indexes
            if i == msa_index:
                for entry in self.msa:
                    if entry.seq[i] == '-':
                        residue_positions[entry.id] = None
                    else:
                        residue_positions[entry.id] = residue_ids[entry.id][residue_positions[entry.id]]
                break

        return residue_positions

    def calculateSecondaryStructure(self, _save_structure=False):
        """
        Calculate secondary structure information for each model.
        DSSP Code:
        H : Alpha helix (4-12)
        B : Isolated beta-bridge residue
        E : Strand
        G : 3-10 helix
        I : Pi helix
        T : Turn
        S : Bend
        - : None
        Parameters
        ==========
        _save_structure : bool
            Save structure model before computing secondary structure. This option
            is used if models have been modified.
        Returns
        ss : dict
            Contains the secondary structure strings for each model.
        """

        for model in self.models_names:
            structure_path = self.models_paths[model]
            if _save_structure:
                structure_path = '.'+str(uuid.uuid4())+'.pdb'
                _saveStructureToPDB(self.structures[model], structure_path)

            dssp = DSSP(self.structures[model][0], structure_path)
            if _save_structure:
                os.remove(structure_path)
            ss = []
            for k in dssp.keys():
                ss.append(dssp[k][2])
            ss = ''.join(ss)
            self.ss[model] = ss

        return self.ss

    def keepModelChains(self, model, chains):
        """
        Only keep the specified chains for the selected model.

        Parameters
        ==========
        model : str
            Model name
        chains : list or tuple or str
            Chain IDs to keep.
        """
        if isinstance(chains, str):
            chains = list(chains)

        remove = []
        for chain in self.structures[model].get_chains():
            if chain.id not in chains:
                print('From model %s Removing chain %s' % (model, chain.id))
                remove.append(chain)

        model = [*self.structures[model].get_models()][0]
        for chain in remove:
            model.detach_child(chain.id)

        self.getModelsSequences()

    def removeTerminalUnstructuredRegions(self, n_hanging=3):
        """
        Remove unstructured terminal regions from models.

        Parameters
        ==========
        n_hangin : int
            Maximum unstructured number of residues to keep at the unstructured terminal regions.
        """

        if self.multi_chain:
            raise ValueError('removeTerminalUnstructuredRegions() function only supports single chain models')

        # Calculate residues to be removed
        for model in self.models_names:

            # Get N-terminal residues to remove based on secondary structure.
            remove_indexes = []
            for i,r in enumerate(self.ss[model]):
                if r == '-':
                    remove_indexes.append(i)
                else:
                    break

            if len(remove_indexes) > n_hanging:
                remove_indexes = remove_indexes[:-n_hanging]
            else:
                remove_indexes = []

            # Get C-terminal residues to remove based on secondary structure.
            remove_C = []
            for i,r in enumerate(self.ss[model][::-1]):
                if r == '-':
                    remove_C.append(i)
                else:
                    break
            if len(remove_C) > n_hanging:
                remove_C = remove_C[:-n_hanging]
            else:
                remove_C = []

            for x in remove_C:
                remove_indexes.append(len(self.ss[model])-1-x)

            # Sort indexes
            remove_indexes = sorted(remove_indexes)

            # Get residues to remove from models structures
            remove_this = []
            for c in self.structures[model].get_chains():
                for i,r in enumerate(c.get_residues()):
                    if i in remove_indexes:
                        remove_this.append(r)
                chain = c

            # Remove residues
            for r in remove_this:
                chain.detach_child(r.id)

        self.getModelsSequences()
        self.calculateSecondaryStructure(_save_structure=True)

    def removeTerminiByConfidenceScore(self, confidence_threshold=70):
        """
        Remove terminal regions with low confidence scores from models.
        """

        ## Warning only single chain implemented
        for model in self.models_names:

            atoms = [a for a in self.structures[model].get_atoms()]
            n_terminus = set()
            for a in atoms:
                if a.bfactor < confidence_threshold:
                    n_terminus.add(a.get_parent().id[1])
                else:
                    break
            c_terminus = set()

            for a in reversed(atoms):
                if a.bfactor < confidence_threshold:
                    c_terminus.add(a.get_parent().id[1])
                else:
                    break
            n_terminus = sorted(list(n_terminus))
            c_terminus = sorted(list(c_terminus))

            remove_this = []
            for c in self.structures[model].get_chains():
                for r in c.get_residues():
                    if r.id[1] in n_terminus or r.id[1] in c_terminus:
                        remove_this.append(r)
                chain = c

            # Remove residues
            for r in remove_this:
                chain.detach_child(r.id)

        self.getModelsSequences()
        # self.calculateSecondaryStructure(_save_structure=True)

        # Missing save models and reload them to take effect.

    def alignModelsToReferencePDB(self, reference, output_folder, chain_indexes=None,
                                  trajectory_chain_indexes=None, reference_chain_indexes=None,
                                  aligment_mode='aligned'):
        """
        Align all models to a reference PDB based on a sequence alignemnt.

        The chains are specified using their indexes. When the trajectories have
        corresponding chains use the option chain_indexes to specify the list of
        chains to align. Otherwise, specify the chains with trajectory_chain_indexes
        and reference_chain_indexes options. Note that the list of chain indexes
        must be corresponding.

        Parameters
        ==========
        reference : str
            Path to the reference PDB
        output_folder : str
            Path to the output folder to store models
        mode : str
            The mode defines how sequences are aligned. 'exact' for structurally
            aligning positions with exactly the same aminoacids after the sequence
            alignemnt or 'aligned' for structurally aligining sequences using all
            positions aligned in the sequence alignment.
        """

        if not os.path.exists(output_folder):
            os.mkdir(output_folder)

        reference = md.load(reference)
        for model in self.models_names:
            traj = md.load(self.models_paths[model])
            MD.alignTrajectoryBySequenceAlignment(traj, reference, chain_indexes=chain_indexes,
                                                  trajectory_chain_indexes=trajectory_chain_indexes,
                                                  aligment_mode=aligment_mode)

            traj.save(output_folder+'/'+model+'.pdb')

    def createMutants(self, job_folder, mutants, nstruct=100, relax_cycles=0, cst_optimization=True,
                      param_files=None, mpi_command='slurm'):
        """
        Create mutations from protein models. Mutations (mutants) must be given as a nested dictionary
        with each protein as the first key and the name of the particular mutant as the second key.
        The value of each inner dictionary is a list containing the mutations, with each mutation
        described by a 2-element tuple (residue_id, aa_to_mutate). E.g., (73, 'A').

        Parameters
        ==========
        job_folder : str
            Folder path where to place the mutation job.
        mutants : dict
            Dictionary specify the mutants to generate.
        relax_cycles : int
            Apply this number of relax cycles (default:0, i.e., no relax).
        nstruct : int
            Number of structures to generate when relaxing mutant
        param_files : list
            Params file to use when reading model with Rosetta.
        """

        mpi_commands = ['slurm', 'openmpi', None]
        if mpi_command not in ['slurm', 'openmpi', None]:
            raise ValueError('Wrong mpi_command it should either: '+' '.join(mpi_commands))

        # Create mutation job folder
        if not os.path.exists(job_folder):
            os.mkdir(job_folder)
        if not os.path.exists(job_folder+'/input_models'):
            os.mkdir(job_folder+'/input_models')
        if not os.path.exists(job_folder+'/flags'):
            os.mkdir(job_folder+'/flags')
        if not os.path.exists(job_folder+'/xml'):
            os.mkdir(job_folder+'/xml')
        if not os.path.exists(job_folder+'/output_models'):
            os.mkdir(job_folder+'/output_models')

        # Save considered models
        considered_models = list(mutants.keys())
        self.saveModels(job_folder+'/input_models', models=considered_models)

        jobs = []

        # Create all-atom score function
        score_fxn_name = 'ref2015'
        sfxn = rosettaScripts.scorefunctions.new_scorefunction(score_fxn_name,
                                                               weights_file=score_fxn_name)

        for model in self.models_names:

            # Skip models not in given mutants
            if model not in considered_models:
                continue

            if not os.path.exists(job_folder+'/output_models/'+model):
                os.mkdir(job_folder+'/output_models/'+model)

            # Iterate each mutant
            for mutant in mutants[model]:

                # Create xml mutation (and minimization) protocol
                xml = rosettaScripts.xmlScript()
                protocol = []

                # Add score function
                xml.addScorefunction(sfxn)

                for m in mutants[model][mutant]:
                    mutate = rosettaScripts.movers.mutate(name='mutate_'+str(m[0]),
                                                          target_residue=m[0],
                                                          new_residue=PDB.Polypeptide.one_to_three(m[1]))
                    xml.addMover(mutate)
                    protocol.append(mutate)

                if relax_cycles:
                    # Create fastrelax mover
                    relax = rosettaScripts.movers.fastRelax(repeats=relax_cycles, scorefxn=sfxn)
                    xml.addMover(relax)
                    protocol.append(relax)
                else:
                    # Turn off more than one structure when relax is not performed
                    nstruct = 1

                # Set protocol
                xml.setProtocol(protocol)

                # Add scorefunction output
                xml.addOutputScorefunction(sfxn)

                # Write XMl protocol file
                xml.write_xml(job_folder+'/xml/'+model+'_'+mutant+'.xml')

                # Create options for minimization protocol
                flags = rosettaScripts.flags('../../xml/'+model+'_'+mutant+'.xml',
                                             nstruct=nstruct, s='../../input_models/'+model+'.pdb',
                                             output_silent_file=model+'_'+mutant+'.out')

                # Add relaxation with constraints options and write flags file
                if cst_optimization and relax_cycles:
                    flags.add_relax_cst_options()
                else:
                    flags.add_relax_options()

                # Add path to params files
                if param_files != None:
                    if not os.path.exists(job_folder+'/params'):
                        os.mkdir(job_folder+'/params')
                    if isinstance(param_files, str):
                        param_files = [param_files]
                    for param in param_files:
                        param_name = param.split('/')[-1]
                        shutil.copyfile(param, job_folder+'/params/'+param_name)
                    flags.addOption('in:file:extra_res_path', '../../params')

                flags.write_flags(job_folder+'/flags/'+model+'_'+mutant+'.flags')

                # Create and append execution command
                if mpi_command == None:
                    mpi_command = ''

                command = 'cd '+job_folder+'/output_models/'+model+'\n'
                command += mpi_command+' rosetta_scripts.mpi.linuxgccrelease @ '+'../../flags/'+model+'_'+mutant+'.flags\n'
                command += 'cd ../../..\n'
                jobs.append(command)

        return jobs

    def setUpRosettaOptimization(self, relax_folder, nstruct=1000, relax_cycles=5,
                                 cst_files=None, mutations=False, models=None, cst_optimization=True,
                                 membrane=False, membrane_thickness=15, param_files=None):
        """
        Set up minimizations using Rosetta FastRelax protocol.

        Parameters
        ==========
        relax_folder : str
            Folder path where to place the relax job.
        """

        # Create minimization job folders
        if not os.path.exists(relax_folder):
            os.mkdir(relax_folder)
        if not os.path.exists(relax_folder+'/input_models'):
            os.mkdir(relax_folder+'/input_models')
        if not os.path.exists(relax_folder+'/flags'):
            os.mkdir(relax_folder+'/flags')
        if not os.path.exists(relax_folder+'/xml'):
            os.mkdir(relax_folder+'/xml')
        if not os.path.exists(relax_folder+'/output_models'):
            os.mkdir(relax_folder+'/output_models')

        # Save all models
        self.saveModels(relax_folder+'/input_models', models=models)

        # Check that sequence comparison has been done before adding mutational steps
        if mutations:
            if self.sequence_differences == {}:
                raise ValueError('Mutations have been enabled but no sequence comparison\
has been carried out. Please run compareSequences() function before setting mutation=True.')

        # Create flags files
        jobs = []
        for model in self.models_names:

            # Skip models not in the given list
            if models != None:
                    continue

            if not os.path.exists(relax_folder+'/output_models/'+model):
                os.mkdir(relax_folder+'/output_models/'+model)

            # Create xml minimization protocol
            xml = rosettaScripts.xmlScript()
            protocol = []

            # Create membrane scorefucntion
            if membrane:
                # Create all-atom score function
                sfxn = rosettaScripts.scorefunctions.new_scorefunction('mpframework_smooth_fa_2012',
                                                                       weights_file='mpframework_smooth_fa_2012')
                # Add constraint weights to membrane score function
                if cst_files != None:
                    reweights = (('chainbreak', 1.0),
                                ('coordinate_constraint', 1.0),
                                ('atom_pair_constraint', 1.0),
                                ('angle_constraint', 1.0),
                                ('dihedral_constraint', 1.0),
                                ('res_type_constraint', 1.0),
                                ('metalbinding_constraint', 1.0))

                    for rw in reweights:
                        sfxn.addReweight(rw[0],rw[1])

            # Create all-atom scorefucntion
            else:
                score_fxn_name = 'ref2015'
                # Check if constraints are given
                if cst_files != None:
                    score_fxn_name = score_fxn_name+'_cst'

                # Create all-atom score function
                sfxn = rosettaScripts.scorefunctions.new_scorefunction(score_fxn_name,
                                                                       weights_file=score_fxn_name)
            xml.addScorefunction(sfxn)

            # Create mutation movers if needed
            if mutations:
                if self.sequence_differences[model]['mutations'] != {}:
                    for m in self.sequence_differences[model]['mutations']:
                        mutate = rosettaScripts.movers.mutate(name='mutate_'+str(m[0]),
                                                              target_residue=m[0],
                                                              new_residue=PDB.Polypeptide.one_to_three(m[1]))
                        xml.addMover(mutate)
                        protocol.append(mutate)

            # Add constraint mover if constraint file is given.
            if cst_files != None:
                if model not in cst_files:
                    raise ValueError('Model %s is not in the cst_files dictionary!' % model)
                set_cst = rosettaScripts.movers.constraintSetMover(add_constraints=True,
                                                                   cst_file='../../../'+cst_files[model])
                xml.addMover(set_cst)
                protocol.append(set_cst)

            if membrane:
                add_membrane = rosettaScripts.rosetta_MP.movers.addMembraneMover()
                xml.addMover(add_membrane)
                protocol.append(add_membrane)

                init_membrane = rosettaScripts.rosetta_MP.movers.membranePositionFromTopologyMover()
                xml.addMover(init_membrane)
                protocol.append(init_membrane)

            # Create fastrelax mover
            relax = rosettaScripts.movers.fastRelax(repeats=relax_cycles, scorefxn=sfxn)
            xml.addMover(relax)
            protocol.append(relax)

            # Set protocol
            xml.setProtocol(protocol)

            # Add scorefunction output
            xml.addOutputScorefunction(sfxn)

            # Write XMl protocol file
            xml.write_xml(relax_folder+'/xml/'+model+'_relax.xml')

            # Create options for minimization protocol
            flags = rosettaScripts.flags('../../xml/'+model+'_relax.xml',
                                         nstruct=nstruct, s='../../input_models/'+model+'.pdb',
                                         output_silent_file=model+'_relax.out')

            # Add relaxation with constraints options and write flags file
            if cst_optimization:
                flags.add_relax_cst_options()
            else:
                flags.add_relax_options()

            # Add path to params files
            if param_files != None:

                if not os.path.exists(relax_folder+'/params'):
                    os.mkdir(relax_folder+'/params')

                if isinstance(param_files, str):
                    param_files = [param_files]
                for param in param_files:
                    param_name = param.split('/')[-1]
                    shutil.copyfile(param, relax_folder+'/params/'+param_name)
                flags.addOption('in:file:extra_res_path', '../../params')

            if membrane:
                flags.addOption('mp::setup::spans_from_structure', 'true')
                flags.addOption('relax:constrain_relax_to_start_coords', '')
            flags.write_flags(relax_folder+'/flags/'+model+'_relax.flags')

            # Create and append execution command
            command = 'cd '+relax_folder+'/output_models/'+model+'\n'
            command += 'srun rosetta_scripts.mpi.linuxgccrelease @ '+'../../flags/'+model+'_relax.flags\n'
            command += 'cd ../../..\n'
            jobs.append(command)

        return jobs

    def setUpMembranePositioning(self, job_folder, membrane_thickness=15, models=None):
        """
        """
        # Create minimization job folders
        if not os.path.exists(job_folder):
            os.mkdir(job_folder)
        if not os.path.exists(job_folder+'/input_models'):
            os.mkdir(job_folder+'/input_models')
        if not os.path.exists(job_folder+'/flags'):
            os.mkdir(job_folder+'/flags')
        if not os.path.exists(job_folder+'/output_models'):
            os.mkdir(job_folder+'/output_models')

        # Save all models
        self.saveModels(job_folder+'/input_models', models=models)

        # Copy embeddingToMembrane.py script
        _copyScriptFile(job_folder, 'embeddingToMembrane.py')

        # Create flags files
        jobs = []
        for model in self.models_names:

            # Skip models not in the given list
            if models != None:
                if model not in models:
                    continue

            if not os.path.exists(job_folder+'/output_models/'+model):
                os.mkdir(job_folder+'/output_models/'+model)

            flag_file = job_folder+'/flags/mp_span_from_pdb_'+model+'.flags'
            with open(flag_file, 'w') as flags:
                flags.write('-mp::thickness '+str(membrane_thickness)+'\n')
                flags.write('-s model.pdb\n')
                flags.write('-out:path:pdb .\n')

            flag_file = job_folder+'/flags/mp_transform_'+model+'.flags'
            with open(flag_file, 'w') as flags:
                flags.write('-s ../../input_models/'+model+'.pdb\n')
                flags.write('-mp:transform:optimize_embedding true\n')
                flags.write('-mp:setup:spanfiles '+model+'.span\n')
                flags.write('-out:no_nstruct_label\n')

            command = 'cd '+job_folder+'/output_models/'+model+'\n'
            command += 'cp ../../input_models/'+model+'.pdb model.pdb\n'
            command += 'mp_span_from_pdb.linuxgccrelease @ ../../flags/mp_span_from_pdb_'+model+'.flags\n'
            command += 'rm model.pdb \n'
            command += 'mv model.span '+model+'.span\n'
            command += 'mp_transform.linuxgccrelease @ ../../flags/mp_transform_'+model+'.flags\n'
            command += 'python ../../._embeddingToMembrane.py'+' '+model+'.pdb\n'
            command += 'cd ../../..\n'
            jobs.append(command)

        return jobs

    def addMissingLoops(self, job_folder, nstruct=1, sfxn='ref2015', param_files=None, idealize=True):
        """
        Create a Rosetta loop optimization protocol for missing loops in the structure.

        Parameters
        ==========
        job_folder : str
            Loop modeling calculation folder.
        """

        # Create minimization job folders
        if not os.path.exists(job_folder):
            os.mkdir(job_folder)
        if not os.path.exists(job_folder+'/input_models'):
            os.mkdir(job_folder+'/input_models')
        if not os.path.exists(job_folder+'/flags'):
            os.mkdir(job_folder+'/flags')
        if not os.path.exists(job_folder+'/xml'):
            os.mkdir(job_folder+'/xml')
        if not os.path.exists(job_folder+'/output_models'):
            os.mkdir(job_folder+'/output_models')

        # Save all models
        self.saveModels(job_folder+'/input_models')

        # Check that sequence comparison has been done before checking missing loops
        if self.sequence_differences == {}:
            raise ValueError('No sequence comparison has been carried out. Please run \
compareSequences() function before adding missing loops.')

        # Create flags files
        jobs = []
        for model in self.models_names:

            # Check that model has missing loops
            if self.sequence_differences[model]['missing_loops'] != []:

                missing_loops = self.sequence_differences[model]['missing_loops']

                for loop in missing_loops:

                    loop_name = str(loop[0])+'_'+str(loop[1])

                    if not os.path.exists(job_folder+'/output_models/'+model):
                        os.mkdir(job_folder+'/output_models/'+model)

                    if not os.path.exists(job_folder+'/output_models/'+model+'/'+loop_name):
                        os.mkdir(job_folder+'/output_models/'+model+'/'+loop_name)

                    # Create xml minimization protocol
                    xml = rosettaScripts.xmlScript()
                    protocol = []

                    # Create score function

                    scorefxn = rosettaScripts.scorefunctions.new_scorefunction(sfxn,
                                                                               weights_file=sfxn)

                    # Add loop remodel protocol
                    if len(loop[1]) == 1:
                        hanging_residues = 3
                    elif len(loop[1]) == 2:
                        hanging_residues = 2
                    else:
                        hanging_residues = 1
                    loop_movers = rosettaScripts.loop_modeling.loopRebuild(xml, loop[0], loop[1], scorefxn=sfxn,
                                                                           hanging_residues=hanging_residues)
                    for m in loop_movers:
                        protocol.append(m)

                    # Add idealize step
                    if idealize:
                        idealize = rosettaScripts.movers.idealize()
                        xml.addMover(idealize)
                        protocol.append(idealize)

                    # Set protocol
                    xml.setProtocol(protocol)

                    # Add scorefunction output
                    xml.addOutputScorefunction(scorefxn)
                    # Write XMl protocol file
                    xml.write_xml(job_folder+'/xml/'+model+'_'+loop_name+'.xml')

                    # Create options for minimization protocol
                    output_silent = 'output_models/'+model+'/'+loop_name+'/'+model+'_'+loop_name+'.out'
                    flags = rosettaScripts.flags('xml/'+model+'_'+loop_name+'.xml',
                                                 nstruct=nstruct, s='input_models/'+model+'.pdb',
                                                 output_silent_file=output_silent)

                    # Add path to params files
                    if param_files != None:
                        if not os.path.exists(job_folder+'/params'):
                            os.mkdir(job_folder+'/params')

                        if isinstance(param_files, str):
                            param_files = [param_files]
                        for param in param_files:
                            param_name = param.split('/')[-1]
                            shutil.copyfile(param, job_folder+'/params/'+param_name)
                        flags.addOption('in:file:extra_res_path', 'params')

                    # Write flags file
                    flags.write_flags(job_folder+'/flags/'+model+'_'+loop_name+'.flags')

                    # Create and append execution command
                    command = 'cd '+job_folder+'\n'
                    command += 'srun rosetta_scripts.mpi.linuxgccrelease @ '+'flags/'+model+'_'+loop_name+'.flags\n'
                    command += 'cd ..\n'

                    jobs.append(command)

        return jobs

    def setUpPrepwizardOptimization(self, prepare_folder, pH=7.0, epik_pH=False, samplewater=False,
                                    epik_pHt=False, remove_hydrogens=False, delwater_hbond_cutoff=False,
                                    fill_loops=False, protonation_states=None, no_epik=False, mae_input=False,
                                    use_new_version=False, **kwargs):
        """
        Set up an structure optimization with the Schrodinger Suite prepwizard.

        Parameters
        ==========
        prepare_folder : str
            Folder name for the prepwizard optimization.
        """

        # Create prepare job folders
        if not os.path.exists(prepare_folder):
            os.mkdir(prepare_folder)
        if not os.path.exists(prepare_folder+'/input_models'):
            os.mkdir(prepare_folder+'/input_models')
        if not os.path.exists(prepare_folder+'/output_models'):
            os.mkdir(prepare_folder+'/output_models')

        # Save all input models
        self.saveModels(prepare_folder+'/input_models', convert_to_mae=mae_input,
                        remove_hydrogens=remove_hydrogens, **kwargs)

        # Generate jobs
        jobs = []
        for model in self.models_names:
            if fill_loops:
                if model not in self.target_sequences:
                    raise ValueError('Target sequence for model %s was not given. First\
make sure of reading the target sequences with the function readTargetSequences()' % model)
                sequence = {}
                sequence[model] = self.target_sequences[model]
                fasta_file = prepare_folder+'/input_models/'+model+'.fasta'
                alignment.writeFastaFile(sequence, fasta_file)

            # Create model output folder
            output_folder = prepare_folder+'/output_models/'+model
            if not os.path.exists(output_folder):
                os.mkdir(output_folder)

            if fill_loops:
                command = 'cd '+prepare_folder+'/input_models/\n'
                command += 'pwd=$(pwd)\n'
                command += 'cd ../output_models/'+model+'\n'
            else:
                command = 'cd '+output_folder+'\n'

            command += '"${SCHRODINGER}/utilities/prepwizard" '
            if mae_input:
                command += '../../input_models/'+model+'.mae '
            else:
                command += '../../input_models/'+model+'.pdb '
            command += model+'.pdb '
            command += '-fillsidechains '
            command += '-disulfides '
            if fill_loops:
                command += '-fillloops '
                command += '-fasta_file "$pwd"/'+model+'.fasta '
            if remove_hydrogens:
                command += '-rehtreat '
            if no_epik:
                command += '-noepik '
            else:
                if epik_pH:
                    command += '-epik_pH '+str(pH)+' '
                if epik_pHt:
                    command += '-epik_pHt '+str(epik_pHt)+' '
            command += '-propka_pH '+str(pH)+' '
            command += '-f 2005 '
            command += '-rmsd 0.3 '
            if samplewater:
                command += '-samplewater '
            if delwater_hbond_cutoff:
                command += '-delwater_hbond_cutoff '+str(delwater_hbond_cutoff)+' '

            if not isinstance(protonation_states, type(None)):
                for ps in protonation_states[model]:
                    if use_new_version:
                        command += '-force '+str(ps[0])+" "+str(ps[1])+' '
                    else:
                        command += '-force '+str(ps[0])+" "+str(ps[1])+' '

            command += '-JOBNAME '+model+' '
            command += '-HOST localhost:1 '
            command += '-WAIT\n'
            command += 'cd ../../..\n'
            jobs.append(command)

        return jobs

    def setUpDockingGrid(self, grid_folder, center_atoms, innerbox=(10,10,10),
                         outerbox=(30,30,30), useflexmae=True, peptide=False, mae_input=True):
        """
        Setup grid calculation for each model.

        Parameters
        ==========
        grid_folder : str
            Path to grid calculation folder
        center_atoms : tuple
        """

        # Create grid job folders
        if not os.path.exists(grid_folder):
            os.mkdir(grid_folder)

        if not os.path.exists(grid_folder+'/input_models'):
            os.mkdir(grid_folder+'/input_models')

        if not os.path.exists(grid_folder+'/grid_inputs'):
            os.mkdir(grid_folder+'/grid_inputs')

        if not os.path.exists(grid_folder+'/output_models'):
            os.mkdir(grid_folder+'/output_models')

        # Save all input models
        self.saveModels(grid_folder+'/input_models', convert_to_mae=mae_input)

        # Check that inner and outerbox values are given as integers
        for v in innerbox:
            if type(v) != int:
                raise ValueError('Innerbox values must be given as integers')
        for v in outerbox:
            if type(v) != int:
                raise ValueError('Outerbox values must be given as integers')

        # Create grid input files
        jobs = []
        for model in self.models_names:

            # Get coordinates of center residue
            chainid = center_atoms[model][0]
            resid = center_atoms[model][1]
            atom_name = center_atoms[model][2]

            x = None
            for c in self.structures[model].get_chains():
                if c.id == chainid:
                    for r in c.get_residues():
                        if r.id[1] == resid:
                            for a in r.get_atoms():
                                if a.name == atom_name:
                                    x = a.coord[0]
                                    y = a.coord[1]
                                    z = a.coord[2]

            # Check if any atom center was found.
            if x == None:
                raise ValueError('Given atom center not found for model %s' % model)

            # Write grid input file
            with open(grid_folder+'/grid_inputs/'+model+'.in', 'w') as gif:
                gif.write('GRID_CENTER %.14f, %.14f, %.14f\n' % (x,y,z))
                gif.write('GRIDFILE '+model+'.zip\n')
                gif.write('INNERBOX %s, %s, %s\n' % innerbox)
                gif.write('OUTERBOX %s, %s, %s\n' % outerbox)
                if mae_input:
                    gif.write('RECEP_FILE %s\n' % ('../input_models/'+model+'.mae'))
                else:
                    gif.write('RECEP_FILE %s\n' % ('../input_models/'+model+'.pdb'))
                if peptide:
                    gif.write('PEPTIDE True\n')
                if useflexmae:
                    gif.write('USEFLEXMAE YES\n')

            command = 'cd '+grid_folder+'/output_models\n'

            # Add convert PDB into mae format command
            # command += '"$SCHRODINGER/utilities/structconvert" '
            # if mae_input:
            #     command += '-ipdb ../input_models/'+model+'.pdb'+' '
            #     command += '-omae '+model+'.mae\n'

            # Add grid generation command
            command += '"${SCHRODINGER}/glide" '
            command += '../grid_inputs/'+model+'.in'+' '
            command += '-OVERWRITE '
            command += '-HOST localhost '
            command += '-TMPLAUNCHDIR '
            command += '-WAIT\n'

            command += 'cd ../..\n'

            jobs.append(command)

        return jobs

    def setUpGlideDocking(self, docking_folder, grids_folder, ligands_folder,
                          poses_per_lig=100, precision='SP', use_ligand_charges=False,
                          energy_by_residue=False, use_new_version=False,):
        """
        Set docking calculations for all the proteins and set of ligands located
        grid_folders and ligands_folder folders, respectively. The ligands must be provided
        in MAE format.

        Parameters
        ==========
        docking_folder : str

        ligands_folder : str
            Path to the folder containing the ligands to dock.
        residues : dict
            Dictionary with the residues for each model near which to position the
            ligand as the starting pose.
        """

        # Create docking job folders
        if not os.path.exists(docking_folder):
            os.mkdir(docking_folder)

        if not os.path.exists(docking_folder+'/input_models'):
            os.mkdir(docking_folder+'/input_models')

        if not os.path.exists(docking_folder+'/output_models'):
            os.mkdir(docking_folder+'/output_models')

        # Save all input models
        self.saveModels(docking_folder+'/input_models')

        # Read paths to grid files
        grids_paths = {}
        for f in os.listdir(grids_folder+'/output_models'):
            if f.endswith('.zip'):
                name = f.replace('.zip','')
                grids_paths[name] = grids_folder+'/output_models/'+f

        # Read paths to substrates
        substrates_paths = {}
        for f in os.listdir(ligands_folder):
            if f.endswith('.mae'):
                name = f.replace('.mae','')
                substrates_paths[name] = ligands_folder+'/'+f

        # Set up docking jobs
        jobs = []
        for grid in grids_paths:
            # Create ouput folder
            if not os.path.exists(docking_folder+'/output_models/'+grid):
                os.mkdir(docking_folder+'/output_models/'+grid)

            for substrate in substrates_paths:

                # Create glide dock input
                with open(docking_folder+'/output_models/'+grid+'/'+grid+'_'+substrate+'.in', 'w') as dif:
                    dif.write('GRIDFILE GRID_PATH/'+grid+'.zip\n')
                    dif.write('LIGANDFILE ../../../%s\n' % substrates_paths[substrate])
                    dif.write('POSES_PER_LIG %s\n' % poses_per_lig)
                    if use_ligand_charges:
                        dif.write('LIG_MAECHARGES true\n')
                    dif.write('PRECISION %s\n' % precision)
                    if energy_by_residue:
                        dif.write('WRITE_RES_INTERACTION true\n')

                # Create commands
                command = 'cd '+docking_folder+'/output_models/'+grid+'\n'

                # Schrodinger has problem with relative paths to the grid files
                # This is a quick fix for that (not elegant, but works).
                command += 'cwd=$(pwd)\n'
                grid_folder = '/'.join(grids_paths[grid].split('/')[:-1])
                command += 'cd ../../../%s\n' % grid_folder
                command += 'gd=$(pwd)\n'
                command += 'cd $cwd\n'
                command += 'sed -i "s@GRID_PATH@$gd@" %s \n' % (grid+'_'+substrate+'.in')

                # Add docking command
                command += '"${SCHRODINGER}/glide" '
                command += grid+'_'+substrate+'.in'+' '
                command += '-OVERWRITE '
                command += '-adjust '
                command += '-HOST localhost:1 '
                command += '-TMPLAUNCHDIR '
                command += '-WAIT\n'
                command += 'cd ../../..\n'
                jobs.append(command)

        return jobs

    def setUpSiteMapForModels(self, job_folder, target_residue, site_box=10,
                              resolution='fine', reportsize=100, overwrite=False):
        """
        Generates a SiteMap calculation for model poses (no ligand) near specified residues.

        Parameters
        ==========
        job_folder : str
            Path to the calculation folder
        """

        # Create site map job folders
        if not os.path.exists(job_folder):
            os.mkdir(job_folder)

        if not os.path.exists(job_folder+'/input_models'):
            os.mkdir(job_folder+'/input_models')

        if not os.path.exists(job_folder+'/output_models'):
            os.mkdir(job_folder+'/output_models')

        # Copy script to generate protein and ligand mae inputs, separately.
        _copyScriptFile(job_folder, 'prepareForSiteMap.py')
        script_path = job_folder+'/._prepareForSiteMap.py'

        # Save all input models
        self.saveModels(job_folder+'/input_models')

        # Create input files
        jobs = []
        for model in self.models_names:

            # Createa output folder for each model
            if not os.path.exists(job_folder+'/output_models/'+model):
                os.mkdir(job_folder+'/output_models/'+model)

            # Generate input protein and ligand files
            input_protein = job_folder+'/input_models/'+model+'.pdb'
            if not os.path.exists(input_protein) or overwrite:
                command = 'run '+script_path+' '
                command += input_protein+' '
                command += job_folder+'/output_models/'+model+' '
                command += '--protein_only '
                os.system(command)

            # Add site map command
            command = 'cd '+job_folder+'/output_models/'+model+'\n'
            command += '"${SCHRODINGER}/sitemap" '
            command += '-prot ../../input_models/'+model+'/'+model+'_protein.mae'+' '
            command += '-sitebox '+str(site_box)+' '
            command += '-resolution '+str(resolution)+' '
            command += '-reportsize '+str(reportsize)+' '
            command += '-keepvolpts yes '
            command += '-keeplogs yes '
            command += '-siteasl \"res.num {'+target_residue+'}\" '
            command += '-HOST localhost:1 '
            command += '-TMPLAUNCHDIR\n'
            command += '-WAIT\n'
            command += 'cd ../../..\n'
            jobs.append(command)

        return jobs

    def setUpSiteMapForLigands(self, job_folder, poses_folder, site_box=10, resolution='fine', overwrite=False):
        """
        Generates a SiteMap calculation for Docking poses outputed by the extractDockingPoses()
        function.

        Parameters
        ==========
        job_folder : str
            Path to the calculation folder
        poses_folder : str
            Path to docking poses folder.
        """

        # Create site map job folders
        if not os.path.exists(job_folder):
            os.mkdir(job_folder)

        if not os.path.exists(job_folder+'/input_models'):
            os.mkdir(job_folder+'/input_models')

        if not os.path.exists(job_folder+'/output_models'):
            os.mkdir(job_folder+'/output_models')

        # Copy script to generate protein and ligand mae inputs, separately.
        _copyScriptFile(job_folder, 'prepareForSiteMap.py')
        script_path = job_folder+'/._prepareForSiteMap.py'

        # Create input files
        jobs = []
        for model in os.listdir(poses_folder):
            if not os.path.isdir(poses_folder+'/'+model):
                continue
            if not os.path.exists(job_folder+'/input_models/'+model):
                os.mkdir(job_folder+'/input_models/'+model)
            if not os.path.exists(job_folder+'/output_models/'+model):
                os.mkdir(job_folder+'/output_models/'+model)

            for pose in os.listdir(poses_folder+'/'+model):
                if pose.endswith('.pdb'):
                    pose_name = pose.replace('.pdb','')

                    # Generate input protein and ligand files
                    input_ligand = job_folder+'/input_models/'+model+'/'+pose_name+'_ligand.mae'
                    input_protein = job_folder+'/input_models/'+model+'/'+pose_name+'_protein.mae'
                    if not os.path.exists(input_ligand) or not os.path.exists(input_protein) or overwrite:
                        command = 'run '+script_path+' '
                        command += poses_folder+'/'+model+'/'+pose+' '
                        command += job_folder+'/input_models/'+model
                        os.system(command)

                    # Write Site Map input file
                    with open(job_folder+'/output_models/'+model+'/'+pose_name+'.in', 'w') as smi:
                        smi.write('PROTEIN ../../input_models/'+model+'/'+pose_name+'_protein.mae\n')
                        smi.write('LIGMAE ../../input_models/'+model+'/'+pose_name+'_ligand.mae\n')
                        smi.write('SITEBOX '+str(site_box)+'\n')
                        smi.write('RESOLUTION '+resolution+'\n')
                        smi.write('REPORTSIZE 100\n')
                        smi.write('KEEPVOLPTS yes\n')
                        smi.write('KEEPLOGS yes\n')

                    # Add site map command
                    command = 'cd '+job_folder+'/output_models/'+model+'\n'
                    command += '"${SCHRODINGER}/sitemap" '
                    command += pose_name+'.in'+' '
                    command += '-HOST localhost:1 '
                    command += '-TMPLAUNCHDIR '
                    command += '-WAIT\n'
                    command += 'cd ../../..\n'
                    jobs.append(command)
        return jobs

    def setUpLigandParameterization(self, job_folder, ligands_folder, charge_method=None,
                                    only_ligands=None):
        """
        Run PELE platform for ligand parameterization

        Parameters
        ==========
        job_folder : str
            Path to the job input folder
        ligands_folder : str
            Path to the folder containing the ligand molecules in PDB format.
        """

        charge_methods = ['gasteiger', 'am1bcc', 'OPLS']
        if charge_method == None:
            charge_method = 'OPLS'

        if charge_method not in charge_methods:
            raise ValueError('The charge method should be one of: '+str(charge_methods))

        # Create PELE job folder
        if not os.path.exists(job_folder):
            os.mkdir(job_folder)

        # Copy script to generate protein and ligand mae inputs, separately.
        _copyScriptFile(job_folder, 'peleffy_ligand.py')

        jobs = []
        for ligand in os.listdir(ligands_folder):

            extension = ligand.split('.')[-1]

            if extension == 'pdb':
                ligand_name = ligand.replace('.'+extension, '')

                # Only process ligands given in only_ligands list
                if only_ligands != None:
                    if ligand_name not in only_ligands:
                        continue

                # structure = _readPDB(ligand_name, ligands_folder+'/'+ligand)
                if not os.path.exists(job_folder+'/'+ligand_name):
                    os.mkdir(job_folder+'/'+ligand_name)

                # _saveStructureToPDB(structure, job_folder+'/'+pdb_name+'/'+pdb_name+extension)
                shutil.copyfile(ligands_folder+'/'+ligand, job_folder+'/'+ligand_name+'/'+ligand_name+'.'+extension)

                # Create command
                command = 'cd '+job_folder+'/'+ligand_name+'\n'
                command += 'python  ../._peleffy_ligand.py '+ligand_name+'.'+extension+'\n'
                command += 'cd ../..\n'
                jobs.append(command)

        return jobs

    def setUpCovalentLigandParameterization(self, model, resname):
        self

    def setUpPELECalculation(self, pele_folder, models_folder, input_yaml, box_centers=None, distances=None, ligand_index=1,
                             box_radius=10, steps=100, debug=False, iterations=3, cpus=96, equilibration_steps=100, ligand_energy_groups=None,
                             separator='-', use_peleffy=True, usesrun=True, energy_by_residue=False, ebr_new_flag=False, ninety_degrees_version=False,
                             analysis=False, energy_by_residue_type='all', peptide=False, equilibration_mode='equilibrationLastSnapshot',
                             spawning='independent', continuation=False, equilibration=True,  skip_models=None, skip_ligands=None,
                             extend_iterations=False, only_models=None, only_ligands=None, ligand_templates=None, seed=12345, log_file=False):
        """
        Generates a PELE calculation for extracted poses. The function reads all the
        protein ligand poses and creates input for a PELE platform set up run.

        Parameters
        ==========
        pele_folder : str
            Path to the folder where PELE calcualtions will be located
        models_folder : str
            Path to input docking poses folder.
        input_yaml : str
            Path to the input YAML file to be used as template for all the runs.
        ligand_energy_groups : dict
            Additional groups to consider when doing energy by residue reports.
        Missing!
        """

        energy_by_residue_types = ['all', 'lennard_jones', 'sgb', 'electrostatic']
        if energy_by_residue_type not in energy_by_residue_types:
            raise ValueError('%s not found. Try: %s' % (energy_by_residue_type, energy_by_residue_types))

        spawnings = ['independent', 'inverselyProportional', 'epsilon', 'variableEpsilon',
                     'independentMetric', 'UCB', 'FAST', 'ProbabilityMSM', 'MetastabilityMSM',
                     'IndependentMSM']

        if spawning not in spawnings:
            message = 'Spawning method %s not found.' % spawning
            message = 'Allowed options are: '+str(spawnings)
            raise ValueError(message)

        # Create PELE job folder
        if not os.path.exists(pele_folder):
            os.mkdir(pele_folder)

        # Read docking poses information from models_folder and create pele input
        # folders.
        jobs = []
        for d in os.listdir(models_folder):
            if os.path.isdir(models_folder+'/'+d):
                models = {}
                ligand_pdb_name = {}
                for f in os.listdir(models_folder+'/'+d):
                    fs = f.split(separator)
                    protein = fs[0]
                    ligand = fs[1]
                    pose = fs[2].replace('.pdb','')

                    # Skip given protein models
                    if skip_models != None:
                        if protein in skip_models:
                            continue

                    # Skip given ligand models
                    if skip_ligands != None:
                        if ligand in skip_ligands:
                            continue

                    # Skip proteins not in only_proteins list
                    if only_models != None:
                        if protein not in only_models:
                            continue

                    # Skip proteins not in only_ligands list
                    if only_ligands != None:
                        if ligand not in only_ligands:
                            continue

                    # Create PELE job folder for each docking
                    if not os.path.exists(pele_folder+'/'+protein+'_'+ligand):
                        os.mkdir(pele_folder+'/'+protein+'_'+ligand)

                    structure = _readPDB(protein+'_'+ligand, models_folder+'/'+d+'/'+f)

                    # Change water names if any
                    for residue in structure.get_residues():
                        if residue.id[0] == 'W':
                            residue.resname = 'HOH'

                        if residue.get_parent().id == 'L':
                            ligand_pdb_name[ligand] = residue.resname

                    ## Add dummy atom if peptide docking ### Strange fix =)
                    if peptide:
                        for chain in structure.get_chains():
                            if chain.id == 'L':
                                # Create new residue
                                new_resid = max([r.id[1] for r in chain.get_residues()])+1
                                residue = PDB.Residue.Residue(('H', new_resid, ' '), 'XXX', ' ')
                                serial_number = max([a.serial_number for a in chain.get_atoms()])+1
                                atom = PDB.Atom.Atom('X', [0,0,0], 0, 1.0, ' ',
                                                     '%-4s' % 'X', serial_number+1, 'H')
                                residue.add(atom)
                                chain.add(residue)

                    _saveStructureToPDB(structure, pele_folder+'/'+protein+'_'+ligand+'/'+f)

                    if (protein, ligand) not in models:
                        models[(protein,ligand)] = []
                    models[(protein,ligand)].append(f)

                # If templates are given for ligands
                templates = {}
                if ligand_templates != None:

                    # Create templates folder
                    if not os.path.exists(pele_folder+'/templates'):
                        os.mkdir(pele_folder+'/templates')

                    for ligand in os.listdir(ligand_templates):

                        if not os.path.isdir(ligand_templates+'/'+ligand):
                            continue

                        # Create ligand template folder
                        if not os.path.exists(pele_folder+'/templates/'+ligand):
                            os.mkdir(pele_folder+'/templates/'+ligand)

                        templates[ligand] = []
                        for f in os.listdir(ligand_templates+'/'+ligand):
                            if f.endswith('.rot.assign') or f.endswith('z'):

                                # Copy template files
                                shutil.copyfile(ligand_templates+'/'+ligand+'/'+f,
                                                pele_folder+'/templates/'+ligand+'/'+f)

                                templates[ligand].append(f)

                # Create YAML file
                for model in models:
                    protein, ligand = model
                    keywords = ['system', 'chain', 'resname', 'steps', 'iterations', 'atom_dist', 'analyse',
                                'cpus', 'equilibration', 'equilibration_steps', 'traj', 'working_folder',
                                'usesrun', 'use_peleffy', 'debug', 'box_radius', 'box_center', 'equilibration_mode',
                                'seed' ,'spawning']

                    # Write input yaml
                    with open(pele_folder+'/'+protein+'_'+ligand+'/'+'input.yaml', 'w') as iyf:
                        if energy_by_residue:
                            # Use new PELE version with implemented energy_by_residue
                            iyf.write('pele_exec: "/gpfs/projects/bsc72/PELE++/mniv/V1.7.2-b6/bin/PELE-1.7.2_mpi"\n')
                            iyf.write('pele_data: "/gpfs/projects/bsc72/PELE++/mniv/V1.7.2-b6/Data"\n')
                            iyf.write('pele_documents: "/gpfs/projects/bsc72/PELE++/mniv/V1.7.2-b6/Documents/"\n')
                        elif ninety_degrees_version:
                            # Use new PELE version with implemented 90 degrees fix
                            iyf.write('pele_exec: "/gpfs/projects/bsc72/PELE++/mniv/V1.8_pre_degree_fix/bin/PELE-1.8_mpi"\n')
                            iyf.write('pele_data: "/gpfs/projects/bsc72/PELE++/mniv/V1.8_pre_degree_fix/Data"\n')
                            iyf.write('pele_documents: "/gpfs/projects/bsc72/PELE++/mniv/V1.8_pre_degree_fix/Documents/"\n')
                        if len(models[model]) > 1:
                            equilibration_mode = 'equilibrationCluster'
                            iyf.write("system: '*.pdb'\n")
                        else:
                            iyf.write("system: '"+" ".join(models[model])+"'\n")
                        iyf.write("chain: 'L'\n")
                        if peptide:
                            iyf.write("resname: 'XXX'\n")
                            iyf.write("skip_ligand_prep:\n")
                            iyf.write(" - 'XXX'\n")
                        else:
                            iyf.write("resname: '"+ligand_pdb_name[ligand]+"'\n")
                        iyf.write("steps: "+str(steps)+"\n")
                        iyf.write("iterations: "+str(iterations)+"\n")
                        iyf.write("cpus: "+str(cpus)+"\n")
                        if equilibration:
                            iyf.write("equilibration: true\n")
                            iyf.write("equilibration_mode: '"+equilibration_mode+"'\n")
                            iyf.write("equilibration_steps: "+str(equilibration_steps)+"\n")
                        else:
                            iyf.write("equilibration: false\n")
                        if spawning != None:
                            iyf.write("spawning: '"+str(spawning)+"'\n")
                        iyf.write("traj: trajectory.xtc\n")
                        iyf.write("working_folder: 'output'\n")
                        if usesrun:
                            iyf.write("usesrun: true\n")
                        else:
                            iyf.write("usesrun: false\n")
                        if use_peleffy:
                            iyf.write("use_peleffy: true\n")
                        else:
                            iyf.write("use_peleffy: false\n")
                        if analysis:
                            iyf.write("analyse: true\n")
                        else:
                            iyf.write("analyse: false\n")

                        if ligand in templates:
                            iyf.write("templates:\n")
                            iyf.write(' - "LIGAND_TEMPLATE_PATH_ROT"\n')
                            iyf.write(' - "LIGAND_TEMPLATE_PATH_Z"\n')
                            iyf.write("skip_ligand_prep:\n")
                            iyf.write(' - "'+ligand_pdb_name[ligand]+'"\n')

                        iyf.write("box_radius: "+str(box_radius)+"\n")
                        if isinstance(box_centers, type(None)) and peptide:
                            raise ValueError('You must give per-protein box_centers when docking peptides!')
                        if not isinstance(box_centers, type(None)):
                            if not all(isinstance(x, float) for x in box_centers[model]):
                                # get coordinates from tuple
                                for chain in self.structures[model[0]].get_chains():
                                    if chain.id == box_centers[model][0]:
                                        for r in chain:
                                            if r.id[1] == box_centers[model][1]:
                                                for atom in r:
                                                    if atom.name == box_centers[model][2]:
                                                        coordinates = atom.coord
                            else:
                                coordinates = box_centers[model]

                            box_center = ''
                            for coord in coordinates:
                                #if not isinstance(coord, float):
                                #    raise ValueError('Box centers must be given as a (x,y,z) tuple or list of floats.')
                                box_center += '  - '+str(coord)+'\n'
                            iyf.write("box_center: \n"+box_center)

                        # energy by residue is not implemented in PELE platform, therefore
                        # a scond script will modify the PELE.conf file to set up the energy
                        # by residue calculation.
                        if debug or energy_by_residue or peptide:
                            iyf.write("debug: true\n")

                        if distances != None:
                            iyf.write("atom_dist:\n")
                            for d in distances[protein][ligand]:
                                if isinstance(d[0], str):
                                    d1 = "- 'L:"+str(ligand_index)+":"+d[0]+"'\n"
                                else:
                                    d1 = "- '"+d[0][0]+":"+str(d[0][1])+":"+d[0][2]+"'\n"
                                if isinstance(d[1], str):
                                    d2 = "- 'L:"+str(ligand_index)+":"+d[1]+"'\n"
                                else:
                                    d2 = "- '"+d[1][0]+":"+str(d[1][1])+":"+d[1][2]+"'\n"
                                iyf.write(d1)
                                iyf.write(d2)

                        if seed:
                            iyf.write('seed: '+str(seed)+'\n')

                        if log_file:
                            iyf.write('log: true\n')

                        iyf.write('\n')
                        iyf.write("#Options gathered from "+input_yaml+'\n')

                        with open(input_yaml) as tyf:
                            for l in tyf:
                                if l.startswith('#'):
                                    continue
                                elif l.startswith('-'):
                                    continue
                                elif l.strip() == '':
                                    continue
                                if l.split()[0].replace(':', '') not in keywords:
                                    iyf.write(l)

                    if energy_by_residue:
                        _copyScriptFile(pele_folder, 'addEnergyByResidueToPELEconf.py')
                        ebr_script_name = '._addEnergyByResidueToPELEconf.py'
                        if not isinstance(ligand_energy_groups, type(None)):
                            if not isinstance(ligand_energy_groups, dict):
                                raise ValueError('ligand_energy_groups, must be given as a dictionary')
                            with open(pele_folder+'/'+protein+'_'+ligand+'/ligand_energy_groups.json', 'w') as jf:
                                json.dump(ligand_energy_groups[ligand], jf)

                    if peptide:
                        _copyScriptFile(pele_folder, 'modifyPelePlatformForPeptide.py')
                        peptide_script_name = '._modifyPelePlatformForPeptide.py'

                    # Create command
                    command = 'cd '+pele_folder+'/'+protein+'_'+ligand+'\n'

                    # Add commands to write template folder absolute paths
                    if ligand in templates:
                        command += "export CWD=$(pwd)\n"
                        command += 'cd ../templates\n'
                        command += 'export TMPLT_DIR=$(pwd)\n'
                        command += 'cd $CWD\n'
                        for tf in templates[ligand]:
                            if continuation:
                                yaml_file = 'input_restart.yaml'
                            else:
                                yaml_file = 'input.yaml'
                            if tf.endswith('.assign'):
                                command += "sed -i s,LIGAND_TEMPLATE_PATH_ROT,$TMPLT_DIR/"+tf+",g "+yaml_file+"\n"
                            elif tf.endswith('z'):
                                command += "sed -i s,LIGAND_TEMPLATE_PATH_Z,$TMPLT_DIR/"+tf+",g "+yaml_file+"\n"
                    if not continuation:
                        command += 'python -m pele_platform.main input.yaml\n'
                    if continuation:
                        debug_line = False
                        restart_line = False
                        with open(pele_folder+'/'+protein+'_'+ligand+'/'+'input_restart.yaml', 'w') as oyml:
                            with open(pele_folder+'/'+protein+'_'+ligand+'/'+'input.yaml') as iyml:
                                for l in iyml:
                                    if 'debug: true' in l:
                                        debug_line = True
                                        oyml.write('restart: true\n')
                                        oyml.write('adaptive_restart: true\n')
                                    elif 'restart: true' in l:
                                        continue
                                    oyml.write(l)
                                if not debug_line:
                                    oyml.write('restart: true\n')
                                    oyml.write('adaptive_restart: true\n')

                        command += 'python -m pele_platform.main input_restart.yaml\n'

                    elif energy_by_residue:
                        command += 'python ../'+ebr_script_name+' output --energy_type '+energy_by_residue_type
                        if isinstance(ligand_energy_groups, dict):
                            command += ' --ligand_energy_groups ligand_energy_groups.json'
                            command += ' --ligand_index '+str(ligand_index)
                        if ebr_new_flag:
                            command += ' --new_version '
                        if peptide:
                            command += ' --peptide \n'
                            command += 'python ../'+peptide_script_name+' output '+" ".join(models[model])+'\n'
                        else:
                            command += '\n'
                        with open(pele_folder+'/'+protein+'_'+ligand+'/'+'input_restart.yaml', 'w') as oyml:
                            with open(pele_folder+'/'+protein+'_'+ligand+'/'+'input.yaml') as iyml:
                                for l in iyml:
                                    if 'debug: true' in l:
                                        l = 'restart: true\n'
                                    oyml.write(l)
                        command += 'python -m pele_platform.main input_restart.yaml\n'
                    elif peptide:
                        command += 'python ../'+peptide_script_name+' output '+" ".join(models[model])+'\n'
                        with open(pele_folder+'/'+protein+'_'+ligand+'/'+'input_restart.yaml', 'w') as oyml:
                            with open(pele_folder+'/'+protein+'_'+ligand+'/'+'input.yaml') as iyml:
                                for l in iyml:
                                    if 'debug: true' in l:
                                        l = 'restart: true\n'
                                    oyml.write(l)
                        command += 'python -m pele_platform.main input_restart.yaml\n'
                    elif extend_iterations and not continuation:
                        raise ValueEror('extend_iterations must be used together with the continuation keyword')
                    command += 'cd ../..'
                    jobs.append(command)

        return jobs

    def setUpMDSimulations(self,md_folder,sim_time,frags=5,program='gromacs',command_name='gmx_mpi',ff='amber99sb-star-ildn',benchmark=False,benchmark_steps=10,water_traj=False,ion_chain=False):
        """
        Sets up MD simulations for each model. The current state only allows to set
        up simulations for apo proteins and using the Gromacs software. WARNING: peptide chain
        must be named L and ions must be grouped in chain I.

        ######################################
        ###  TODO:                         ###
        ### - generalize selection numbers ###
        ### - fix genrestr itp files       ###
        ######################################
        Parameters
        ==========
        md_folder : str
            Path to the job folder where the MD input files are located.
        sim_time : int
            Number of simulation steps
        frags : int
            Number of fragments to divide the simulation.
        program : str
            Program to execute simulation.
        command : str
            Command to call program.
        ff : str
            Force field to use for simulation.

        """

        available_programs = ['gromacs']

        if program not in available_programs:
            raise ValueError('The program %s is not available for setting MD simulations.' % program)

        # Create MD job folders
        if benchmark == True:
            md_folder = md_folder + '_benchmark'

        if not os.path.exists(md_folder):
            os.mkdir(md_folder)
        if not os.path.exists(md_folder+'/scripts'):
            os.mkdir(md_folder+'/scripts')
        if not os.path.exists(md_folder+'/FF'):
            os.mkdir(md_folder+'/FF')
        if not os.path.exists(md_folder+'/FF/'+ff+".ff"):
            os.mkdir(md_folder+'/FF/'+ff+".ff")
        if not os.path.exists(md_folder+'/input_models'):
            os.mkdir(md_folder+'/input_models')
        if not os.path.exists(md_folder+'/output_models'):
            os.mkdir(md_folder+'/output_models')

        # Save all input models
        self.saveModels(md_folder+'/input_models')

        # Copy script files
        if program == 'gromacs':
            for file in resource_listdir(Requirement.parse("prepare_proteins"), 'prepare_proteins/scripts/md/gromacs/mdp'):
                if not file.startswith("__"):
                    _copyScriptFile(md_folder+'/scripts/', file, subfolder='md/gromacs/mdp',no_py=False,hidden=False)

            for file in resource_listdir(Requirement.parse("prepare_proteins"), 'prepare_proteins/scripts/md/gromacs/ff/'+ff):
                if not file.startswith("__"):
                    _copyScriptFile(md_folder+'/FF/'+ff+'.ff', file, subfolder='md/gromacs/ff/'+ff,no_py=False,hidden=False)


            for line in fileinput.input(md_folder+'/scripts/md.mdp', inplace=True):
                if line.strip().startswith('nsteps'):
                    line = 'nsteps = '+ str(int(sim_time/frags)) + '\n'
                #if water_traj == True:
                #    if line.strip().startswith('compressed-x-grps'):
                #        line = 'compressed_x_grps = '+'System'+ '\n'

                sys.stdout.write(line)


            jobs = []

            for model in self.models_names:
                # Create additional folders
                if not os.path.exists(md_folder+'/output_models/'+model):
                    os.mkdir(md_folder+'/output_models/'+model)

                parser = PDB.PDBParser()
                structure = parser.get_structure('protein', md_folder+'/input_models/'+model+'.pdb')

                gmx_codes = []

                for mdl in structure:
                    for chain in mdl:
                        for residue in chain:
                            HD1 = False
                            HE2 = False
                            if residue.resname == 'HIS':
                                for atom in residue:
                                    if atom.name == 'HD1':
                                        HD1 = True
                                    if atom.name == 'HE2':
                                        HE2 = True
                            if HD1 != False or HE2 != False:
                                if HD1 == True and HE2 == False:
                                    number = 0
                                if HD1 == False and HE2 == True:
                                    number = 1
                                if HD1 == True and HE2 == True:
                                    number = 2
                                gmx_codes.append(number)

                his_pro = (str(gmx_codes)[1:-1].replace(',',''))

                command = 'cd '+md_folder+'\n'
                command += "export GMXLIB=$(pwd)/FF" +'\n'

                # Set up commands
                if not os.path.exists(md_folder+'/output_models/'+model+"/topol/prot_ions.pdb"):
                    command += 'mkdir output_models/'+model+'/topol'+'\n'
                    command += 'cp input_models/'+model+'.pdb output_models/'+model+'/topol/protein.pdb'+'\n'
                    command += 'cd output_models/'+model+'/topol'+'\n'
                    if ion_chain:
                        command += 'echo '+his_pro+' | '+command_name+' pdb2gmx -f protein.pdb -o prot.gro -p topol.top -his -ignh -ff '+ff+' -water tip3p -vsite hydrogens -merge all'+'\n'
                    else:
                        command += 'echo '+his_pro+' | '+command_name+' pdb2gmx -f protein.pdb -o prot.gro -p topol.top -his -ignh -ff '+ff+' -water tip3p -vsite hydrogens'+'\n'

                    command += command_name+ ' editconf -f prot.gro -o prot_box.gro -c -d 1.0 -bt octahedron'+'\n'
                    command += command_name+' solvate -cp prot_box.gro -cs spc216.gro -o prot_solv.gro -p topol.top'+'\n'
                    command += command_name+' grompp -f ../../../scripts/ions.mdp -c prot_solv.gro -p topol.top -o prot_ions.tpr -maxwarn 1'+'\n'

                    if ion_chain:
                        selector = '15'
                    else:
                        selector = '13'

                    command += 'echo '+selector+' | '+command_name+' genion -s prot_ions.tpr -o prot_ions.gro -p topol.top -pname NA -nname CL -neutral -conc 0.1'+'\n'

                    if ion_chain:
                        command += 'echo  -e "1|13\\nq"| gmx make_ndx -f  prot_ions.gro'+'\n'

                    command += 'cd ..'+'\n'
                else:
                    command += 'cd output_models/'+model+'\n'



                # Energy minimization
                if not os.path.exists(md_folder+'/output_models/'+model+"/em/prot_em.tpr"):
                    command += 'mkdir em'+'\n'
                    command += 'cd em'+'\n'
                    command += command_name+' grompp -f ../../../scripts/em.mdp -c ../topol/prot_ions.gro -p ../topol/topol.top -o prot_em.tpr'+'\n'
                    command += command_name+' mdrun -v -deffnm prot_em'+'\n'
                    command += 'cd ..'+'\n'


                # NVT equilibration
                if not os.path.exists(md_folder+'/output_models/'+model+"/nvt/prot_nvt.tpr"):
                    command += 'mkdir nvt'+'\n'
                    command += 'cd nvt'+'\n'
                    if ion_chain:
                        #command += 'echo 18 | '+command_name+' genrestr -f ../topol/prot_ions.gro -o ../topol/posre_Protein_chain_A.itp -fc 1000 1000 1000'+'\n'
                        #command += 'echo 18 | '+command_name+' genrestr -f ../topol/prot_ions.gro -o ../topol/posre_Protein_chain_L.itp -fc 1000 1000 1000'+'\n'
                        #command += 'echo 18 | '+command_name+' genrestr -f ../topol/prot_ions.gro -o ../topol/posre_Ion_chain_I.itp -fc 1000 1000 1000'+'\n'
                        command += 'echo 20 | '+command_name+' genrestr -f ../topol/prot_ions.gro -o ../topol/posre.itp -fc 1000 1000 1000 -n ../topol/index.ndx'+'\n'
                    else:
                        command += 'echo 1 | '+command_name+' genrestr -f ../topol/prot_ions.gro -o ../topol/posre.itp -fc 1000 1000 1000'+'\n'

                    command += command_name+' grompp -f ../../../scripts/nvt.mdp -c ../em/prot_em.gro -p ../topol/topol.top -o prot_nvt.tpr -r ../em/prot_em.gro'+'\n'
                    command += command_name+' mdrun -v -deffnm prot_nvt'+'\n'
                    command += 'cd ..'+'\n'

                # NPT equilibration
                FClist= ('550','300','170','90','50','30','15','10','5')
                if not os.path.exists(md_folder+'/output_models/'+model+'/npt'):
                    command += 'mkdir npt'+'\n'
                command += 'cd npt'+'\n'


                for i in range(len(FClist)+1):
                    if not os.path.exists(md_folder+'/output_models/'+model+'/npt/prot_npt_'+str(i+1)+'.tpr'):
                        if i == 0:
                            command += command_name+' grompp -f ../../../scripts/npt.mdp -c ../nvt/prot_nvt.gro -t ../nvt/prot_nvt.cpt -p ../topol/topol.top -o prot_npt_1.tpr -r ../nvt/prot_nvt.gro'+'\n'
                            command += command_name+' mdrun -v -deffnm prot_npt_'+str(i+1)+'\n'
                        else:
                            if ion_chain:
                                #command += 'echo 18 | '+command_name+' genrestr -f ../topol/prot_ions.gro -o ../topol/posre_Protein_chain_A.itp -fc '+FClist[i-1]+' '+FClist[i-1]+' '+FClist[i-1]+'\n'
                                #command += 'echo 18 | '+command_name+' genrestr -f ../topol/prot_ions.gro -o ../topol/posre_Protein_chain_L.itp -fc '+FClist[i-1]+' '+FClist[i-1]+' '+FClist[i-1]+'\n'
                                #command += 'echo 18 | '+command_name+' genrestr -f ../topol/prot_ions.gro -o ../topol/posre_Ion_chain_I.itp -fc '+FClist[i-1]+' '+FClist[i-1]+' '+FClist[i-1]+'\n'
                                command += 'echo 20 | '+command_name+' genrestr -f ../topol/prot_ions.gro -o ../topol/posre.itp -fc '+FClist[i-1]+' '+FClist[i-1]+' '+FClist[i-1]+' -n ../topol/index.ndx\n'
                            else:
                                command += 'echo 1 | '+command_name+' genrestr -f ../topol/prot_ions.gro -o ../topol/posre.itp -fc '+FClist[i-1]+' '+FClist[i-1]+' '+FClist[i-1]+'\n'

                            command += command_name+' grompp -f ../../../scripts/npt.mdp -c prot_npt_'+str(i)+'.gro -t prot_npt_'+str(i)+'.cpt -p ../topol/topol.top -o prot_npt_'+str(i+1)+'.tpr -r prot_npt_'+str(i)+'.gro'+'\n'
                            command += command_name+' mdrun -v -deffnm prot_npt_'+str(i+1)+'\n'
                command += 'cd ..'+'\n'


                #Production run
                if not os.path.exists(md_folder+'/output_models/'+model+'/md'):
                    command += 'mkdir md'+'\n'
                command += 'cd md'+'\n'
                for i in range(1,frags+1):
                    if not os.path.exists(md_folder+'/output_models/'+model+'/md/prot_md_'+str(i)+'.xtc'):
                        if i == 1:
                            command += command_name+' grompp -f ../../../scripts/md.mdp -c ../npt/prot_npt_' + str(len(FClist)+1) + '.gro  -t ../npt/prot_npt_' + str(len(FClist)+1) + '.cpt -p ../topol/topol.top -o prot_md_'+str(i)+'.tpr'+'\n'
                            command += command_name+' mdrun -v -deffnm prot_md_' + str(i) + '\n'
                        else:
                            command += command_name+' grompp -f ../../../scripts/md.mdp -c prot_md_'+str(i-1)+'.gro -t prot_md_'+str(i-1)+'.cpt -p ../topol/topol.top -o prot_md_'+str(i)+'.tpr'+'\n'
                            command += command_name+' mdrun -v -deffnm prot_md_'+str(i)+'\n'
                    else:
                        if os.path.exists(md_folder+'/output_models/'+model+'/md/prot_md_'+str(i)+'_prev.cpt'):
                            command += command_name+' mdrun -v -deffnm prot_md_'+str(i)+' -cpi prot_md_'+str(i)+'_prev.cpt'+'\n'

                jobs.append(command)

            return jobs


    def getTrajectoryPaths(self,path,step='md',traj_name='prot_md_cat_noPBC.xtc'):
        """
        """
        output_paths = []
        for folder in os.listdir(path+'/output_models/'):
            if folder in self.models_names:
                traj_path = path+'/output_models/'+folder+'/'+step
                output_paths.append(traj_path+'/'+traj_name)

        return(output_paths)



    def removeBoundaryConditions(self,path,command,step='md',remove_water=False):
        """
        Remove boundary conditions from gromacs simulation trajectory file

        Parameters
        ==========
        path : str
            Path to the job folder where the MD outputs files are located.
        command : str
            Command to call program.
        """
        for folder in os.listdir(path+'/output_models/'):
            if folder in self.models_names:
                traj_path = path+'/output_models/'+folder+'/'+step
                for file in os.listdir(traj_path):
                    if file.endswith('.xtc') and not file.endswith('_noPBC.xtc') and not os.path.exists(traj_path+'/'+file.split(".")[0]+'_noPBC.xtc'):
                        if remove_water == True:
                            option = '14'
                        else:
                            option = '0'
                        os.system('echo '+option+' | '+command+' trjconv -s '+ traj_path+'/'+file.split(".")[0] +'.tpr -f '+traj_path+'/'+file+' -o '+traj_path+'/'+file.split(".")[0]+'_noPBC.xtc -pbc mol -ur compact')

                if not os.path.exists(traj_path+'/prot_md_cat_noPBC.xtc'):
                    os.system(command+' trjcat -f '+traj_path+'/*_noPBC.xtc -o '+traj_path+'/prot_md_cat_noPBC.xtc -cat')

                ### md_1 or npt_10

                if not os.path.exists('/'.join(traj_path.split('/')[:-1])+'/npt/prot_npt_10_no_water.gro') and remove_water == True:
                    os.system('echo 1 | gmx editconf -ndef -f '+'/'.join(traj_path.split('/')[:-1])+'/npt/prot_npt_10.gro -o '+'/'.join(traj_path.split('/')[:-1])+'/npt/prot_npt_10_no_water.gro')



    def analyseDocking(self, docking_folder, protein_atoms=None, atom_pairs=None,
                       skip_chains=False, return_failed=False, ignore_hydrogens=False):
        """
        Analyse a Glide Docking simulation. The function allows to calculate ligand
        distances with the options protein_atoms or protein_pairs. With the first option
        the analysis will calculate the closest distance between the protein atoms given
        and any ligand atom (or heavy atom if ignore_hydrogens=True). The analysis will
        also return which ligand atom is the closest for each pose. On the other hand, with
        the atom_pairs option only distances for the specific atom pairs between the
        protein and the ligand will be calculated.

        The protein_atoms dictionary must contain as keys the model names (see iterable of this class),
        and as values a list of tuples, with each tuple representing a protein atom:
            {model1_name: [(chain1_id, residue1_id, atom1_name), (chain2_id, residue2_id, atom2_name), ...], model2_name:...}

        The atom pairs must be given in a dicionary with each key representing the name
        of a model and each value  a sub dicionary with the ligands as keys and a list of the atom pairs
        to calculate in the format:
            {model1_name: { ligand_name : [((chain1_id, residue1_id, atom1_name), (chain2_id, residue2_id, atom2_name)), ...],...} model2_name:...}

        Paramaeters
        ===========
        docking_folder : str
            Path to the folder where the docking resuts are (the format comes from the setUpGlideDocking() function.
        protein_atoms : dict
            Protein atoms to use for the closest distance calculation.
        atom_pairs : dict
            Protein and ligand atoms to use for distances calculation.
        skip_chains : bool
            Consider chains when atom tuples are given?
        return_failed : bool
            Return failed dockings as a list?
        ignore_hydrogens : bool
            With this option ligand hydrogens will be ignored for the closest distance (i.e., protein_atoms) calculation.
        """
        # Copy analyse docking script (it depends on Schrodinger Python API so we leave it out to minimise dependencies)
        _copyScriptFile(docking_folder, 'analyse_docking.py')
        script_path = docking_folder+'/._analyse_docking.py'

        # Write protein_atoms dictionary to json file
        if protein_atoms != None:
            with open(docking_folder+'/._protein_atoms.json', 'w') as jf:
                json.dump(protein_atoms, jf)

        # Write atom_pairs dictionary to json file
        if atom_pairs != None:
            with open(docking_folder+'/._atom_pairs.json', 'w') as jf:
                json.dump(atom_pairs, jf)

        # Execute docking analysis
        os.chdir(docking_folder)

        command = 'run ._analyse_docking.py'
        if atom_pairs != None:
            command += ' --atom_pairs ._atom_pairs.json'
        elif protein_atoms != None:
            command += ' --protein_atoms ._protein_atoms.json'
        if skip_chains:
            command += ' --skip_chains'
        if return_failed:
            command += ' --return_failed'
        if ignore_hydrogens:
            command += ' --ignore_hydrogens'
        os.system(command)

        # Read the CSV file into pandas
        if not os.path.exists('._docking_data.csv'):
            os.chdir('..')
            raise ValueError('Docking analysis failed. Check the ouput of the analyse_docking.py script.')

        self.docking_data = pd.read_csv('._docking_data.csv')
        # Create multiindex dataframe
        self.docking_data.set_index(['Protein', 'Ligand', 'Pose'], inplace=True)

        # Create dictionary with proteins and ligands
        for protein in self.docking_data.index.levels[0]:
            protein_series = self.docking_data[self.docking_data.index.get_level_values('Protein') == protein]
            self.docking_ligands[protein] = []
            ligands = [*set(protein_series.index.get_level_values('Ligand'))]
            for ligand in ligands:
                self.docking_ligands[protein].append(ligand)

        # Remove tmp files
        os.remove('._analyse_docking.py')
        os.remove('._docking_data.csv')
        if os.path.exists('._protein_atoms.json'):
            os.remove('._protein_atoms.json')

        if return_failed:
            with open('._failed_dockings.json') as jifd:
                failed_dockings = json.load(jifd)
            os.remove('._failed_dockings.json')
            os.chdir('..')
            return failed_dockings

        os.chdir('..')

    def convertLigandPDBtoMae(self, ligands_folder, change_ligand_name=True):
        """
        Convert ligand PDBs into MAE files.

        Parameters
        ==========
        ligands_folder : str
            Path to the folder where ligands are in PDB format
        """

        # Copy analyse docking script (it depends on Schrodinger Python API so we leave it out to minimise dependencies)
        _copyScriptFile(ligands_folder, 'PDBtoMAE.py')
        script_name = '._PDBtoMAE.py'

        cwd = os.getcwd()
        os.chdir(ligands_folder)
        command = 'run ._PDBtoMAE.py'
        if change_ligand_name:
            command += ' --change_ligand_name'
        os.system(command)
        os.chdir(cwd)

    def convertLigandMAEtoPDB(self, ligands_folder):
        """
        Convert ligand MAEs into PDB files.

        Parameters
        ==========
        ligands_folder : str
            Path to the folder where ligands are in MAE format
        """

        # Copy analyse docking script (it depends on Schrodinger Python API so we leave it out to minimise dependencies)
        _copyScriptFile(ligands_folder, 'MAEtoPDB.py')
        script_name = '._MAEtoPDB.py'

        cwd = os.getcwd()
        os.chdir(ligands_folder)
        os.system('run ._MAEtoPDB.py')
        os.chdir(cwd)

    def getDockingDistances(self, protein, ligand):
        """
        Get the distances related to a protein and ligand docking.
        """
        protein_series = self.docking_data[self.docking_data.index.get_level_values('Protein') == protein]
        ligand_series = protein_series[protein_series.index.get_level_values('Ligand') == ligand]
        if not ligand_series.empty:
            distances = []
            for d in ligand_series:
                if d not in ['Score', 'RMSD', 'Catalytic distance']:
                    if not ligand_series[d].dropna().empty:
                        distances.append(d)
            return distances
        else:
            return None

    def calculateModelsDistances(self, atom_pairs):
        """
        Calculate models distances for a set of atom pairs.

        The atom pairs must be given in a dicionary with each key representing the name
        of a model and each value a list of the atom pairs to calculate in the format:
            {model_name: [((chain1_id, residue1_id, atom1_name), (chain2_id, residue2_id, atom2_name)), ...], ...}

        Paramters
        =========
        atom_pairs : dict
            Atom pairs to calculate for each model
        """

        self.distance_data = {}
        self.distance_data['model'] = []

        ### Add all label entries to dictionary
        for model in self.structures:
            for d in atom_pairs[model]:
                # Generate label for distance
                label = 'distance_'
                label += '_'.join([str(x) for x in d[0]])+'-'
                label += '_'.join([str(x) for x in d[1]])
                if label not in self.distance_data:
                    self.distance_data[label] = []

        for model in self.structures:


            self.distance_data['model'].append(model)

            # Get atoms in atom_pairs as dictionary
            atoms = {}
            for d in atom_pairs[model]:
                for t in d:
                    if t[0] not in atoms:
                        atoms[t[0]] = {}
                    if t[1] not in atoms[t[0]]:
                        atoms[t[0]][t[1]] = []
                    if t[2] not in atoms[t[0]][t[1]]:
                        atoms[t[0]][t[1]].append(t[2])

            # Get atom coordinates for each atom in atom_pairs
            coordinates = {}
            for chain in self.structures[model].get_chains():
                if chain.id in atoms:
                    coordinates[chain.id] = {}
                    for r in chain:
                        if r.id[1] in atoms[chain.id]:
                            coordinates[chain.id][r.id[1]] = {}
                            for atom in r:
                                if atom.name in atoms[chain.id][r.id[1]]:
                                    coordinates[chain.id][r.id[1]][atom.name] = atom.coord

            # Calculate atom distances
            for d in atom_pairs[model]:

                # Generate label for distance
                label = 'distance_'
                label += '_'.join([str(x) for x in d[0]])+'-'
                label += '_'.join([str(x) for x in d[1]])

                # Calculate distance
                atom1 = d[0]
                atom2 = d[1]
                coord1 = coordinates[atom1[0]][atom1[1]][atom1[2]]
                coord2 = coordinates[atom2[0]][atom2[1]][atom2[2]]
                value = np.linalg.norm(coord1-coord2)

                # Add data to dataframe
                self.distance_data[label].append(value)

            # Check length of each label
            for label in self.distance_data:
                if label not in ['model']:
                    delta = len(self.distance_data['model'])-len(self.distance_data[label])
                    for x in range(delta):
                        self.distance_data[label].append(None)

        self.distance_data = pd.DataFrame(self.distance_data)
        self.distance_data.set_index('model', inplace=True)

        return self.distance_data



    def getModelDistances(self, model):
        """
        Get the distances associated with a specific model included in the
        self.distance_data atrribute. This attribute must be calculated in advance
        by running the calculateModelsDistances() function.

        Parameters
        ==========
        model : str
            model name
        """

        model_data = self.distance_data[self.distance_data.index == model]
        distances = []
        for d in model_data:
            if 'distance_' in d:
                if not model_data[d].dropna().empty:
                    distances.append(d)
        return distances

    def combineModelDistancesIntoMetric(self, metric_distances, overwrite=False):
        """
        Combine different equivalent distances contained in the self.distance_data
        attribute into specific named metrics. The function takes as input a
        dictionary (catalytic_labels) composed of inner dictionaries as follows:

            catalytic_labels = {
                metric_name = {
                    protein = distances_list}}}

        The innermost distances_list object contains all equivalent distance names for
        a specific protein to be combined under the same metric_name column.

        The combination is done by taking the minimum value of all equivalent distances.

        Parameters
        ==========
        catalytic_labels : dict
            Dictionary defining which distances will be combined under a common name.
            (for details see above).
        """
        for name in metric_distances:
            if 'metric_'+name in self.distance_data.keys() and not overwrite:
                print('Combined metric %s already added. Give overwrite=True to recombine' % name)
            else:
                values = []
                models = []

                for model in self.models_names:
                    mask = []
                    for index in self.distance_data.index:
                        if model == index:
                            mask.append(True)
                        else:
                            mask.append(False)

                    model_data = self.distance_data[mask]
                    model_distances = metric_distances[name][model]
                    values += model_data[model_distances].min(axis=1).tolist()

                self.distance_data['metric_'+name] = values

        return self.distance_data

    def getModelsProtonationStates(self, residues=None):
        """
        Get the protonation state of all or specific residues in all protein models.

        For getting the protonation states of only a subset of residues a dictionary must
        be given with the 'residues' option. The keys of the dictionary are the models'
        names, and, the values, lists of tuples defining each residue to be query. The
        residue's tuples are defined as: (chain_id, residue_id).

        Parameters
        ==========
        residues : dict
            Dictionary with lists of tuples of residues (e.g., (chain_id, residue_id)) to query for each model.

        Returns
        =======
        protonation_states : pandas.DataFrame
            Data frame with protonation information.
        """

        # Set input dictionary to store protonation states
        self.protonation_states = {}
        self.protonation_states['model'] = []
        self.protonation_states['chain'] = []
        self.protonation_states['residue'] = []
        self.protonation_states['name'] = []
        self.protonation_states['state'] = []

        # Iterate all models' structures
        for model in self.models_names:
            structure = self.structures[model]
            for r in structure.get_residues():

                # Skip if a list of residues is given per model
                if residues != None:
                    if (r.get_parent().id, r.id[1]) not in residues[model]:
                        continue

                # Get Histidine protonation states
                if r.resname == 'HIS':
                    atoms = [a.name for a in r]
                    self.protonation_states['model'].append(model)
                    self.protonation_states['chain'].append(r.get_parent().id)
                    self.protonation_states['residue'].append(r.id[1])
                    self.protonation_states['name'].append(r.resname)
                    if 'HE2' in atoms and 'HD1' in atoms:
                        self.protonation_states['state'].append('HIP')
                    elif 'HD1' in atoms:
                        self.protonation_states['state'].append('HID')
                    elif 'HE2' in atoms:
                        self.protonation_states['state'].append('HIE')

        # Convert dictionary to Pandas
        self.protonation_states = pd.DataFrame(self.protonation_states)
        self.protonation_states.set_index(['model', 'chain', 'residue'], inplace=True)

        return self.protonation_states

    def combineDockingDistancesIntoMetrics(self, catalytic_labels, exclude=None,overwrite=False):
        """
        Combine different equivalent distances into specific named metrics. The function
        takes as input a dictionary (catalytic_labels) composed of inner dictionaries as follows:

            catalytic_labels = {
                metric_name = {
                    protein = {
                        ligand = distances_list}}}

        The innermost distances_list object contains all equivalent distance names for
        a specific protein and ligand pair to be combined under the same metric_name column.

        The combination is done by taking the minimum value of all equivalent distances.

        Parameters
        ==========
        catalytic_labels : dict
            Dictionary defining which distances will be combined under a common name.
            (for details see above).
        """

        for name in catalytic_labels:
            if 'metric_'+name in self.docking_data.keys() and not overwrite:
                print('Combined metric %s already added. Give overwrite=True to recombine' % name)
            else:
                changed = True
                values = []
                for protein in self.docking_data.index.levels[0]:
                    protein_series = self.docking_data[self.docking_data.index.get_level_values('Protein') == protein]
                    for ligand in self.docking_data.index.levels[1]:
                        ligand_series = protein_series[protein_series.index.get_level_values('Ligand') == ligand]
                        if not ligand_series.empty:
                            distances = catalytic_labels[name][protein][ligand]
                            values += ligand_series[distances].min(axis=1).tolist()
                self.docking_data['metric_'+name] = values

    def getBestDockingPoses(self, filter_values, n_models=1, return_failed=False):
        """
        Get best models based on the best SCORE and a set of metrics with specified thresholds.
        The filter thresholds must be provided with a dictionary using the metric names as keys
        and the thresholds as the values.

        Parameters
        ==========
        n_models : int
            The number of models to select for each protein + ligand docking.
        filter_values : dict
            Thresholds for the filter.
        return_failed : bool
            Whether to return a list of the dockings without any models fulfilling
            the selection criteria. It is returned as a tuple (index 0) alongside
            the filtered data frame (index 1).
        """
        best_poses = pd.DataFrame()
        bp = []
        failed = []
        for model in self.docking_ligands:
            protein_series = self.docking_data[self.docking_data.index.get_level_values('Protein') == model]
            for ligand in self.docking_ligands[model]:
                ligand_data = protein_series[protein_series.index.get_level_values('Ligand') == ligand]
                for metric in filter_values:

                    if metric not in ['Score', 'RMSD']:
                        ligand_data = ligand_data[ligand_data['metric_'+metric] < filter_values[metric]]
                    else:
                        ligand_data = ligand_data[ligand_data[metric] < filter_values[metric]]

                if ligand_data.empty:
                    failed.append((model, ligand))
                    continue
                if ligand_data.shape[0] < n_models:
                    print('WARNING: less than %s models available for docking %s + %s' % (n_models, model, ligand))
                for i in ligand_data['Score'].nsmallest(n_models).index:
                    bp.append(i)

        if return_failed:
            return failed, self.docking_data[self.docking_data.index.isin(bp)]
        return self.docking_data[self.docking_data.index.isin(bp)]

    def getBestDockingPosesIteratively(self, metrics, ligands=None, min_threshold=3.5, max_threshold=5.0, step_size=0.1):
        extracted = []
        selected_indexes = []

        for t in np.arange(min_threshold, max_threshold+(step_size/10), step_size):
            filter_values = {m:t for m in metrics}
            best_poses = self.getBestDockingPoses(filter_values, n_models=1)
            mask = []
            if not isinstance(ligands, type(None)):
                for level in best_poses.index.get_level_values('Ligand'):
                    if level in ligands:
                        mask.append(True)
                    else:
                        mask.append(False)
                pele_data = best_poses[mask]
            else:
                pele_data = best_poses

            for row in pele_data.index:
                if row[:2] not in extracted:
                    selected_indexes.append(row)
                if row[:2] not in extracted:
                    extracted.append(row[:2])

        final_mask = []
        for row in self.docking_data.index:
            if row in selected_indexes:
                final_mask.append(True)
            else:
                final_mask.append(False)
        pele_data = self.docking_data[final_mask]

        return pele_data

    def extractDockingPoses(self, docking_data, docking_folder, output_folder,
                            separator='-', covalent_check=True):
        """
        Extract docking poses present in a docking_data dataframe. The docking DataFrame
        contains the same structure as the self.docking_data dataframe, parameter of
        this class. This dataframe makes reference to the docking_folder where the
        docking results are contained.

        Parameters
        ==========
        dockign_data : pandas.DataFrame
            Datframe containing the poses to be extracted
        docking_folder : str
            Path the folder containing the docking results
        output_folder : str
            Path to the folder where the docking structures will be saved.
        separator : str
            Symbol used to separate protein, ligand, and docking pose index.
        """

        # Check the separator is not in model or ligand names
        for model in self.docking_ligands:
            if separator in str(model):
                raise ValueError('The separator %s was found in model name %s. Please use a different separator symbol.' % (separator, model))
            for ligand in self.docking_ligands[model]:
                if separator in ligand:
                    raise ValueError('The separator %s was found in ligand name %s. Please use a different separator symbol.' % (separator, ligand))

        if not os.path.exists(output_folder):
            os.mkdir(output_folder)

        # Copy analyse docking script (it depends on schrodinger so we leave it out.)
        _copyScriptFile(output_folder, 'extract_docking.py')
        script_path = output_folder+'/._extract_docking.py'

        # Move to output folder
        os.chdir(output_folder)

        # Save given docking data to csv
        dd = docking_data.reset_index()
        dd.to_csv('._docking_data.csv', index=False)

        # Execute docking analysis
        command = 'run ._extract_docking.py ._docking_data.csv ../'+docking_folder+' --separator '+separator
        print(command)
        os.system(command)

        # Remove docking data
        os.remove('._docking_data.csv')

        # move back to folder
        os.chdir('..')

        # Check models for covalent residues
        for protein in os.listdir(output_folder):
            if not os.path.isdir(output_folder+'/'+protein):
                continue
            for f in os.listdir(output_folder+'/'+protein):
                if covalent_check:
                    self._checkCovalentLigands(protein, output_folder+'/'+protein+'/'+f,
                                               check_file=True)

    def getSingleDockingData(self, protein, ligand, data_frame=None):
        """
        Get the docking data for a particular combination of protein and ligand

        Parameters
        ==========
        protein : str
            Protein model name
        ligad : str
            Ligand name
        data_frame : pandas.DataFrame
            Optional dataframe to get docking data from.
        """

        if ligand not in self.docking_ligands[protein]:
            raise ValueError('has no docking data')

        if isinstance(data_frame, type(None)):
            data_frame = self.docking_data

        protein_series = data_frame[data_frame.index.get_level_values('Protein') == protein]
        ligand_series = protein_series[protein_series.index.get_level_values('Ligand') == ligand]

        return ligand_series

    def plotDocking(self, protein, ligand, x='RMSD', y='Score', z=None, colormap='Blues_r', output_folder=None, extension='.png',
                    dpi=200):

        if output_folder != None:
            if not os.path.exists(output_folder):
                os.mkdir(output_folder)

        protein_series = self.docking_data[self.docking_data.index.get_level_values('Protein') == protein]
        if protein_series.empty:
            print('Model %s not found in Docking data' % protein)
            return None
        ligand_series = protein_series[protein_series.index.get_level_values('Ligand') == ligand]
        if ligand_series.empty:
            print('Ligand %s not found in Docking data for protein %s' % (ligand, protein))
            return None

        fig, ax = plt.subplots()
        if z != None:
            ligand_series.plot(kind='scatter', x=x, y=y, c=z, colormap=colormap, ax=ax)
        else:
            ligand_series.plot(kind='scatter', x=x, y=y, ax=ax)

        plt.title(protein+' + '+ligand)
        if output_folder != None:
            plt.savefig(output_folder+'/'+protein+'_'+ligand+extension, dpi=dpi)
            plt.close()

    def loadModelsFromPrepwizardFolder(self, prepwizard_folder, return_missing=False,
                                       return_failed=False, covalent_check=True,
                                       atom_mapping=None):
        """
        Read structures from a Schrodinger calculation.

        Parameters
        ==========
        prepwizard_folder : str
            Path to the output folder from a prepwizard calculation
        """

        models = []
        failed_models = []
        for d in os.listdir(prepwizard_folder+'/output_models'):
            if os.path.isdir(prepwizard_folder+'/output_models/'+d):
                for f in os.listdir(prepwizard_folder+'/output_models/'+d):
                    if f.endswith('.log'):
                        with open(prepwizard_folder+'/output_models/'+d+'/'+f) as lf:
                            for l in lf:
                                if 'error' in l.lower():
                                    print('Error was found in log file: %s. Please check the calculation!' % f)
                                    model = f.replace('.log', '')
                                    failed_models.append(model)
                                    break

                    if f.endswith('.pdb'):
                        model = f.replace('.pdb', '')
                        models.append(model)
                        self.readModelFromPDB(model, prepwizard_folder+'/output_models/'+d+'/'+f,
                                              covalent_check=covalent_check, atom_mapping=atom_mapping)

        self.getModelsSequences()

        missing_models = set(self.models_names) - set(models)
        if missing_models != set():
            print('Missing models in prepwizard folder:')
            print('\t'+', '.join(missing_models))

        if return_missing:
            return missing_models
        if return_failed:
            return failed_models

    def analyseRosettaCalculation(self, rosetta_folder, atom_pairs=None, energy_by_residue=False,
                                  interacting_residues=False, query_residues=None, overwrite=False,
                                  protonation_states=False, decompose_bb_hb_into_pair_energies=False):
        """
        Analyse Rosetta calculation folder. The analysis reads the energies and calculate distances
        between atom pairs given. Optionally the analysis get the energy of each residue in each pose.
        Additionally, it can analyse the interaction between specific residues (query_residues option)and
        their neighbouring sidechains by mutating the neighbour residues to glycines.

        The atom pairs must be given in a dicionary with each key representing the name
        of a model and each value a list of the atom pairs to calculate in the format:
            {model_name: [((chain1_id, residue1_id, atom1_name), (chain2_id, residue2_id, atom2_name)), ...], ...}

        The main analysis is stored at self.rosetta_data
        The energy by residue analysis is soterd at self.rosetta_ebr_data
        Sidechain interaction analysis is stored at self.rosetta_interacting_residues

        Data is also stored in csv files inside the Rosetta folder for easy retrieving the data if found:

        The main analysis is stored at ._rosetta_data.csv
        The energy by residue analysis is soterd at ._rosetta_energy_residue_data.csv
        Sidechain interaction analysis is stored at ._rosetta_interacting_residues_data.csv


        The overwrite option forces recalcualtion of the data.

        Parameters
        ==========
        rosetta_folder : str
            Path to the Rosetta Calculation Folder.
        atom_pairs : dict
            Pairs of atom to calculate for each model.
        energy_by_residue : bool
            Calculate energy by residue data?
        overwrite : bool
            Force the data calculation from the files.
        interacting_residues : str
            Calculate interacting energies between residues
        query_residues : list
            Residues to query neoghbour atoms. Leave None for all residues (not recommended, too slow!)
        decompose_bb_hb_into_pair_energies : bool
            Store backbone hydrogen bonds in the energy graph on a per-residue basis (this doubles the
            number of calculations, so is off by default).
        """

        # Write atom_pairs dictionary to json file
        if atom_pairs != None:
            with open(rosetta_folder+'/._atom_pairs.json', 'w') as jf:
                json.dump(atom_pairs, jf)

        # Copy analyse docking script (it depends on Schrodinger Python API so we leave it out to minimise dependencies)
        _copyScriptFile(rosetta_folder, 'analyse_calculation.py', subfolder='pyrosetta')

        # Execute docking analysis
        os.chdir(rosetta_folder)

        analyse = True
        # Check if analysis files exists
        if os.path.exists('._rosetta_data.csv') and not overwrite:
            self.rosetta_data = pd.read_csv('._rosetta_data.csv')
            self.rosetta_data.set_index('description', inplace=True)
            analyse = False
            atom_pairs = None

        if energy_by_residue and not overwrite:
            if os.path.exists('._rosetta_energy_residue_data.csv'):
                self.rosetta_ebr_data = pd.read_csv('._rosetta_energy_residue_data.csv')
                self.rosetta_ebr_data.set_index(['description', 'chain', 'residue'], inplace=True)
            else:
                analyse = True

        if interacting_residues and not overwrite:
            if os.path.exists('._rosetta_interacting_residues_data.csv'):
                self.rosetta_interacting_residues = pd.read_csv('._rosetta_interacting_residues_data.csv')
                self.rosetta_interacting_residues.set_index(['description', 'chain', 'residue', 'neighbour chain', 'neighbour residue'], inplace=True)
            else:
                analyse = True

        if protonation_states and not overwrite:
            if os.path.exists('._rosetta_protonation_data.csv'):
                self.rosetta_protonation_states = pd.read_csv('._rosetta_protonation_data.csv')
                self.rosetta_protonation_states.set_index(['description', 'chain', 'residue'], inplace=True)
            else:
                analyse = True

        if analyse:
            command = 'python ._analyse_calculation.py . '
            if atom_pairs != None:
                command += '--atom_pairs ._atom_pairs.json '
            if energy_by_residue:
                command += '--energy_by_residue '
            if interacting_residues:
                command += '--interacting_residues '
                if query_residues != None:
                    command += '--query_residues '
                    command += ','.join([str(r) for r in query_residues])+' '
            if protonation_states:
                command += '--protonation_states '
            if decompose_bb_hb_into_pair_energies:
                command += '--decompose_bb_hb_into_pair_energies'

            try:
                os.system(command)
            except:
                os.chdir('..')
                raise ValueError('Rosetta calculation analysis failed. Check the ouput of the analyse_calculation.py script.')

            # Read the CSV file into pandas
            if not os.path.exists('._rosetta_data.csv'):
                os.chdir('..')
                raise ValueError('Rosetta analysis failed. Check the ouput of the analyse_calculation.py script.')

            # Read the CSV file into pandas
            self.rosetta_data = pd.read_csv('._rosetta_data.csv')
            self.rosetta_data.set_index('description', inplace=True)

            if energy_by_residue:
                if not os.path.exists('._rosetta_energy_residue_data.csv'):
                    raise ValueError('Rosetta energy by reisdue analysis failed. Check the ouput of the analyse_calculation.py script.')
                self.rosetta_ebr_data = pd.read_csv('._rosetta_energy_residue_data.csv')
                self.rosetta_ebr_data.set_index(['description', 'chain', 'residue'], inplace=True)

            if interacting_residues:
                if not os.path.exists('._rosetta_energy_residue_data.csv'):
                    raise ValueError('Rosetta interacting reisdues analysis failed. Check the ouput of the analyse_calculation.py script.')
                self.rosetta_interacting_residues = pd.read_csv('._rosetta_interacting_residues_data.csv')
                self.rosetta_interacting_residues.set_index(['description', 'chain', 'residue', 'neighbour chain', 'neighbour residue'], inplace=True)

            if protonation_states:
                self.rosetta_protonation_states = pd.read_csv('._rosetta_protonation_data.csv')
                self.rosetta_protonation_states.set_index(['description', 'chain', 'residue'], inplace=True)

        os.chdir('..')

    def getRosettaModelDistances(self, model):
        """
        Get all distances related to a model from the self.rosetta_data DataFrame.

        Parameters
        ==========
        model : str
            Model name

        Return
        ======
        distances : list
            Distances containing non-nan values for the model.

        """

        mask = []
        for pose in self.rosetta_data.index:
            model_base_name = '_'.join(pose.split('_')[:-1])
            if model == model_base_name:
                mask.append(True)
            else:
                mask.append(False)
        model_data = self.rosetta_data[mask]

        distances = []
        for d in model_data:
            if d.startswith('distance_'):
                if not model_data[d].dropna().empty:
                    distances.append(d)

        return distances

    def combineRosettaDistancesIntoMetric(self, metric_labels, overwrite=False):
        """
        Combine different equivalent distances contained in the self.distance_data
        attribute into specific named metrics. The function takes as input a
        dictionary (metric_distances) composed of inner dictionaries as follows:

            metric_labels = {
                metric_name = {
                    model = distances_list}}}

        The innermost distances_list object contains all equivalent distance names for
        a specific protein to be combined under the same metric_name column.

        The combination is done by taking the minimum value of all equivalent distances.

        Parmeters
        =========
        metric_labels : dict
            Dictionary defining which distances will be combined under a common name.
            (for details see above).
        """

        for name in metric_labels:
            if 'metric_'+name in self.rosetta_data.keys() and not overwrite:
                print('Combined metric %s already added. Give overwrite=True to recombine' % name)
            else:
                values = []
                models = []
                for model in self.rosetta_data.index:
                    base_name = '_'.join(model.split('_')[:-1])
                    if base_name not in models:
                        models.append(base_name)

                for model in list(models):
                    mask = []
                    for index in self.rosetta_data.index:
                        if model in index:
                            mask.append(True)
                        else:
                            mask.append(False)
                    model_data = self.rosetta_data[mask]
                    model_distances = metric_labels[name][model]

                    values += model_data[model_distances].min(axis=1).tolist()

                self.rosetta_data['metric_'+name] = values

    def rosettaFilterByProtonationStates(self, residue_states=None, inplace=False):
        """
        Filter the rosetta_data attribute based on the fufillment of protonation state conditions. Protonations states
        defintions must be given through the residue_states attribute. The input is a dictionary with model names as keys
        and as values lists of tuples with the following format: [((chain_id, residue_id), protonation_state), etc.]

        The function is currently implemented to only work with histidine residues.

        Parameters
        ==========
        residue_states : dict
            By model and residue definition of protonation states.
        inplace : bool
            Overwrites the self.rosetta_data by the filtered data frame.

        Returns
        =======
        filtered_data : pandas.DataFrame
            self.rosetta_data dataframe filterd by protonation states.
        """

        data = self.rosetta_protonation_states.reset_index()
        data.columns = [c.replace(' ', '_') for c in data.columns]

        filtered_models = []
        filtered_rows = []

        old_model = None
        histidines = []
        for index, row in data.iterrows():
            ti = time.time()
            model_tag = row.description

            # Empty hisitidine list
            if model_tag != old_model:

                # Check protonation states are in data
                keep_model = True
                if histidines != []:
                    model_base_name = '_'.join(model_tag.split('_')[:-1])
                    for rs in residue_states[model_base_name]:
                        if rs not in histidines:
                            keep_model = False

                # Store model
                if keep_model and histidines != []:
                    filtered_models.append(model_tag)

                histidines = []

            histidines.append(((row.chain, row.residue), (row.residue_state)))

            # Update current model as old
            old_model = model_tag

        # filter the rosetta_data attribute
        mask = []
        rosetta_data = self.rosetta_data.reset_index()
        for index, row in rosetta_data.iterrows():
            if row.description in filtered_models:
                mask.append(True)
            else:
                mask.append(False)

        filtered_data = self.rosetta_data[mask]
        if inplace:
            self.rosetta_data = filtered_data

        return filtered_data

    def loadMutantsAsNewModels(self, mutants_folder, filter_score_term='score', tags=None,
                               min_value=True, wat_to_hoh=True, keep_model_name=True):
        """
        Load the best energy models from a set of silent files inside a createMutants()
        calculation folder. The models are added to the list of models and do not replace
        any previous model already present in the library.

        Parameters
        ==========
        mutants_folder : str
            Path to folder where the Mutants output files are contained (see createMutants() function)
        filter_score_term : str
            Score term used to filter models
        tags : dict
            Tags to extract specific models from the mutant optimization
        """

        executable = 'extract_pdbs.linuxgccrelease'
        models = []

        # Check if params were given
        params = None
        if os.path.exists(mutants_folder+'/params'):
            params = mutants_folder+'/params'

        for d in os.listdir(mutants_folder+'/output_models'):
            if os.path.isdir(mutants_folder+'/output_models/'+d):
                for f in os.listdir(mutants_folder+'/output_models/'+d):
                    if f.endswith('.out'):
                        model = d
                        mutant = f.replace(model+'_', '').replace('.out', '')
                        scores = readSilentScores(mutants_folder+'/output_models/'+d+'/'+f)
                        if tags != None and mutant in tags:
                            print('Reading mutant model %s from the given tag %s' % (mutant, tags[mutant]))
                            best_model_tag = tags[mutant]
                        elif min_value:
                            best_model_tag = scores.idxmin()[filter_score_term]
                        else:
                            best_model_tag = scores.idxmxn()[filter_score_term]
                        command = executable
                        command += ' -silent '+mutants_folder+'/output_models/'+d+'/'+f
                        if params != None:
                            command += ' -extra_res_path '+params+' '
                        command += ' -tags '+best_model_tag
                        os.system(command)

                        # Load mutants to the class
                        if keep_model_name:
                            mutant = model+'_'+mutant

                        self.models_names.append(mutant)
                        self.readModelFromPDB(mutant, best_model_tag+'.pdb', wat_to_hoh=wat_to_hoh)
                        os.remove(best_model_tag+'.pdb')
                        models.append(mutant)

        self.getModelsSequences()
        print('Added the following mutants from folder %s:' % mutants_folder)
        print('\t'+', '.join(models))

    def loadModelsFromRosettaOptimization(self, optimization_folder, filter_score_term='score',
                                          min_value=True, tags=None, wat_to_hoh=True,
                                          return_missing=False):
        """
        Load the best energy models from a set of silent files inside a specfic folder.
        Useful to get the best models from a relaxation run.

        Parameters
        ==========
        optimization_folder : str
            Path to folder where the Rosetta optimization files are contained
        filter_score_term : str
            Score term used to filter models
        relax_run : bool
            Is this a relax run?
        min_value : bool
            Grab the minimum score value. Set false to grab the maximum scored value.
        """

        executable = 'extract_pdbs.linuxgccrelease'
        models = []

        # Check if params were given
        params = None
        if os.path.exists(optimization_folder+'/params'):
            params = optimization_folder+'/params'

        for d in os.listdir(optimization_folder+'/output_models'):
            if os.path.isdir(optimization_folder+'/output_models/'+d):
                for f in os.listdir(optimization_folder+'/output_models/'+d):
                    if f.endswith('_relax.out'):
                        model = d
                        scores = readSilentScores(optimization_folder+'/output_models/'+d+'/'+f)
                        if tags != None and model in tags:
                            print('Reading model %s from the given tag %s' % (model, tags[model]))
                            best_model_tag = tags[model]
                        elif min_value:
                            best_model_tag = scores.idxmin()[filter_score_term]
                        else:
                            best_model_tag = scores.idxmxn()[filter_score_term]
                        command = executable
                        command += ' -silent '+optimization_folder+'/output_models/'+d+'/'+f
                        if params != None:
                            command += ' -extra_res_path '+params+' '
                        command += ' -tags '+best_model_tag
                        os.system(command)
                        self.readModelFromPDB(model, best_model_tag+'.pdb', wat_to_hoh=wat_to_hoh)
                        os.remove(best_model_tag+'.pdb')
                        models.append(model)

        self.getModelsSequences()
        missing_models = set(self.models_names) - set(models)
        if missing_models != set():
            print('Missing models in relaxation folder:')
            print('\t'+', '.join(missing_models))
            if return_missing:
                return missing_models

    def loadModelsFromMissingLoopBuilding(self, job_folder, filter_score_term='score', min_value=True, param_files=None):
        """
        Load models from addMissingLoops() job calculation output.

        Parameters:
        job_folder : str
            Path to the addMissingLoops() calculation folder containing output.
        """

        # Get silent models paths
        executable = 'extract_pdbs.linuxgccrelease'
        output_folder = job_folder+'/output_models'
        models = []

        # Check if params were given
        params = None
        if os.path.exists(job_folder+'/params'):
            params = job_folder+'/params'

        # Check loops to rebuild from output folder structure
        for model in os.listdir(output_folder):
            model_folder = output_folder+'/'+model
            loop_models = {}
            for loop in os.listdir(model_folder):
                loop_folder = model_folder+'/'+loop
                for f in os.listdir(loop_folder):
                    # If rebuilded loops are found get best structures.
                    if f.endswith('.out'):
                        scores = readSilentScores(loop_folder+'/'+f)
                        best_model_tag = scores.idxmin()[filter_score_term]
                        if min_value:
                            best_model_tag = scores.idxmin()[filter_score_term]
                        else:
                            best_model_tag = scores.idxmxn()[filter_score_term]
                        command = executable
                        command += ' -silent '+loop_folder+'/'+f
                        if params != None:
                            command += ' -extra_res_path '+params+' '
                        command += ' -tags '+best_model_tag
                        os.system(command)
                        loop = (int(loop.split('_')[0]), loop.split('_')[1])
                        loop_models[loop] = _readPDB(loop, best_model_tag+'.pdb')
                        os.remove(best_model_tag+'.pdb')
                        models.append(model)

            if len(loop_models) > 1:
                # Get original model chains
                model_chains = [*self.structures[model].get_chains()]

                # Create new structure, model and chains to add rebuilded segments
                structure = PDB.Structure.Structure(0)
                _model = PDB.Model.Model(0)
                chains = {}
                for model_chain in model_chains:
                    chains[model_chain.id] = PDB.Chain.Chain(model_chain.id)

                # Add missing loop segments to overall model
                current_residue = 0

                for loop in loop_models:
                    # Add loop remodel protocol
                    if len(loop[1]) == 1:
                        hanging_residues = 3
                    elif len(loop[1]) == 2:
                        hanging_residues = 2
                    else:
                        hanging_residues = 1
                    larger_loop_residue = loop[0]+len(loop[1])+1+hanging_residues
                    for i,residue in enumerate(loop_models[loop].get_residues()):
                        if i+1 > current_residue and i+1 <= larger_loop_residue:
                            chain_id = residue.get_parent().id
                            chains[chain_id].add(residue)
                            current_residue += 1

                # Load final model into the library
                for chain in chains:
                    _model.add(chains[chain])
                structure.add(_model)
                _saveStructureToPDB(structure, model+'.pdb')
            else:
                for loop in loop_models:
                    _saveStructureToPDB(loop_models[loop], model+'.pdb')

            self.readModelFromPDB(model, model+'.pdb')
            os.remove(model+'.pdb')

        missing_models = set(self.models_names) - set(models)
        if missing_models != set():
            print('Missing models in loop rebuild folder:')
            print('\t'+', '.join(missing_models))

    def loadModelsFromMembranePositioning(self, job_folder):
        """
        """
        for model in os.listdir(job_folder+'/output_models'):
            pdb_path = job_folder+'/output_models/'+model+'/'+model+'.pdb'
            self.readModelFromPDB(model, pdb_path)

    def saveModels(self, output_folder, keep_residues={}, models=None, convert_to_mae=False,
                   **keywords):
        """
        Save all models as PDBs into the output_folder.

        Parameters
        ==========
        output_folder : str
            Path to the output folder to store models.
        """
        if not os.path.exists(output_folder):
            os.mkdir(output_folder)

        if convert_to_mae:
            _copyScriptFile(output_folder, 'PDBtoMAE.py')
            script_name = '._PDBtoMAE.py'

        for model in self.models_names:

            # Skip models not in the given list
            if models != None:
                if model not in models:
                    continue

            # Get residues to keep
            if model in keep_residues:
                kr = keep_residues[model]
            else:
                kr = []

            _saveStructureToPDB(self.structures[model],
                                output_folder+'/'+model+'.pdb',
                                keep_residues=kr,
                                **keywords)

            self._write_conect_lines(model, output_folder+'/'+model+'.pdb')

            if convert_to_mae:
                cwd = os.getcwd()
                os.chdir(output_folder)
                command = 'run ._PDBtoMAE.py'
                os.system(command)
                os.chdir(cwd)
                os.remove(output_folder+'/'+model+'.pdb')

    def removeModel(self, model):
        """
        Removes a specific model from this class

        Parameters
        ==========
        model : str
            Model name to remove
        """
        try:
            self.models_paths.pop(model)
            self.models_names.remove(model)
            self.structures.pop(model)
            self.sequences.pop(model)
        except:
            raise ValueError('Model  %s is not present' % model)

    def readTargetSequences(self, fasta_file):
        """
        Read the set of target sequences for the protein models
        """
        # Read sequences and store them in target_sequence attributes
        sequences = prepare_proteins.alignment.readFastaFile(fasta_file)
        for sequence in sequences:
            if sequence not in self.models_names:
                print('Given sequence name %s does not matches any protein model' % sequence)
            else:
                self.target_sequences[sequence] = sequences[sequence]

        missing_models = set(self.models_names) - set(self.target_sequences)
        if missing_models != set():
            print('Missing sequences in the given fasta file:')
            print('\t'+', '.join(missing_models))

    def compareSequences(self, sequences_file):
        """
        Compare models sequences to their given sequences and check for missing
        or changed sequence information.

        Parameters
        ==========
        sequences_file : str
            Path to the fasta file containing the sequences to compare. The model
            names must match.

        Returns
        =======
        sequence_differences : dict
            Dictionary containing missing or changed information.
        """

        if self.multi_chain:
            raise ValueError('PDBs contain multiple chains. Please select one chain.')
        self.readTargetSequences(sequences_file)

        # Iterate models to store sequence differences
        for model in self.models_names:

            if model not in self.target_sequences:
                message = 'Sequence for model %s not found in the given fasta file! ' % model
                message += 'Please make sure to include one sequence for each model '
                message += 'loaded into prepare proteins.'
                raise ValueError(message)

            # Create lists for missing information
            self.sequence_differences[model] = {}
            self.sequence_differences[model]['n_terminus'] = []
            self.sequence_differences[model]['mutations'] = []
            self.sequence_differences[model]['missing_loops'] = []
            self.sequence_differences[model]['c_terminus'] = []

            # Create a sequence alignement between current and target sequence
            to_align = {}
            to_align['current'] = self.sequences[model]
            to_align['target'] = self.target_sequences[model]
            msa = prepare_proteins.alignment.mafft.multipleSequenceAlignment(to_align)

            # Iterate the alignment to gather sequence differences
            p = 0
            n = True
            loop_sequence = ''
            loop_start = 0

            # Check for n-terminus, mutations and missing loops
            for i in range(msa.get_alignment_length()):
                csp = msa[0].seq[i]
                tsp = msa[1].seq[i]
                if csp != '-':
                    p += 1
                if csp == '-' and tsp != '-' and n:
                    self.sequence_differences[model]['n_terminus'].append(tsp)
                elif csp != '-' and tsp != '-':
                    n = False
                    if loop_sequence != '' and len(loop_sequence) > 1: # Ignore single-residue loops
                        self.sequence_differences[model]['missing_loops'].append((loop_start, loop_sequence))
                    loop_sequence = ''
                    loop_start = 0

                    if csp != tsp:
                        self.sequence_differences[model]['mutations'].append((p, tsp))

                elif csp == '-' and  tsp != '-' and p < len(to_align['current']):
                    if loop_start == 0:
                        loop_start = p
                    loop_sequence += tsp

            # Check for c-terminus
            for i in reversed(range(msa.get_alignment_length())):
                csp = msa[0].seq[i]
                tsp = msa[1].seq[i]
                if csp == '-' and tsp != '-':
                    self.sequence_differences[model]['c_terminus'].append(tsp)
                elif csp != '-' and tsp != '-':
                    break

            self.sequence_differences[model]['n_terminus'] = ''.join(self.sequence_differences[model]['n_terminus'])
            self.sequence_differences[model]['c_terminus'] = ''.join(reversed(self.sequence_differences[model]['c_terminus']))

        return self.sequence_differences

    def _write_conect_lines(self, model, pdb_file, atom_mapping=None, check_file=False):
        """
        Write stored conect lines for a particular model into the given PDB file.

        Parameters
        ==========
        model : str
            Model name
        pdb_file : str
            Path to PDB file to modify
        """

        def check_atom_in_atoms(atom, atoms):

            if atom not in atoms and atom_mapping != None and atom in atom_mapping:
                if isinstance(atom_mapping[atom], str):
                    atom = (atom[0], atom[1], atom_mapping[atom])
                elif isinstance(atom_mapping[atom], tuple) and len(atom_mapping[atom]) == 3:
                    atom = atom_mapping[atom]

            if atom not in atoms:
                residue_atoms = ' '.join([ac[-1] for ac in atoms if atom[1] == ac[1]])
                message = "Conect atom %s not found in %s's topology\n\n" % (atom, pdb_file)
                message += "Topology's residue %s atom names: %s" % (atom[1], residue_atoms)
                raise ValueError(message)

            return atom

        # Get atom indexes map
        atoms = self._getAtomIndexes(model, pdb_file, invert=True, check_file=check_file)

        # Check atoms not found in conects
        with open(pdb_file+'.tmp', 'w') as tmp:
            with open(pdb_file) as pdb:

                # write all lines but skip END line
                for line in pdb:
                    if not line.startswith('END'):
                        tmp.write(line)

                # Write new conect line mapping
                for entry in self.conects[model]:
                    line = 'CONECT'
                    for x in entry:
                        x = check_atom_in_atoms(x, atoms)
                        line += ' '+str(atoms[x])
                    line += '\n'
                    tmp.write(line)
            tmp.write('END\n')
        shutil.move(pdb_file+'.tmp', pdb_file)

    def _getChainSequence(self, chain):
        """
        Get the one-letter protein sequence of a Bio.PDB.Chain object.

        Parameters
        ----------
        chain : Bio.PDB.Chain
            Input chain to retrieve its sequence from.

        Returns
        -------
        sequence : str
            Sequence of the input protein chain.
        None
            If chain does not contain protein residues.
        """
        sequence = ''
        for r in chain:
            if r.id[0] == ' ': # Non heteroatom filter
                try:
                    sequence += PDB.Polypeptide.three_to_one(r.resname)
                except:
                    sequence += 'X'

        if sequence == '':
            return None
        else:
            return sequence

    def _checkCovalentLigands(self, model, pdb_file, atom_mapping=None, check_file=False):
        """
        """
        self.covalent[model] = [] # Store covalent residues
        if check_file:
            structure = _readPDB(model, pdb_file)
        else:
            structure = self.structures[model]

        # Iterate chains in model structure
        for c in structure[0]:

            indexes = [] # Store residue indexes
            hetero = [] # Store heteroatom residue indexes
            residues = [] # Store residues orderly (for later)
            for r in c:
                indexes.append(r.id[1])
                if r.id[0].startswith('H_'):
                    hetero.append(r.id[1])
                residues.append(r)

            # Check for individual and other gaps
            gaps2 = []  # Store individual gaps
            other_gaps = [] # Store other gaps
            for i in range(len(indexes)):
                if i > 0:
                    if indexes[i]-indexes[i-1] == 2:
                        gaps2.append((indexes[i-1], indexes[i]))
                    elif indexes[i]-indexes[i-1] != 1:
                        other_gaps.append(indexes[i])

            # Check if individual gaps can be filled with any residue in other_gaps
            for g2 in gaps2:
                for og in other_gaps:
                    if g2[1]-og == 1 and og-g2[0] == 1:

                        if check_file:
                            print('Found misplaced residue %s for file %s' % (og, pdb_file))
                        else:
                            print('Found misplaced residue %s for model %s' % (og, model))

                        print('Possibly a covalent-link exists for this HETATM residue')
                        print('Sorting residues by their indexes... to disable pass covalent_check=False.')

                        self._sortStructureResidues(model, pdb_file, check_file=check_file,
                                                    atom_mapping=atom_mapping)
                        self.covalent[model].append(og)

            # Check if hetero-residue is found between two non-hetero residues
            for i,r in enumerate(residues):
                if r.id[1] in hetero:
                    if i+1  == len(residues):
                        continue
                    chain = r.get_parent()
                    pr = residues[i-1]
                    nr = residues[i+1]
                    if pr.get_parent().id == chain.id and nr.get_parent().id == chain.id:
                        if pr.id[0] == ' ' and nr.id[0] == ' ':
                            self.covalent[model].append(r.id[1])

    def _sortStructureResidues(self, model, pdb_file, atom_mapping=None, check_file=False):

        # Create new structure
        n_structure = PDB.Structure.Structure(0)

        # Create new model
        n_model = PDB.Model.Model(self.structures[model][0].id)

        if check_file:
            structure = _readPDB(model, pdb_file)
        else:
            structure = self.structures[model]

        # Iterate chains from old model
        for chain in structure[0]:
            n_chain = PDB.Chain.Chain(chain.id)

            # Gather residues
            residues = []
            for r in chain:
                residues.append(r)

            # Iterate residues orderly by their ID
            for r in sorted(residues, key=lambda x:x.id[1]):
                n_chain.add(r)

            n_model.add(n_chain)
        n_structure.add(n_model)

        _saveStructureToPDB(n_structure, pdb_file+'.tmp')
        self._write_conect_lines(model, pdb_file+'.tmp', atom_mapping=atom_mapping, check_file=check_file)
        shutil.move(pdb_file+'.tmp', pdb_file)
        n_structure = _readPDB(model, pdb_file)

        # Update structure model in library
        if not check_file:
            self.structures[model] = n_structure

    def _readPDBConectLines(self, pdb_file, model):
        """
        Read PDB file and get conect lines only
        """

        atoms = self._getAtomIndexes(model, pdb_file)
        conects = []
        # Read conect lines as dictionaries linking atoms
        with open(pdb_file) as pdbf:
            for l in pdbf:
                if l.startswith('CONECT'):
                    conects.append([atoms[int(x)] for x in l.split()[1:]])
        return conects

    def _getAtomIndexes(self, model, pdb_file, invert=False, check_file=False):

        # i = 0
        # old_r = None
        # new_r = None

        # Read PDB file
        atom_indexes = {}
        with open(pdb_file, 'r') as f:
            for l in f:
                if l.startswith('ATOM') or l.startswith('HETATM'):
                    index, name, chain, resid = (int(l[7:12]), l[12:17].strip(), l[21], int(l[22:27]))
                    atom_indexes[(chain, resid, name)] = index
<<<<<<< HEAD

        if check_file:
            structure = _readPDB(model, pdb_file)
        else:
            structure = self.structures[model]

=======
>>>>>>> 8bcfa31f
        # Assign PDB indexes to each Bio.PDB atom
        atoms = {}
        for chain in structure[0]:
            for residue in chain:
                for atom in residue:
                    index = atom_indexes[(chain.id, residue.id[1], atom.name)]
                    # index = i
                    if invert:
                        atoms[_get_atom_tuple(atom)] = index
                    else:
                        atoms[index] = _get_atom_tuple(atom)
                    # i += 1
        return atoms

    def _getModelsPaths(self):
        """
        Get PDB models paths in the models_folder attribute

        Returns
        =======

        paths : dict
            Paths to all models
        """
        paths = {}
        for d in os.listdir(self.models_folder):
            if d.endswith('.pdb'):
                pdb_name = '.'.join(d.split('.')[:-1])
                paths[pdb_name] = self.models_folder+'/'+d

        return paths

    def __iter__(self):
        #returning __iter__ object
        self._iter_n = -1
        self._stop_inter = len(self.models_names)
        return self

    def __next__(self):
        self._iter_n += 1
        if self._iter_n < self._stop_inter:
            return self.models_names[self._iter_n]
        else:
            raise StopIteration

def readSilentScores(silent_file):
    """
    Read scores from a silent file into a Pandas DataFrame object.

    Parameters
    ==========
    silent_file : str
        Path to the silent file.

    Returns
    =======
    scores : Pandas.DataFrame
        Rosetta score for each model.
    """

    scores = {}
    terms = []
    with open(silent_file) as sf:
        for l in sf:
            if l.startswith('SCORE'):
                if terms == []:
                    terms = l.strip().split()
                    for t in terms:
                        scores[t] = []
                else:
                    for i,t in enumerate(terms):
                        try:
                            scores[t].append(float(l.strip().split()[i]))
                        except:
                            scores[t].append(l.strip().split()[i])
    scores = pd.DataFrame(scores)
    scores.pop('SCORE:')
    scores = pd.DataFrame(scores)
    scores = scores.set_index('description')
    scores = scores.sort_index()

    return scores

def _readPDB(name, pdb_file):
    """
    Read PDB file to a structure object
    """
    parser = PDB.PDBParser()
    structure = parser.get_structure(name, pdb_file)
    return structure

def _saveStructureToPDB(structure, output_file, remove_hydrogens=False,
                        remove_water=False, only_protein=False, keep_residues=[]):
    """
    Saves a structure into a PDB file

    Parameters
    ----------
    structure : list or Bio.PDB.Structure
        Structure to save
    remove_hydrogens : bool
        Remove hydrogen atoms from model?
    remove_water : bool
        Remove water residues from model?
    only_protein : bool
        Remove everything but the protein atoms?
    keep_residues : list
        List of residue indexes to keep when using the only_protein selector.
    """

    io = PDB.PDBIO()
    io.set_structure(structure)

    selector = None
    if remove_hydrogens:
        selector = _atom_selectors.notHydrogen()
    elif remove_water:
        selector = _atom_selectors.notWater()
    elif only_protein:
        selector = _atom_selectors.onlyProtein(keep_residues=keep_residues)
    if selector != None:
        io.save(output_file, selector)
    else:
        io.save(output_file)

def _copyScriptFile(output_folder, script_name, no_py=False, subfolder=None, hidden=True):
    """
    Copy a script file from the prepare_proteins package.

    Parameters
    ==========

    """
    # Get script
    path = "prepare_proteins/scripts"
    if subfolder != None:
        path = path+'/'+subfolder

    script_file = resource_stream(Requirement.parse("prepare_proteins"),
                                     path+'/'+script_name)
    script_file = io.TextIOWrapper(script_file)

    # Write control script to output folder
    if no_py == True:
        script_name = script_name[:-3]

    if hidden:
        output_path = output_folder+'/._'+script_name
    else:
        output_path = output_folder+'/'+script_name

    with open(output_path, 'w') as sof:
        for l in script_file:
            sof.write(l)

def _get_atom_tuple(atom):
    return (atom.get_parent().get_parent().id,
            atom.get_parent().id[1],
            atom.name)<|MERGE_RESOLUTION|>--- conflicted
+++ resolved
@@ -3631,15 +3631,12 @@
                 if l.startswith('ATOM') or l.startswith('HETATM'):
                     index, name, chain, resid = (int(l[7:12]), l[12:17].strip(), l[21], int(l[22:27]))
                     atom_indexes[(chain, resid, name)] = index
-<<<<<<< HEAD
 
         if check_file:
             structure = _readPDB(model, pdb_file)
         else:
             structure = self.structures[model]
 
-=======
->>>>>>> 8bcfa31f
         # Assign PDB indexes to each Bio.PDB atom
         atoms = {}
         for chain in structure[0]:
