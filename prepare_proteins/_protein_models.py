--- conflicted
+++ resolved
@@ -5706,7 +5706,6 @@
                                 + '_GMX.itp"\\n'
                             )
 
-<<<<<<< HEAD
                             line += "#ifdef POSRES\\n"
 
                             line += (
@@ -5717,18 +5716,6 @@
                                 + '.itp"\\n'
                             )
                             line += "#endif\\n"
-=======
-                        line += "#ifdef POSRES\\n"
-
-                        line += (
-                            '#include "'
-                            + ligand_name
-                            + ".acpype\/posre_"
-                            + ligand_name
-                            + '.itp"\\n'
-                        )
-                        line += "#endif\\n"
->>>>>>> 3e4e3cd3
 
                     line += "'"
 
