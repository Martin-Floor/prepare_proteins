from . import alignment
from . import _atom_selectors
from . import rosettaScripts
from . import MD

import os
import sys
import shutil
import uuid
import itertools
import io
import subprocess
import json
from pkg_resources import resource_stream, Requirement, resource_listdir

import numpy as np
from Bio import PDB
from Bio.PDB.DSSP import DSSP
import pandas as pd
import matplotlib.pyplot as plt
import mdtraj as md
import fileinput


import prepare_proteins

class proteinModels:
    """
    Attributes
    ==========
    models_folder : str
        Path to folder were PDB models are located.
    models_paths : dict
        Contains the paths to each model folder.
    msa :
        Multiple sequence alignment object
    multi_chain :
        Whether any model contains multiple chains
    sequences : dict
        Contains the sequence of each model.
    structures : dict
        Contains the Bio.PDB.Structure object to each model.

    Methods
    =======
    readModelFromPDB(self, models_folder)
        Read a model from a PDB file.
    getModelsSequences(self)
        Updates the sequences of each model in the PDB.
    calculateMSA(self)
        Calculates a multiple sequence alignment from the current sequences.
    calculateSecondaryStructure(self)
        Calculate secondary structure strings using DSSP.
    removeTerminalUnstructuredRegions(self)
        Remove terminal unstructured regions from all models.
    saveModels(self, output_folder)
        Save current models into an output folder.

    Hidden Methods
    ==============
    _getChainSequence(self, chain):
        Get the sequnce from a Bio.PDB.Chain.Chain object.
    _getModelsPaths(self)
        Get the paths for all PDBs in the input_folder path.
    """

    def __init__(self, models_folder, get_sequences=True, get_ss=False, msa=False):
        """
        Read PDB models as Bio.PDB structure objects.

        Parameters
        ==========
        models_folder : str
            Path to the folder containing the PDB models.
        get_sequences : bool
            Get the sequences from the structure. They will be separated by chain and
            can be accessed through the .sequences attribute.
        get_ss : bool
            Get the strign representing the secondary structure of the models. they
            can be accessed through the .ss attribute.
        msa : bool
            single-chain structures at startup, othewise look for the calculateMSA()
            method.
        """

        self.models_folder = models_folder
        self.models_paths = self._getModelsPaths()
        self.models_names = [] # Store model names
        self.structures = {} # structures are stored here
        self.sequences = {} # sequences are stored here
        self.target_sequences = {} # Final sequences are stored here
        self.msa = None # multiple sequence alignment
        self.multi_chain = False
        self.ss = {} # secondary structure strings are stored here
        self.docking_data = None # secondary structure strings are stored here
        self.docking_ligands = {}
        self.rosetta_data = None # Rosetta data is stored here
        self.sequence_differences = {} # Store missing/changed sequence information
        self.conect_lines = {} # Store the conect lines for each model

        # Read PDB structures into Biopython
        for model in sorted(self.models_paths):
            self.models_names.append(model)
            self.readModelFromPDB(model, self.models_paths[model])

        if get_sequences:
            # Get sequence information based on stored structure objects
            self.getModelsSequences()

        if get_ss:
            # Calculate secondary structure inforamtion as strings
            self.calculateSecondaryStructure()

        # # Perform a multiple sequence aligment of models
        if msa:
            if self.multichain:
                print('MSA cannot be calculated at startup when multichain models \
are given. See the calculateMSA() method for selecting which chains will be algined.')
            else:
                self.calculateMSA()

    def addResidueToModel(self, model, chain_id, resname, atom_names, coordinates,
                          elements=None, hetatom=True, water=False):
        """
        Add a residue to a specific model.

        Parameters
        ==========
        model : str
            Model name to edit
        chain_id : str
            Chain ID to which the residue will be added.
        resname : str
            Name of the residue to be added.
        atom_names : list ot tuple
            Atom names of each atom in the residue to add.
        coordinates : numpy.ndarray
            Atom coordinates array, it should match the order in the given
            atom_names.
        elements : list
            List of atomic elements. One per each atom.
        hetatom : bool
            Is the residue an hetatm?
        water : bool
            Is the residue a water residue?
        """

        # Check model name
        if model not in self.structures:
            raise ValueError('The input model was not found.')

        # Check chain ID
        chain = [chain for chain in self.structures[model].get_chains() if chain_id == chain.id]
        if len(chain) != 1:
            raise ValueError('Chain ID given was not found in the selected model.')

        # Check coordinates correctness
        if coordinates.shape == ():
            if np.isnan(coordinates):
                raise ValueError('Given Coordinate in nan!')
        elif np.isnan(coordinates.any()):
            raise ValueError('Some given Coordinates are nan!')
        if coordinates.shape[1] != 3:
            raise ValueError('Coordinates must have shape (x,3). X=number of atoms in residue.')
        if len(coordinates.shape) > 1:
            if coordinates.shape[0] != len(atom_names):
                raise ValueError('Mismatch between the number of atom_names and coordinates.')
        if len(coordinates.shape) == 1:
                if len(atom_names) != 1:
                    raise ValueError('Mismatch between the number of atom_names and coordinates.')

        # Create new residue
        new_resid = max([r.id[1] for r in chain[0].get_residues()])+1
        rt_flag = ' ' # Define the residue type flag for complete the residue ID.
        if hetatom:
            rt_flag = 'H'
        if water:
            rt_flag = 'W'
        residue = PDB.Residue.Residue((rt_flag, new_resid, ' '), resname, ' ')

        # Add new atoms to residue
        serial_number = max([a.serial_number for a in chain[0].get_atoms()])+1
        for i, atnm in enumerate(atom_names):
            if elements:
                # print(atom_names[i], coordinates[i], 0, 1.0, '  ', '%-4s' % atom_names[i], serial_number+i, elements[i)
                atom = PDB.Atom.Atom(atom_names[i], coordinates[i], 0, 1.0, ' ',
                                     '%-4s' % atom_names[i], serial_number+i, elements[i])
            else:
                atom = PDB.Atom.Atom(atom_names[i], coordinates[i], 0, 1.0, ' ',
                                     '%-4s' % atom_names[i], serial_number+i)
            residue.add(atom)
        chain[0].add(residue)

        return new_resid

    def removeModelAtoms(self, model, atoms_list):
        """
        Remove specific atoms of a model. Atoms to delete are given as a list of tuples.
        Each tuple contains three positions specifying (chain_id, residue_id, atom_name).

        Paramters
        =========
        atom_lists : list
            Specifies the list of atoms to delete for the particular model.
        """
        for remove_atom in atoms_list:
            for chain in self.structures[model].get_chains():
                if chain.id == remove_atom[0]:
                    for residue in chain:
                        if residue.id[1] == remove_atom[1]:
                            for atom in residue:
                                if atom.name == remove_atom[2]:
                                    print('Removing atom: '+str(remove_atom)+' from model '+model)
                                    residue.detach_child(atom.id)

    def readModelFromPDB(self, model, pdb_file, wat_to_hoh=False):
        """
        Adds a model from a PDB file.

        Parameters
        ----------
        model : str
            Model name.
        pdb_file : str
            Path to the pdb file.
        wat_to_hoh : bool
            Change the water name from WAT to HOH. Specially useful when resing from
            Rosetta optimization output files containing water.

        Returns
        -------
        structure : Bio.PDB.Structure
            Structure object.
        """
        self.structures[model] = _readPDB(model, pdb_file)

        if wat_to_hoh:
            for residue in self.structures[model].get_residues():
                if residue.resname == 'WAT':
                    residue.resname = 'HOH'

        self.models_paths[model] = pdb_file
        return self.structures[model]

    def getModelsSequences(self):
        """
        Get sequence information for all stored models. It modifies the self.multi_chain
        option to True if more than one chain is found in the models.

        Returns
        =======
        sequences : dict
            Contains the sequences of all models.
        """
        self.multi_chain = False
        # Add sequence information
        for model in self.models_names:
            chains = [c for c in self.structures[model].get_chains()]
            if len(chains) == 1:
                for c in chains:
                    self.sequences[model] = self._getChainSequence(c)
            else:
                self.sequences[model] = {}
                for c in chains:
                    self.sequences[model][c.id] = self._getChainSequence(c)
                # If any model has more than one chain set multi_chain to True.
                self.multi_chain = True

        return self.sequences

    def calculateMSA(self, chains=None):
        """
        Calculate a Multiple Sequence Alignment from the current models' sequences.

        Returns
        =======
        alignment : Bio.AlignIO
            Multiple sequence alignment in Biopython format.
        chains : dict
            Dictionary specifying which chain to use for each model
        """

        for model in self.models_names:
            if isinstance(self.sequences[model], dict) and chains == None:
                raise ValueError('There are multiple chains in model %s. Specify which \
chain to use for each model with the chains option.' % model)

        if chains != None:
            sequences = {}
            for model in self.models_names:
                if isinstance(self.sequences[model], dict):
                    sequences[model] = self.sequences[model][chains[model]]
                else:
                    sequences[model] = self.sequences[model]

            self.msa = alignment.mafft.multipleSequenceAlignment(sequences)
        else:
            self.msa = alignment.mafft.multipleSequenceAlignment(self.sequences)

        return self.msa

    def getConservedMSAPositions(self, msa):
        """
        Get all conserved MSA positions.

        Returns
        =======
        conserved : list
            All conserved MSA positions indexes and the conserved amino acid identity.
        """

        positions = {}
        conserved = []
        n_models = len(self.msa)
        for i in range(self.msa.get_alignment_length()):
            positions[i] = []
            for model in self.msa:
                positions[i].append(model.seq[i])
            positions[i] = set(positions[i])
            if len(positions[i]) == 1:
                conserved.append((i,list(positions[i])[0]))

        return conserved

    def getStructurePositionFromMSAindex(self, msa_index):
        """
        Get the individual model residue structure positions of a specific MSA index

        Paramters
        =========
        msa_index : int
            Zero-based MSA index

        Returns
        =======
        residue_indexes : dict
            Residue indexes for each protein at the MSA position
        """

        residue_positions = {}
        residue_ids = {}

        # Gather dictionary between sequence position and residue PDB index
        for model in self.models_names:
            residue_positions[model] = 0
            residue_ids[model] = {}
            for i,r in enumerate(self.structures[model].get_residues()):
                residue_ids[model][i+1] = r.id[1]

        # Gather sequence indexes for the given MSA index
        for i in range(self.msa.get_alignment_length()):

            # Count structure positions
            for entry in self.msa:
                if entry.seq[i] != '-':
                    residue_positions[entry.id] += 1

            # Get residue positions matching the MSA indexes
            if i == msa_index:
                for entry in self.msa:
                    if entry.seq[i] == '-':
                        residue_positions[entry.id] = None
                    else:
                        residue_positions[entry.id] = residue_ids[entry.id][residue_positions[entry.id]]
                break

        return residue_positions

    def calculateSecondaryStructure(self, _save_structure=False):
        """
        Calculate secondary structure information for each model.
        DSSP Code:
        H : Alpha helix (4-12)
        B : Isolated beta-bridge residue
        E : Strand
        G : 3-10 helix
        I : Pi helix
        T : Turn
        S : Bend
        - : None
        Parameters
        ==========
        _save_structure : bool
            Save structure model before computing secondary structure. This option
            is used if models have been modified.
        Returns
        ss : dict
            Contains the secondary structure strings for each model.
        """

        for model in self.models_names:
            structure_path = self.models_paths[model]
            if _save_structure:
                structure_path = '.'+str(uuid.uuid4())+'.pdb'
                _saveStructureToPDB(self.structures[model], structure_path)

            dssp = DSSP(self.structures[model][0], structure_path)
            if _save_structure:
                os.remove(structure_path)
            ss = []
            for k in dssp.keys():
                ss.append(dssp[k][2])
            ss = ''.join(ss)
            self.ss[model] = ss

        return self.ss

    def keepModelChains(self, model, chains):
        """
        Only keep the specified chains for the selected model.

        Parameters
        ==========
        model : str
            Model name
        chains : list or tuple or str
            Chain IDs to keep.
        """
        if isinstance(chains, str):
            chains = list(chains)

        remove = []
        for chain in self.structures[model].get_chains():
            if chain.id not in chains:
                print('From model %s Removing chain %s' % (model, chain.id))
                remove.append(chain)

        model = [*self.structures[model].get_models()][0]
        for chain in remove:
            model.detach_child(chain.id)

        self.getModelsSequences()

    def removeTerminalUnstructuredRegions(self, n_hanging=3):
        """
        Remove unstructured terminal regions from models.

        Parameters
        ==========
        n_hangin : int
            Maximum unstructured number of residues to keep at the unstructured terminal regions.
        """

        if self.multi_chain:
            raise ValueError('removeTerminalUnstructuredRegions() function only supports single chain models')

        # Calculate residues to be removed
        for model in self.models_names:

            # Get N-terminal residues to remove based on secondary structure.
            remove_indexes = []
            for i,r in enumerate(self.ss[model]):
                if r == '-':
                    remove_indexes.append(i)
                else:
                    break

            if len(remove_indexes) > n_hanging:
                remove_indexes = remove_indexes[:-n_hanging]
            else:
                remove_indexes = []

            # Get C-terminal residues to remove based on secondary structure.
            remove_C = []
            for i,r in enumerate(self.ss[model][::-1]):
                if r == '-':
                    remove_C.append(i)
                else:
                    break
            if len(remove_C) > n_hanging:
                remove_C = remove_C[:-n_hanging]
            else:
                remove_C = []

            for x in remove_C:
                remove_indexes.append(len(self.ss[model])-1-x)

            # Sort indexes
            remove_indexes = sorted(remove_indexes)

            # Get residues to remove from models structures
            remove_this = []
            for c in self.structures[model].get_chains():
                for i,r in enumerate(c.get_residues()):
                    if i in remove_indexes:
                        remove_this.append(r)
                chain = c

            # Remove residues
            for r in remove_this:
                chain.detach_child(r.id)

        self.getModelsSequences()
        self.calculateSecondaryStructure(_save_structure=True)

    def removeTerminiByConfidenceScore(self, confidence_threshold=70):
        """
        Remove terminal regions with low confidence scores from models.
        """

        ## Warning only single chain implemented
        for model in self.models_names:

            atoms = [a for a in self.structures[model].get_atoms()]
            n_terminus = set()
            for a in atoms:
                if a.bfactor < confidence_threshold:
                    n_terminus.add(a.get_parent().id[1])
                else:
                    break
            c_terminus = set()

            for a in reversed(atoms):
                if a.bfactor < confidence_threshold:
                    c_terminus.add(a.get_parent().id[1])
                else:
                    break
            n_terminus = sorted(list(n_terminus))
            c_terminus = sorted(list(c_terminus))

            remove_this = []
            for c in self.structures[model].get_chains():
                for r in c.get_residues():
                    if r.id[1] in n_terminus or r.id[1] in c_terminus:
                        remove_this.append(r)
                chain = c

            # Remove residues
            for r in remove_this:
                chain.detach_child(r.id)

        self.getModelsSequences()
        # self.calculateSecondaryStructure(_save_structure=True)

        # Missing save models and reload them to take effect.

    def alignModelsToReferencePDB(self, reference, output_folder, chain_indexes=None,
                                  trajectory_chain_indexes=None, reference_chain_indexes=None,
                                  aligment_mode='aligned'):
        """
        Align all models to a reference PDB based on a sequence alignemnt.

        The chains are specified using their indexes. When the trajectories have
        corresponding chains use the option chain_indexes to specify the list of
        chains to align. Otherwise, specify the chains with trajectory_chain_indexes
        and reference_chain_indexes options. Note that the list of chain indexes
        must be corresponding.

        Parameters
        ==========
        reference : str
            Path to the reference PDB
        output_folder : str
            Path to the output folder to store models
        mode : str
            The mode defines how sequences are aligned. 'exact' for structurally
            aligning positions with exactly the same aminoacids after the sequence
            alignemnt or 'aligned' for structurally aligining sequences using all
            positions aligned in the sequence alignment.
        """

        if not os.path.exists(output_folder):
            os.mkdir(output_folder)

        reference = md.load(reference)
        for model in self.models_names:
            traj = md.load(self.models_paths[model])
            MD.alignTrajectoryBySequenceAlignment(traj, reference, chain_indexes=chain_indexes,
                                                  trajectory_chain_indexes=trajectory_chain_indexes,
                                                  aligment_mode=aligment_mode)

            traj.save(output_folder+'/'+model+'.pdb')

    def createMutants(self, job_folder, mutants, nstruct=100, relax_cycles=0, cst_optimization=True,
                      param_files=None, mpi_command='slurm'):
        """
        Create mutations from protein models. Mutations (mutants) must be given as a nested dictionary
        with each protein as the first key and the name of the particular mutant as the second key.
        The value of each inner dictionary is a list containing the mutations, with each mutation
        described by a 2-element tuple (residue_id, aa_to_mutate). E.g., (73, 'A').

        Parameters
        ==========
        job_folder : str
            Folder path where to place the mutation job.
        mutants : dict
            Dictionary specify the mutants to generate.
        relax_cycles : int
            Apply this number of relax cycles (default:0, i.e., no relax).
        nstruct : int
            Number of structures to generate when relaxing mutant
        param_files : list
            Params file to use when reading model with Rosetta.
        """

        mpi_commands = ['slurm', 'openmpi', None]
        if mpi_command not in ['slurm', 'openmpi', None]:
            raise ValuError('Wrong mpi_command it should either: '+' '.join(mpi_commands))

        # Create mutation job folder
        if not os.path.exists(job_folder):
            os.mkdir(job_folder)
        if not os.path.exists(job_folder+'/input_models'):
            os.mkdir(job_folder+'/input_models')
        if not os.path.exists(job_folder+'/flags'):
            os.mkdir(job_folder+'/flags')
        if not os.path.exists(job_folder+'/xml'):
            os.mkdir(job_folder+'/xml')
        if not os.path.exists(job_folder+'/output_models'):
            os.mkdir(job_folder+'/output_models')

        # Save considered models
        considered_models = list(mutants.keys())
        self.saveModels(job_folder+'/input_models', models=considered_models)

        jobs = []

        # Create all-atom score function
        score_fxn_name = 'ref2015'
        sfxn = rosettaScripts.scorefunctions.new_scorefunction(score_fxn_name,
                                                               weights_file=score_fxn_name)

        for model in self.models_names:

            # Skip models not in given mutants
            if model not in considered_models:
                continue

            if not os.path.exists(job_folder+'/output_models/'+model):
                os.mkdir(job_folder+'/output_models/'+model)

            # Iterate each mutant
            for mutant in mutants[model]:

                # Create xml mutation (and minimization) protocol
                xml = rosettaScripts.xmlScript()
                protocol = []

                # Add score function
                xml.addScorefunction(sfxn)

                for m in mutants[model][mutant]:
                    mutate = rosettaScripts.movers.mutate(name='mutate_'+str(m[0]),
                                                          target_residue=m[0],
                                                          new_residue=PDB.Polypeptide.one_to_three(m[1]))
                    xml.addMover(mutate)
                    protocol.append(mutate)

                if relax_cycles:
                    # Create fastrelax mover
                    relax = rosettaScripts.movers.fastRelax(repeats=relax_cycles, scorefxn=sfxn)
                    xml.addMover(relax)
                    protocol.append(relax)
                else:
                    # Turn off more than one structure when relax is not performed
                    nstruct = 1

                # Set protocol
                xml.setProtocol(protocol)

                # Add scorefunction output
                xml.addOutputScorefunction(sfxn)

                # Write XMl protocol file
                xml.write_xml(job_folder+'/xml/'+model+'_'+mutant+'.xml')

                # Create options for minimization protocol
                flags = rosettaScripts.flags('../../xml/'+model+'_'+mutant+'.xml',
                                             nstruct=nstruct, s='../../input_models/'+model+'.pdb',
                                             output_silent_file=model+'_'+mutant+'.out')

                # Add relaxation with constraints options and write flags file
                if cst_optimization and relax_cycles:
                    flags.add_relax_cst_options()
                else:
                    flags.add_relax_options()

                # Add path to params files
                if param_files != None:
                    if not os.path.exists(job_folder+'/params'):
                        os.mkdir(job_folder+'/params')
                    if isinstance(param_files, str):
                        param_files = [param_files]
                    for param in param_files:
                        param_name = param.split('/')[-1]
                        shutil.copyfile(param, job_folder+'/params/'+param_name)
                    flags.addOption('in:file:extra_res_path', '../../params')

                flags.write_flags(job_folder+'/flags/'+model+'_'+mutant+'.flags')

                # Create and append execution command
                if mpi_command == None:
                    mpi_command = ''

                command = 'cd '+job_folder+'/output_models/'+model+'\n'
                command += mpi_command+' rosetta_scripts.mpi.linuxgccrelease @ '+'../../flags/'+model+'_'+mutant+'.flags\n'
                command += 'cd ../../..\n'
                jobs.append(command)

        return jobs

    def setUpRosettaOptimization(self, relax_folder, nstruct=1000, relax_cycles=5,
                                 cst_files=None, mutations=False, models=None, cst_optimization=True,
                                 membrane=False, membrane_thickness=15, param_files=None):
        """
        Set up minimizations using Rosetta FastRelax protocol.

        Parameters
        ==========
        relax_folder : str
            Folder path where to place the relax job.
        """

        # Create minimization job folders
        if not os.path.exists(relax_folder):
            os.mkdir(relax_folder)
        if not os.path.exists(relax_folder+'/input_models'):
            os.mkdir(relax_folder+'/input_models')
        if not os.path.exists(relax_folder+'/flags'):
            os.mkdir(relax_folder+'/flags')
        if not os.path.exists(relax_folder+'/xml'):
            os.mkdir(relax_folder+'/xml')
        if not os.path.exists(relax_folder+'/output_models'):
            os.mkdir(relax_folder+'/output_models')

        # Save all models
        self.saveModels(relax_folder+'/input_models', models=models)

        # Check that sequence comparison has been done before adding mutational steps
        if mutations:
            if self.sequence_differences == {}:
                raise ValueError('Mutations have been enabled but no sequence comparison\
has been carried out. Please run compareSequences() function before setting mutation=True.')

        # Create flags files
        jobs = []
        for model in self.models_names:

            # Skip models not in the given list
            if models != None:
                    continue

            if not os.path.exists(relax_folder+'/output_models/'+model):
                os.mkdir(relax_folder+'/output_models/'+model)

            # Create xml minimization protocol
            xml = rosettaScripts.xmlScript()
            protocol = []

            # Create membrane scorefucntion
            if membrane:
                # Create all-atom score function
                sfxn = rosettaScripts.scorefunctions.new_scorefunction('mpframework_smooth_fa_2012',
                                                                       weights_file='mpframework_smooth_fa_2012')
                # Add constraint weights to membrane score function
                if cst_files != None:
                    reweights = (('chainbreak', 1.0),
                                ('coordinate_constraint', 1.0),
                                ('atom_pair_constraint', 1.0),
                                ('angle_constraint', 1.0),
                                ('dihedral_constraint', 1.0),
                                ('res_type_constraint', 1.0),
                                ('metalbinding_constraint', 1.0))

                    for rw in reweights:
                        sfxn.addReweight(rw[0],rw[1])

            # Create all-atom scorefucntion
            else:
                score_fxn_name = 'ref2015'
                # Check if constraints are given
                if cst_files != None:
                    score_fxn_name = score_fxn_name+'_cst'

                # Create all-atom score function
                sfxn = rosettaScripts.scorefunctions.new_scorefunction(score_fxn_name,
                                                                       weights_file=score_fxn_name)
            xml.addScorefunction(sfxn)

            # Create mutation movers if needed
            if mutations:
                if self.sequence_differences[model]['mutations'] != {}:
                    for m in self.sequence_differences[model]['mutations']:
                        mutate = rosettaScripts.movers.mutate(name='mutate_'+str(m[0]),
                                                              target_residue=m[0],
                                                              new_residue=PDB.Polypeptide.one_to_three(m[1]))
                        xml.addMover(mutate)
                        protocol.append(mutate)

            # Add constraint mover if constraint file is given.
            if cst_files != None:
                if model not in cst_files:
                    raise ValuError('Model %s is not in the cst_files dictionary!' % model)
                set_cst = rosettaScripts.movers.constraintSetMover(add_constraints=True,
                                                                   cst_file='../../../'+cst_files[model])
                xml.addMover(set_cst)
                protocol.append(set_cst)

            if membrane:
                add_membrane = rosettaScripts.rosetta_MP.movers.addMembraneMover()
                xml.addMover(add_membrane)
                protocol.append(add_membrane)

                init_membrane = rosettaScripts.rosetta_MP.movers.membranePositionFromTopologyMover()
                xml.addMover(init_membrane)
                protocol.append(init_membrane)

            # Create fastrelax mover
            relax = rosettaScripts.movers.fastRelax(repeats=relax_cycles, scorefxn=sfxn)
            xml.addMover(relax)
            protocol.append(relax)

            # Set protocol
            xml.setProtocol(protocol)

            # Add scorefunction output
            xml.addOutputScorefunction(sfxn)

            # Write XMl protocol file
            xml.write_xml(relax_folder+'/xml/'+model+'_relax.xml')

            # Create options for minimization protocol
            flags = rosettaScripts.flags('../../xml/'+model+'_relax.xml',
                                         nstruct=nstruct, s='../../input_models/'+model+'.pdb',
                                         output_silent_file=model+'_relax.out')

            # Add relaxation with constraints options and write flags file
            if cst_optimization:
                flags.add_relax_cst_options()
            else:
                flags.add_relax_options()

            # Add path to params files
            if param_files != None:

                if not os.path.exists(relax_folder+'/params'):
                    os.mkdir(relax_folder+'/params')

                if isinstance(param_files, str):
                    param_files = [param_files]
                for param in param_files:
                    param_name = param.split('/')[-1]
                    shutil.copyfile(param, relax_folder+'/params/'+param_name)
                flags.addOption('in:file:extra_res_path', '../../params')

            if membrane:
                flags.addOption('mp::setup::spans_from_structure', 'true')
                flags.addOption('relax:constrain_relax_to_start_coords', '')
            flags.write_flags(relax_folder+'/flags/'+model+'_relax.flags')

            # Create and append execution command
            command = 'cd '+relax_folder+'/output_models/'+model+'\n'
            command += 'srun rosetta_scripts.mpi.linuxgccrelease @ '+'../../flags/'+model+'_relax.flags\n'
            command += 'cd ../../..\n'
            jobs.append(command)

        return jobs

    def setUpMembranePositioning(self, job_folder, membrane_thickness=15, models=None):
        """
        """
        # Create minimization job folders
        if not os.path.exists(job_folder):
            os.mkdir(job_folder)
        if not os.path.exists(job_folder+'/input_models'):
            os.mkdir(job_folder+'/input_models')
        if not os.path.exists(job_folder+'/flags'):
            os.mkdir(job_folder+'/flags')
        if not os.path.exists(job_folder+'/output_models'):
            os.mkdir(job_folder+'/output_models')

        # Save all models
        self.saveModels(job_folder+'/input_models', models=models)

        # Copy embeddingToMembrane.py script
        _copyScriptFile(job_folder, 'embeddingToMembrane.py')

        # Create flags files
        jobs = []
        for model in self.models_names:

            # Skip models not in the given list
            if models != None:
                if model not in models:
                    continue

            if not os.path.exists(job_folder+'/output_models/'+model):
                os.mkdir(job_folder+'/output_models/'+model)

            flag_file = job_folder+'/flags/mp_span_from_pdb_'+model+'.flags'
            with open(flag_file, 'w') as flags:
                flags.write('-mp::thickness '+str(membrane_thickness)+'\n')
                flags.write('-s model.pdb\n')
                flags.write('-out:path:pdb .\n')

            flag_file = job_folder+'/flags/mp_transform_'+model+'.flags'
            with open(flag_file, 'w') as flags:
                flags.write('-s ../../input_models/'+model+'.pdb\n')
                flags.write('-mp:transform:optimize_embedding true\n')
                flags.write('-mp:setup:spanfiles '+model+'.span\n')
                flags.write('-out:no_nstruct_label\n')

            command = 'cd '+job_folder+'/output_models/'+model+'\n'
            command += 'cp ../../input_models/'+model+'.pdb model.pdb\n'
            command += 'mp_span_from_pdb.linuxgccrelease @ ../../flags/mp_span_from_pdb_'+model+'.flags\n'
            command += 'rm model.pdb \n'
            command += 'mv model.span '+model+'.span\n'
            command += 'mp_transform.linuxgccrelease @ ../../flags/mp_transform_'+model+'.flags\n'
            command += 'python ../../._embeddingToMembrane.py'+' '+model+'.pdb\n'
            command += 'cd ../../..\n'
            jobs.append(command)

        return jobs

    def addMissingLoops(self, job_folder, nstruct=1, sfxn='ref2015', param_files=None):
        """
        Create a Rosetta loop optimization protocol for missing loops in the structure.

        Parameters
        ==========
        job_folder : str
            Loop modeling calculation folder.
        """

        # Create minimization job folders
        if not os.path.exists(job_folder):
            os.mkdir(job_folder)
        if not os.path.exists(job_folder+'/input_models'):
            os.mkdir(job_folder+'/input_models')
        if not os.path.exists(job_folder+'/flags'):
            os.mkdir(job_folder+'/flags')
        if not os.path.exists(job_folder+'/xml'):
            os.mkdir(job_folder+'/xml')
        if not os.path.exists(job_folder+'/output_models'):
            os.mkdir(job_folder+'/output_models')

        # Save all models
        self.saveModels(job_folder+'/input_models')

        # Check that sequence comparison has been done before checking missing loops
        if self.sequence_differences == {}:
            raise ValuError('No sequence comparison has been carried out. Please run \
compareSequences() function before adding missing loops.')

        # Create flags files
        jobs = []
        for model in self.models_names:

            # Check that model has missing loops
            if self.sequence_differences[model]['missing_loops'] != []:

                missing_loops = self.sequence_differences[model]['missing_loops']

                for loop in missing_loops:

                    loop_name = str(loop[0])+'_'+str(loop[1])

                    if not os.path.exists(job_folder+'/output_models/'+model):
                        os.mkdir(job_folder+'/output_models/'+model)

                    if not os.path.exists(job_folder+'/output_models/'+model+'/'+loop_name):
                        os.mkdir(job_folder+'/output_models/'+model+'/'+loop_name)

                    # Create xml minimization protocol
                    xml = rosettaScripts.xmlScript()
                    protocol = []

                    # Create score function

                    scorefxn = rosettaScripts.scorefunctions.new_scorefunction(sfxn,
                                                                               weights_file=sfxn)

                    # Add loop remodel protocol
                    if len(loop[1]) == 1:
                        hanging_residues = 3
                    elif len(loop[1]) == 2:
                        hanging_residues = 2
                    else:
                        hanging_residues = 1
                    loop_movers = rosettaScripts.loop_modeling.loopRebuild(xml, loop[0], loop[1],
                                                                           scorefxn=sfxn, hanging_residues=hanging_residues)
                    for m in loop_movers:
                        protocol.append(m)

                    # Add idealize step
                    idealize = rosettaScripts.movers.idealize()
                    xml.addMover(idealize)
                    protocol.append(idealize)

                    # Set protocol
                    xml.setProtocol(protocol)

                    # Add scorefunction output
                    xml.addOutputScorefunction(scorefxn)
                    # Write XMl protocol file
                    xml.write_xml(job_folder+'/xml/'+model+'_'+loop_name+'.xml')

                    # Create options for minimization protocol
                    output_silent = 'output_models/'+model+'/'+loop_name+'/'+model+'_'+loop_name+'.out'
                    flags = rosettaScripts.flags('xml/'+model+'_'+loop_name+'.xml',
                                                 nstruct=nstruct, s='input_models/'+model+'.pdb',
                                                 output_silent_file=output_silent)

                    # Add path to params files
                    if param_files != None:
                        if not os.path.exists(job_folder+'/params'):
                            os.mkdir(job_folder+'/params')

                        if isinstance(param_files, str):
                            param_files = [param_files]
                        for param in param_files:
                            param_name = param.split('/')[-1]
                            shutil.copyfile(param, job_folder+'/params/'+param_name)
                        flags.addOption('in:file:extra_res_path', 'params')

                    # Write flags file
                    flags.write_flags(job_folder+'/flags/'+model+'_'+loop_name+'.flags')

                    # Create and append execution command
                    command = 'cd '+job_folder+'\n'
                    command += 'srun rosetta_scripts.mpi.linuxgccrelease @ '+'flags/'+model+'_'+loop_name+'.flags\n'
                    command += 'cd ..\n'

                    jobs.append(command)

        return jobs

    def setUpPrepwizardOptimization(self, prepare_folder, pH=7.0, epik_pH=False, samplewater=False,
                                    epik_pHt=False, remove_hydrogens=True, delwater_hbond_cutoff=False,
                                    fill_loops=False, protonation_states=None, write_conect=False,
                                    no_epik=False, use_new_version=False, **kwargs):
        """
        Set up an structure optimization with the Schrodinger Suite prepwizard.

        Parameters
        ==========
        prepare_folder : str
            Folder name for the prepwizard optimization.
        """

        # Create prepare job folders
        if not os.path.exists(prepare_folder):
            os.mkdir(prepare_folder)
        if not os.path.exists(prepare_folder+'/input_models'):
            os.mkdir(prepare_folder+'/input_models')
        if not os.path.exists(prepare_folder+'/output_models'):
            os.mkdir(prepare_folder+'/output_models')

        # Save all input models
        self.saveModels(prepare_folder+'/input_models', remove_hydrogens=remove_hydrogens,
                        write_conect=write_conect, **kwargs)

        # Generate jobs
        jobs = []
        for model in self.models_names:
            if fill_loops:
                if model not in self.target_sequences:
                    raise ValueError('Target sequence for model %s was not given. First\
make sure of reading the target sequences with the function readTargetSequences()' % model)
                sequence = {}
                sequence[model] = self.target_sequences[model]
                fasta_file = prepare_folder+'/input_models/'+model+'.fasta'
                alignment.writeFastaFile(sequence, fasta_file)

            # Create model output folder
            output_folder = prepare_folder+'/output_models/'+model
            if not os.path.exists(output_folder):
                os.mkdir(output_folder)

            if fill_loops:
                command = 'cd '+prepare_folder+'/input_models/\n'
                command += 'pwd=$(pwd)\n'
                command += 'cd ../output_models/'+model+'\n'
            else:
                command = 'cd '+output_folder+'\n'

            command += '"${SCHRODINGER}/utilities/prepwizard" '
            command += '../../input_models/'+model+'.pdb '
            command += model+'.pdb '
            command += '-fillsidechains '
            command += '-disulfides '
            if fill_loops:
                command += '-fillloops '
                command += '-fasta_file "$pwd"/'+model+'.fasta '
            if remove_hydrogens:
                command += '-rehtreat '
            if no_epik:
                command += '-noepik '
            else:
                if epik_pH:
                    command += '-epik_pH '+str(pH)+' '
                if epik_pHt:
                    command += '-epik_pHt '+str(epik_pHt)+' '
            command += '-propka_pH '+str(pH)+' '
            command += '-f 2005 '
            command += '-rmsd 0.3 '
            if samplewater:
                command += '-samplewater '
            if delwater_hbond_cutoff:
                command += '-delwater_hbond_cutoff '+str(delwater_hbond_cutoff)+' '

            if not isinstance(protonation_states, type(None)):
                for ps in protonation_states[model]:
                    if use_new_version:
                        command += '-force '+str(ps[0])+" "+str(ps[1])+' '
                    else:
                        command += '-force '+str(ps[0])+" "+str(ps[1])+' '

            command += '-JOBNAME '+model+' '
            command += '-HOST localhost:1 '
            command += '-WAIT\n'
            command += 'cd ../../..\n'
            jobs.append(command)

        return jobs

    def setUpDockingGrid(self, grid_folder, center_atoms, innerbox=(10,10,10), use_new_version=False, write_conect=False,
                         outerbox=(30,30,30), useflexmae=True, peptide=False):
        """
        Setup grid calculation for each model.

        Parameters
        ==========
        grid_folder : str
            Path to grid calculation folder
        center_atoms : tuple
        """

        # Create grid job folders
        if not os.path.exists(grid_folder):
            os.mkdir(grid_folder)

        if not os.path.exists(grid_folder+'/input_models'):
            os.mkdir(grid_folder+'/input_models')

        if not os.path.exists(grid_folder+'/grid_inputs'):
            os.mkdir(grid_folder+'/grid_inputs')

        if not os.path.exists(grid_folder+'/output_models'):
            os.mkdir(grid_folder+'/output_models')

        # Save all input models
        self.saveModels(grid_folder+'/input_models', write_conect=write_conect)

        # Check that inner and outerbox values are given as integers
        for v in innerbox:
            if type(v) != int:
                raise ValuError('Innerbox values must be given as integers')
        for v in outerbox:
            if type(v) != int:
                raise ValuError('Outerbox values must be given as integers')

        # Create grid input files
        jobs = []
        for model in self.models_names:

            # Get coordinates of center residue
            chainid = center_atoms[model][0]
            resid = center_atoms[model][1]
            atom_name = center_atoms[model][2]

            x = None
            for c in self.structures[model].get_chains():
                if c.id == chainid:
                    for r in c.get_residues():
                        if r.id[1] == resid:
                            for a in r.get_atoms():
                                if a.name == atom_name:
                                    x = a.coord[0]
                                    y = a.coord[1]
                                    z = a.coord[2]

            # Check if any atom center was found.
            if x == None:
                raise ValueError('Given atom center not found for model %s' % model)

            # Write grid input file
            with open(grid_folder+'/grid_inputs/'+model+'.in', 'w') as gif:
                gif.write('GRID_CENTER %.14f, %.14f, %.14f\n' % (x,y,z))
                gif.write('GRIDFILE '+model+'.zip\n')
                gif.write('INNERBOX %s, %s, %s\n' % innerbox)
                gif.write('OUTERBOX %s, %s, %s\n' % outerbox)
                gif.write('RECEP_FILE %s\n' % (model+'.mae'))
                if peptide:
                    gif.write('PEPTIDE True\n')
                if useflexmae:
                    gif.write('USEFLEXMAE YES\n')

            command = 'cd '+grid_folder+'/output_models\n'

            # Add convert PDB into mae format command
            command += '"$SCHRODINGER/utilities/structconvert" '
            if use_new_version:
                command += '-i ../input_models/'+model+'.pdb'+' '
                command += '-o '+model+'.mae\n'
            else:
                command += '-ipdb ../input_models/'+model+'.pdb'+' '
                command += '-omae '+model+'.mae\n'

            # Add grid generation command
            command += '"${SCHRODINGER}/glide" '
            command += '../grid_inputs/'+model+'.in'+' '
            command += '-OVERWRITE '
            command += '-HOST localhost '
            command += '-TMPLAUNCHDIR '
            command += '-WAIT\n'

            command += 'cd ../..\n'

            jobs.append(command)

        return jobs

    def setUpGlideDocking(self, docking_folder, grids_folder, ligands_folder,
                          poses_per_lig=100, precision='SP', use_ligand_charges=False,
                          energy_by_residue=False):
        """
        Set docking calculations for all the proteins and set of ligands located
        grid_folders and ligands_folder folders, respectively. The ligands must be provided
        in MAE format.

        Parameters
        ==========
        docking_folder : str

        ligands_folder : str
            Path to the folder containing the ligands to dock.
        residues : dict
            Dictionary with the residues for each model near which to position the
            ligand as the starting pose.
        """

        # Create docking job folders
        if not os.path.exists(docking_folder):
            os.mkdir(docking_folder)

        if not os.path.exists(docking_folder+'/input_models'):
            os.mkdir(docking_folder+'/input_models')

        if not os.path.exists(docking_folder+'/output_models'):
            os.mkdir(docking_folder+'/output_models')

        # Save all input models
        self.saveModels(docking_folder+'/input_models')

        # Read paths to grid files
        grids_paths = {}
        for f in os.listdir(grids_folder+'/output_models'):
            if f.endswith('.zip'):
                name = f.replace('.zip','')
                grids_paths[name] = grids_folder+'/output_models/'+f

        # Read paths to substrates
        substrates_paths = {}
        for f in os.listdir(ligands_folder):
            if f.endswith('.mae'):
                name = f.replace('.mae','')
                substrates_paths[name] = ligands_folder+'/'+f

        # Set up docking jobs
        jobs = []
        for grid in grids_paths:
            # Create ouput folder
            if not os.path.exists(docking_folder+'/output_models/'+grid):
                os.mkdir(docking_folder+'/output_models/'+grid)

            for substrate in substrates_paths:

                # Create glide dock input
                with open(docking_folder+'/output_models/'+grid+'/'+grid+'_'+substrate+'.in', 'w') as dif:
                    dif.write('GRIDFILE GRID_PATH/'+grid+'.zip\n')
                    dif.write('LIGANDFILE ../../../%s\n' % substrates_paths[substrate])
                    dif.write('POSES_PER_LIG %s\n' % poses_per_lig)
                    if use_ligand_charges:
                        dif.write('LIG_MAECHARGES true\n')
                    dif.write('PRECISION %s\n' % precision)
                    if energy_by_residue:
                        dif.write('WRITE_RES_INTERACTION true\n')

                # Create commands
                command = 'cd '+docking_folder+'/output_models/'+grid+'\n'

                # Schrodinger has problem with relative paths to the grid files
                # This is a quick fix for that (not elegant, but works).
                command += 'cwd=$(pwd)\n'
                grid_folder = '/'.join(grids_paths[grid].split('/')[:-1])
                command += 'cd ../../../%s\n' % grid_folder
                command += 'gd=$(pwd)\n'
                command += 'cd $cwd\n'
                command += 'sed -i "s@GRID_PATH@$gd@" %s \n' % (grid+'_'+substrate+'.in')

                # Add docking command
                command += '"${SCHRODINGER}/glide" '
                command += grid+'_'+substrate+'.in'+' '
                command += '-OVERWRITE '
                command += '-adjust '
                command += '-HOST localhost:1 '
                command += '-TMPLAUNCHDIR '
                command += '-WAIT\n'
                command += 'cd ../../..\n'
                jobs.append(command)

        return jobs

    def setUpSiteMapForModels(self, job_folder, target_residue, site_box=10,
                              resolution='fine', reportsize=100, overwrite=False):
        """
        Generates a SiteMap calculation for model poses (no ligand) near specified residues.

        Parameters
        ==========
        job_folder : str
            Path to the calculation folder
        """

        # Create site map job folders
        if not os.path.exists(job_folder):
            os.mkdir(job_folder)

        if not os.path.exists(job_folder+'/input_models'):
            os.mkdir(job_folder+'/input_models')

        if not os.path.exists(job_folder+'/output_models'):
            os.mkdir(job_folder+'/output_models')

        # Copy script to generate protein and ligand mae inputs, separately.
        _copyScriptFile(job_folder, 'prepareForSiteMap.py')
        script_path = job_folder+'/._prepareForSiteMap.py'

        # Save all input models
        self.saveModels(job_folder+'/input_models')

        # Create input files
        jobs = []
        for model in self.models_names:

            # Createa output folder for each model
            if not os.path.exists(job_folder+'/output_models/'+model):
                os.mkdir(job_folder+'/output_models/'+model)

            # Generate input protein and ligand files
            input_protein = job_folder+'/input_models/'+model+'.pdb'
            if not os.path.exists(input_protein) or overwrite:
                command = 'run '+script_path+' '
                command += input_protein+' '
                command += job_folder+'/output_models/'+model+' '
                command += '--protein_only '
                os.system(command)

            # Add site map command
            command = 'cd '+job_folder+'/output_models/'+model+'\n'
            command += '"${SCHRODINGER}/sitemap" '
            command += '-prot ../../input_models/'+model+'/'+model+'_protein.mae'+' '
            command += '-sitebox '+str(site_box)+' '
            command += '-resolution '+str(resolution)+' '
            command += '-reportsize '+str(reportsize)+' '
            command += '-keepvolpts yes '
            command += '-keeplogs yes '
            command += '-siteasl \"res.num {'+target_residue+'}\" '
            command += '-HOST localhost:1 '
            command += '-TMPLAUNCHDIR\n'
            command += '-WAIT\n'
            command += 'cd ../../..\n'
            jobs.append(command)

        return jobs

    def setUpSiteMapForLigands(self, job_folder, poses_folder, site_box=10, resolution='fine', overwrite=False):
        """
        Generates a SiteMap calculation for Docking poses outputed by the extractDockingPoses()
        function.

        Parameters
        ==========
        job_folder : str
            Path to the calculation folder
        poses_folder : str
            Path to docking poses folder.
        """

        # Create site map job folders
        if not os.path.exists(job_folder):
            os.mkdir(job_folder)

        if not os.path.exists(job_folder+'/input_models'):
            os.mkdir(job_folder+'/input_models')

        if not os.path.exists(job_folder+'/output_models'):
            os.mkdir(job_folder+'/output_models')

        # Copy script to generate protein and ligand mae inputs, separately.
        _copyScriptFile(job_folder, 'prepareForSiteMap.py')
        script_path = job_folder+'/._prepareForSiteMap.py'

        # Create input files
        jobs = []
        for model in os.listdir(poses_folder):
            if not os.path.isdir(poses_folder+'/'+model):
                continue
            if not os.path.exists(job_folder+'/input_models/'+model):
                os.mkdir(job_folder+'/input_models/'+model)
            if not os.path.exists(job_folder+'/output_models/'+model):
                os.mkdir(job_folder+'/output_models/'+model)

            for pose in os.listdir(poses_folder+'/'+model):
                if pose.endswith('.pdb'):
                    pose_name = pose.replace('.pdb','')

                    # Generate input protein and ligand files
                    input_ligand = job_folder+'/input_models/'+model+'/'+pose_name+'_ligand.mae'
                    input_protein = job_folder+'/input_models/'+model+'/'+pose_name+'_protein.mae'
                    if not os.path.exists(input_ligand) or not os.path.exists(input_protein) or overwrite:
                        command = 'run '+script_path+' '
                        command += poses_folder+'/'+model+'/'+pose+' '
                        command += job_folder+'/input_models/'+model
                        os.system(command)

                    # Write Site Map input file
                    with open(job_folder+'/output_models/'+model+'/'+pose_name+'.in', 'w') as smi:
                        smi.write('PROTEIN ../../input_models/'+model+'/'+pose_name+'_protein.mae\n')
                        smi.write('LIGMAE ../../input_models/'+model+'/'+pose_name+'_ligand.mae\n')
                        smi.write('SITEBOX '+str(site_box)+'\n')
                        smi.write('RESOLUTION '+resolution+'\n')
                        smi.write('REPORTSIZE 100\n')
                        smi.write('KEEPVOLPTS yes\n')
                        smi.write('KEEPLOGS yes\n')

                    # Add site map command
                    command = 'cd '+job_folder+'/output_models/'+model+'\n'
                    command += '"${SCHRODINGER}/sitemap" '
                    command += pose_name+'.in'+' '
                    command += '-HOST localhost:1 '
                    command += '-TMPLAUNCHDIR '
                    command += '-WAIT\n'
                    command += 'cd ../../..\n'
                    jobs.append(command)
        return jobs

    def setUpLigandParameterization(self, job_folder, ligands_folder, charge_method=None):
        """
        Run PELE platform for ligand parameterization

        Parameters
        ==========
        job_folder : str
            Path to the job input folder
        ligands_folder : str
            Path to the folder containing the ligand molecules in PDB format.
        """

        charge_methods = ['gasteiger', 'am1bcc', 'OPLS']
        if charge_method == None:
            charge_method = 'OPLS'

        if charge_method not in charge_methods:
            raise ValueError('The charge method should be one of: '+str(charge_methods))

        # Create PELE job folder
        if not os.path.exists(job_folder):
            os.mkdir(job_folder)

        # Copy script to generate protein and ligand mae inputs, separately.
        _copyScriptFile(job_folder, 'peleffy_ligand.py')

        jobs = []
        for pdb in os.listdir(ligands_folder):
            if pdb.endswith('.pdb'):
                pdb_name = pdb.replace('.pdb', '')
                structure = _readPDB(pdb_name, ligands_folder+'/'+pdb)
                if not os.path.exists(job_folder+'/'+pdb_name):
                    os.mkdir(job_folder+'/'+pdb_name)

                # _saveStructureToPDB(structure, job_folder+'/'+pdb_name+'/'+pdb_name+'.pdb')
                shutil.copyfile(ligands_folder+'/'+pdb, job_folder+'/'+pdb_name+'/'+pdb_name+'.pdb')

                # Create command
                command = 'cd '+job_folder+'/'+pdb_name+'\n'
                command += 'python  ../._peleffy_ligand.py '+pdb_name+'.pdb\n'
                command += 'cd ../..\n'
                jobs.append(command)

        return jobs

    def setUpPELECalculation(self, pele_folder, models_folder, input_yaml, box_centers=None, distances=None, ligand_index=1,
                             box_radius=10, steps=100, debug=False, iterations=3, cpus=96, equilibration_steps=100, ligand_energy_groups=None,
                             separator='-', use_peleffy=True, usesrun=True, energy_by_residue=False, ebr_new_flag=False, ninety_degrees_version=False,
                             analysis=False, energy_by_residue_type='all', peptide=False, equilibration_mode='equilibrationLastSnapshot',
                             spawning='independent', continuation=False, equilibration=True,  skip_models=None, skip_ligands=None, copy_input_models=False,
                             extend_iterations=False):
        """
        Generates a PELE calculation for extracted poses. The function reads all the
        protein ligand poses and creates input for a PELE platform set up run.

        Parameters
        ==========
        pele_folder : str
            Path to the folder where PELE calcualtions will be located
        models_folder : str
            Path to input docking poses folder.
        input_yaml : str
            Path to the input YAML file to be used as template for all the runs.
        ligand_energy_groups : dict
            Additional groups to consider when doing energy by residue reports.
        Missing!
        """

        spawnings = ['independent', 'inverselyProportional', 'epsilon', 'variableEpsilon',
                     'independentMetric', 'UCB', 'FAST', 'ProbabilityMSM', 'MetastabilityMSM',
                     'IndependentMSM']

        if spawning not in spawnings:
            message = 'Spawning method %s not found.' % spawning
            message = 'Allowed options are: '+str(spawnings)
            raise ValuError(message)

        # Create PELE job folder
        if not os.path.exists(pele_folder):
            os.mkdir(pele_folder)

        # Read docking poses information from models_folder and create pele input
        # folders.
        jobs = []
        for d in os.listdir(models_folder):
            if os.path.isdir(models_folder+'/'+d):
                models = {}
                ligand_pdb_name = {}
                for f in os.listdir(models_folder+'/'+d):
                    fs = f.split(separator)
                    protein = fs[0]
                    ligand = fs[1]
                    pose = fs[2].replace('.pdb','')

                    # Skip given protein models
                    if skip_models != None:
                        if protein in skip_models:
                            continue

                    if skip_ligands != None:
                        ligand_name = ''
                        for char in ligand:
                            try:
                                int(char)
                                continue
                            except:
                                ligand_name += char

                        if ligand_name in skip_ligands:
                            continue



                    # Create PELE job folder for each docking
                    if not os.path.exists(pele_folder+'/'+protein+'_'+ligand):
                        os.mkdir(pele_folder+'/'+protein+'_'+ligand)

                    # Copy directly the input pdb to PELE folder
                    # This can avoid connect line problems.
                    if copy_input_models:
                        shutil.copyfile(models_folder+'/'+d+'/'+f,
                        pele_folder+'/'+protein+'_'+ligand+'/'+f)
                        structure = _readPDB(protein+'_'+ligand, models_folder+'/'+d+'/'+f)
                        # Change water names if any
                        for residue in structure.get_residues():
                            if residue.get_parent().id == 'L':
                                ligand_pdb_name[ligand] = residue.resname
                    else:
                        structure = _readPDB(protein+'_'+ligand, models_folder+'/'+d+'/'+f)

                        # Change water names if any
                        for residue in structure.get_residues():
                            if residue.id[0] == 'W':
                                residue.resname = 'HOH'

                            if residue.get_parent().id == 'L':
                                ligand_pdb_name[ligand] = residue.resname

                        ## Add dummy atom if peptide docking ### Strange fix =)
                        if peptide:
                            for chain in structure.get_chains():
                                if chain.id == 'L':
                                    # Create new residue
                                    new_resid = max([r.id[1] for r in chain.get_residues()])+1
                                    residue = PDB.Residue.Residue(('H', new_resid, ' '), 'XXX', ' ')
                                    serial_number = max([a.serial_number for a in chain.get_atoms()])+1
                                    atom = PDB.Atom.Atom('X', [0,0,0], 0, 1.0, ' ',
                                                         '%-4s' % 'X', serial_number+1, 'H')
                                    residue.add(atom)
                                    chain.add(residue)

                        _saveStructureToPDB(structure, pele_folder+'/'+protein+'_'+ligand+'/'+f)

                    if (protein, ligand) not in models:
                        models[(protein,ligand)] = []
                    models[(protein,ligand)].append(f)

                # Create YAML file
                for model in models:
                    protein, ligand = model

                    keywords = ['system', 'chain', 'resname', 'steps', 'iterations', 'atom_dist', 'analyse',
                                'cpus', 'equilibration', 'equilibration_steps', 'traj', 'working_folder',
                                'usesrun', 'use_peleffy', 'debug', 'box_radius', 'equilibration_mode', 'spawning']

                    # Skip given protein models
                    if skip_models != None:
                        if model in skip_models:
                            continue

                    with open(pele_folder+'/'+protein+'_'+ligand+'/'+'input.yaml', 'w') as iyf:
                        if energy_by_residue:
                            # Use new PELE version with implemented energy_by_residue
                            iyf.write('pele_exec: "/gpfs/projects/bsc72/PELE++/mniv/V1.7.2-b6/bin/PELE-1.7.2_mpi"\n')
                            iyf.write('pele_data: "/gpfs/projects/bsc72/PELE++/mniv/V1.7.2-b6/Data"\n')
                            iyf.write('pele_documents: "/gpfs/projects/bsc72/PELE++/mniv/V1.7.2-b6/Documents/"\n')
                        elif ninety_degrees_version:
                            # Use new PELE version with implemented 90 degrees fix
                            iyf.write('pele_exec: "/gpfs/projects/bsc72/PELE++/mniv/V1.8_pre_degree_fix/bin/PELE-1.8_mpi"\n')
                            iyf.write('pele_data: "/gpfs/projects/bsc72/PELE++/mniv/V1.8_pre_degree_fix/Data"\n')
                            iyf.write('pele_documents: "/gpfs/projects/bsc72/PELE++/mniv/V1.8_pre_degree_fix/Documents/"\n')
                        if len(models[model]) > 1:
                            equilibration_mode = 'equilibrationCluster'
                            iyf.write("system: '*.pdb'\n")
                        else:
                            iyf.write("system: '"+" ".join(models[model])+"'\n")
                        iyf.write("chain: 'L'\n")
                        if peptide:
                            iyf.write("resname: 'XXX'\n")
                            iyf.write("skip_ligand_prep:\n")
                            iyf.write(" - 'XXX'\n")
                        else:
                            iyf.write("resname: '"+ligand_pdb_name[ligand]+"'\n")
                        iyf.write("steps: "+str(steps)+"\n")
                        iyf.write("iterations: "+str(iterations)+"\n")
                        iyf.write("cpus: "+str(cpus)+"\n")
                        if equilibration:
                            iyf.write("equilibration: true\n")
                            iyf.write("equilibration_mode: '"+equilibration_mode+"'\n")
                            iyf.write("equilibration_steps: "+str(equilibration_steps)+"\n")
                        else:
                            iyf.write("equilibration: false\n")
                        if spawning != None:
                            iyf.write("spawning: '"+str(spawning)+"'\n")
                        iyf.write("traj: trajectory.xtc\n")
                        iyf.write("working_folder: 'output'\n")
                        if usesrun:
                            iyf.write("usesrun: true\n")
                        else:
                            iyf.write("usesrun: false\n")
                        if use_peleffy:
                            iyf.write("use_peleffy: true\n")
                        else:
                            iyf.write("use_peleffy: false\n")
                        if analysis:
                            iyf.write("analyse: true\n")
                        else:
                            iyf.write("analyse: false\n")

                        iyf.write("box_radius: "+str(box_radius)+"\n")
                        if isinstance(box_centers, type(None)) and peptide:
                            raise ValuError('You must give per-protein box_centers when docking peptides!')
                        if not isinstance(box_centers, type(None)):
                            if not all(isinstance(x, float) for x in box_centers[model]):
                                # get coordinates from tuple
                                for chain in self.structures[model[0]].get_chains():
                                    if chain.id == box_centers[model][0]:
                                        for r in chain:
                                            if r.id[1] == box_centers[model][1]:
                                                for atom in r:
                                                    if atom.name == box_centers[model][2]:
                                                        coordinates = atom.coord
                            else:
                                coordinates = box_centers[model]

                            box_center = ''
                            for coord in coordinates:
                                #if not isinstance(coord, float):
                                #    raise ValueError('Box centers must be given as a (x,y,z) tuple or list of floats.')
                                box_center += '  - '+str(coord)+'\n'
                            iyf.write("box_center: \n"+box_center)

                        # energy by residue is not implemented in PELE platform, therefore
                        # a scond script will modify the PELE.conf file to set up the energy
                        # by residue calculation.
                        if debug or energy_by_residue or peptide:
                            iyf.write("debug: true\n")

                        if distances != None:
                            iyf.write("atom_dist:\n")
                            for d in distances[protein][ligand]:
                                if isinstance(d[0], str):
                                    d1 = "- 'L:"+str(ligand_index)+":"+d[0]+"'\n"
                                else:
                                    d1 = "- '"+d[0][0]+":"+str(d[0][1])+":"+d[0][2]+"'\n"
                                if isinstance(d[1], str):
                                    d2 = "- 'L:"+str(ligand_index)+":"+d[1]+"'\n"
                                else:
                                    d2 = "- '"+d[1][0]+":"+str(d[1][1])+":"+d[1][2]+"'\n"
                                iyf.write(d1)
                                iyf.write(d2)

                        iyf.write('\n')
                        iyf.write("#Options gathered from "+input_yaml+'\n')

                        with open(input_yaml) as tyf:
                            for l in tyf:
                                if l.startswith('#'):
                                    continue
                                elif l.startswith('-'):
                                    continue
                                elif l.strip() == '':
                                    continue
                                if l.split()[0].replace(':', '') not in keywords:
                                    iyf.write(l)

                    if energy_by_residue:
                        _copyScriptFile(pele_folder, 'addEnergyByResidueToPELEconf.py')
                        ebr_script_name = '._addEnergyByResidueToPELEconf.py'
                        if not isinstance(ligand_energy_groups, type(None)):
                            if not isinstance(ligand_energy_groups, dict):
                                raise ValuError('ligand_energy_groups, must be given as a dictionary')
                            with open(pele_folder+'/'+protein+'_'+ligand+'/ligand_energy_groups.json', 'w') as jf:
                                json.dump(ligand_energy_groups[ligand], jf)

                    if peptide:
                        _copyScriptFile(pele_folder, 'modifyPelePlatformForPeptide.py')
                        peptide_script_name = '._modifyPelePlatformForPeptide.py'

                    # Create command
                    command = 'cd '+pele_folder+'/'+protein+'_'+ligand+'\n'
                    if not continuation:
                        command += 'python -m pele_platform.main input.yaml\n'
                    if continuation:
                        debug_line = False
                        restart_line = False
                        with open(pele_folder+'/'+protein+'_'+ligand+'/'+'input_restart.yaml', 'w') as oyml:
                            with open(pele_folder+'/'+protein+'_'+ligand+'/'+'input.yaml') as iyml:
                                for l in iyml:
                                    if 'debug: true' in l:
                                        debug_line = True
                                        oyml.write('restart: true\n')
                                        oyml.write('adaptive_restart: true\n')
                                    elif 'restart: true' in l:
                                        continue
                                    oyml.write(l)
                                if not debug_line:
                                    oyml.write('restart: true\n')
                                    oyml.write('adaptive_restart: true\n')

                        command += 'python -m pele_platform.main input_restart.yaml\n'

                    elif energy_by_residue:
                        command += 'python ../'+ebr_script_name+' output --energy_type '+energy_by_residue_type
                        if isinstance(ligand_energy_groups, dict):
                            command += ' --ligand_energy_groups ligand_energy_groups.json'
                            command += ' --ligand_index '+str(ligand_index)
                        if ebr_new_flag:
                            command += ' --new_version '
                        if peptide:
                            command += ' --peptide \n'
                            command += 'python ../'+peptide_script_name+' output '+" ".join(models[model])+'\n'
                        else:
                            command += '\n'
                        with open(pele_folder+'/'+protein+'_'+ligand+'/'+'input_restart.yaml', 'w') as oyml:
                            with open(pele_folder+'/'+protein+'_'+ligand+'/'+'input.yaml') as iyml:
                                for l in iyml:
                                    if 'debug: true' in l:
                                        l = 'restart: true\n'
                                    oyml.write(l)
                        command += 'python -m pele_platform.main input_restart.yaml\n'
                    elif peptide:
                        command += 'python ../'+peptide_script_name+' output '+" ".join(models[model])+'\n'
                        with open(pele_folder+'/'+protein+'_'+ligand+'/'+'input_restart.yaml', 'w') as oyml:
                            with open(pele_folder+'/'+protein+'_'+ligand+'/'+'input.yaml') as iyml:
                                for l in iyml:
                                    if 'debug: true' in l:
                                        l = 'restart: true\n'
                                    oyml.write(l)
                        command += 'python -m pele_platform.main input_restart.yaml\n'
                    elif extend_iterations and not continuation:
                        raise ValueEror('extend_iterations must be used together with the continuation keyword')
                    command += 'cd ../..'
                    jobs.append(command)

        return jobs

<<<<<<< HEAD

    def setUpMDSimulations(self,md_folder,sim_time,frags=5,program='gromacs',ff='amber99sb-star-ildn'):
=======
    def setUpMDSimulations(self,md_folder,sim_time,frags=5,program='gromacs',command_name='gmx_mpi',ff='amber99sb-star-ildn',benchmark=False,benchmark_steps=10,water_traj=False):
>>>>>>> c30ae59b
        """
        Sets up MD simulations for each model. The current state only allows to set
        up simulations for apo proteins and using the Gromacs software.

        Parameters
        ==========
        md_folder : str
            Path to the job folder where the MD input files are located.
        sim_time : int
            Number of simulation steps
        frags : int
            Number of fragments to divide the simulation.
        program : str
            Program to execute simulation.
        command : str
            Command to call program.
        ff : str
            Force field to use for simulation.

        """

        available_programs = ['gromacs']

        if program not in available_programs:
            raise ValueError('The program %s is not available for setting MD simulations.' % program)

        # Create MD job folders
        if benchmark == True:
            md_folder = md_folder + '_benchmark'

        if not os.path.exists(md_folder):
            os.mkdir(md_folder)
        if not os.path.exists(md_folder+'/scripts'):
            os.mkdir(md_folder+'/scripts')
        if not os.path.exists(md_folder+'/FF'):
            os.mkdir(md_folder+'/FF')
        if not os.path.exists(md_folder+'/FF/'+ff+".ff"):
            os.mkdir(md_folder+'/FF/'+ff+".ff")
        if not os.path.exists(md_folder+'/input_models'):
            os.mkdir(md_folder+'/input_models')
        if not os.path.exists(md_folder+'/output_models'):
            os.mkdir(md_folder+'/output_models')

        # Save all input models
        self.saveModels(md_folder+'/input_models')

        # Copy script files
        if program == 'gromacs':
            for file in resource_listdir(Requirement.parse("prepare_proteins"), 'prepare_proteins/scripts/md/gromacs/mdp'):
                if not file.startswith("__"):
                    _copyScriptFile(md_folder+'/scripts/', file, subfolder='md/gromacs/mdp',no_py=True,hidden=False)

            for file in resource_listdir(Requirement.parse("prepare_proteins"), 'prepare_proteins/scripts/md/gromacs/ff/'+ff):
                if not file.startswith("__"):
                    _copyScriptFile(md_folder+'/FF/'+ff+'.ff', file, subfolder='md/gromacs/ff/'+ff,no_py=True,hidden=False)


            for line in fileinput.input(md_folder+'/scripts/md.mdp', inplace=True):
                if line.strip().startswith('nsteps'):
                    line = 'nsteps = '+ str(int(sim_time/frags)) + '\n'
                #if water_traj == True:
                #    if line.strip().startswith('compressed-x-grps'):
                #        line = 'compressed_x_grps = '+'System'+ '\n'

                sys.stdout.write(line)


            jobs = []

            for model in self.models_names:
                # Create additional folders
                if not os.path.exists(md_folder+'/output_models/'+model):
                    os.mkdir(md_folder+'/output_models/'+model)

                parser = PDB.PDBParser()
                structure = parser.get_structure('protein', md_folder+'/input_models/'+model+'.pdb')

                gmx_codes = []

                for mdl in structure:
                    for chain in mdl:
                        for residue in chain:
                            HD1 = False
                            HE2 = False
                            if residue.resname == 'HIS':
                                for atom in residue:
                                    if atom.name == 'HD1':
                                        HD1 = True
                                    if atom.name == 'HE2':
                                        HE2 = True
                            if HD1 != False or HE2 != False:
                                if HD1 == True and HE2 == False:
                                    number = 0
                                if HD1 == False and HE2 == True:
                                    number = 1
                                if HD1 == True and HE2 == True:
                                    number = 2
                                gmx_codes.append(number)

                his_pro = (str(gmx_codes)[1:-1].replace(',',''))

                command = 'cd '+md_folder+'\n'
                command += "export GMXLIB=$(pwd)/FF" +'\n'

                # Set up commands
                if not os.path.exists(md_folder+'/output_models/'+model+"/topol/prot_ions.pdb"):
                    command += 'mkdir output_models/'+model+'/topol'+'\n'
                    command += 'cp input_models/'+model+'.pdb output_models/'+model+'/topol/protein.pdb'+'\n'
                    command += 'cd output_models/'+model+'/topol'+'\n'
                    command += 'echo '+his_pro+' | '+command_name+' pdb2gmx -f protein.pdb -o prot.pdb -p topol.top -his -ignh -ff '+ff+' -water tip3p -vsite hydrogens'+'\n'
                    command += command_name+ ' editconf -f prot.pdb -o prot_box.pdb -c -d 1.0 -bt octahedron'+'\n'
                    command += command_name+' solvate -cp prot_box.pdb -cs spc216.gro -o prot_solv.pdb -p topol.top'+'\n'
                    command += command_name+' grompp -f ../../../scripts/ions.mdp -c prot_solv.pdb -p topol.top -o prot_ions.tpr -maxwarn 1'+'\n'
                    command += 'echo 13 | '+command_name+' genion -s prot_ions.tpr -o prot_ions.pdb -p topol.top -pname NA -nname CL -neutral -conc 0.1'+'\n'
                    command += 'cd ..'+'\n'
                else:
                    command += 'cd output_models/'+model+'\n'

                # Energy minimization
                if not os.path.exists(md_folder+'/output_models/'+model+"/em/prot_em.tpr"):
                    command += 'mkdir em'+'\n'
                    command += 'cd em'+'\n'
                    command += command_name+' grompp -f ../../../scripts/em.mdp -c ../topol/prot_ions.pdb -p ../topol/topol.top -o prot_em.tpr'+'\n'
                    command += command_name+' mdrun -v -deffnm prot_em'+'\n'
                    command += 'cd ..'+'\n'


                # NVT equilibration
                if not os.path.exists(md_folder+'/output_models/'+model+"/nvt/prot_nvt.tpr"):
                    command += 'mkdir nvt'+'\n'
                    command += 'cd nvt'+'\n'
                    command += 'echo 1 | '+command_name+' genrestr -f ../topol/prot_ions.pdb -o ../topol/posre.itp -fc 1000 1000 1000'+'\n'
                    command += command_name+' grompp -f ../../../scripts/nvt.mdp -c ../em/prot_em.gro -p ../topol/topol.top -o prot_nvt.tpr -r ../em/prot_em.gro'+'\n'
                    command += command_name+' mdrun -v -deffnm prot_nvt'+'\n'
                    command += 'cd ..'+'\n'

                # NPT equilibration
                FClist= ('550','300','170','90','50','30','15','10','5')
                if not os.path.exists(md_folder+'/output_models/'+model+'/npt'):
                    command += 'mkdir npt'+'\n'
                command += 'cd npt'+'\n'


                for i in range(len(FClist)+1):
                    if not os.path.exists(md_folder+'/output_models/'+model+'/npt/prot_npt_'+str(i+1)+'.tpr'):
                        if i == 0:
                            command += command_name+' grompp -f ../../../scripts/npt.mdp -c ../nvt/prot_nvt.gro -t ../nvt/prot_nvt.cpt -p ../topol/topol.top -o prot_npt_1.tpr -r ../nvt/prot_nvt.gro'+'\n'
                            command += command_name+' mdrun -v -deffnm prot_npt_'+str(i+1)+'\n'
                        else:
                            command += 'echo 1 | '+command_name+' genrestr -f ../topol/prot_ions.pdb -o ../topol/posre.itp -fc '+FClist[i-1]+' '+FClist[i-1]+' '+FClist[i-1]+'\n'
                            command += command_name+' grompp -f ../../../scripts/npt.mdp -c prot_npt_'+str(i)+'.gro -t prot_npt_'+str(i)+'.cpt -p ../topol/topol.top -o prot_npt_'+str(i+1)+'.tpr -r prot_npt_'+str(i)+'.gro'+'\n'
                            command += command_name+' mdrun -v -deffnm prot_npt_'+str(i+1)+'\n'
                command += 'cd ..'+'\n'


                #Production run
                if not os.path.exists(md_folder+'/output_models/'+model+'/md'):
                    command += 'mkdir md'+'\n'
                command += 'cd md'+'\n'
                for i in range(1,frags+1):
                    if not os.path.exists(md_folder+'/output_models/'+model+'/md/prot_md_'+str(i)+'.xtc'):
                        if i == 1:
                            command += command_name+' grompp -f ../../../scripts/md.mdp -c ../npt/prot_npt_' + str(len(FClist)+1) + '.gro  -t ../npt/prot_npt_' + str(len(FClist)+1) + '.cpt -p ../topol/topol.top -o prot_md_'+str(i)+'.tpr'+'\n'
                            command += command_name+' mdrun -v -deffnm prot_md_' + str(i) + '\n'
                        else:
                            command += command_name+' grompp -f ../../../scripts/md.mdp -c prot_md_'+str(i-1)+'.gro -t prot_md_'+str(i-1)+'.cpt -p ../topol/topol.top -o prot_md_'+str(i)+'.tpr'+'\n'
                            command += command_name+' mdrun -v -deffnm prot_md_'+str(i)+'\n'
                    else:
                        if os.path.exists(md_folder+'/output_models/'+model+'/md/prot_md_'+str(i)+'_prev.cpt'):
                            command += command_name+' mdrun -v -deffnm prot_md_'+str(i)+' -cpi prot_md_'+str(i)+'_prev.cpt'+'\n'

                jobs.append(command)

        return jobs


    def getTrajectoryPaths(self,path,step='md',traj_name='prot_md_cat_noPBC.xtc'):
        """
        """
        output_paths = []
        for folder in os.listdir(path+'/output_models/'):
            if folder in self.models_names:
                traj_path = path+'/output_models/'+folder+'/'+step
                output_paths.append(traj_path+'/'+traj_name)

        return(output_paths)



    def removeBoundaryConditions(self,path,command,step='md',remove_water=False):
        """
        Remove boundary conditions from gromacs simulation trajectory file

        Parameters
        ==========
        path : str
            Path to the job folder where the MD outputs files are located.
        command : str
            Command to call program.
        """
        for folder in os.listdir(path+'/output_models/'):
            if folder in self.models_names:
                traj_path = path+'/output_models/'+folder+'/'+step
                for file in os.listdir(traj_path):
                    if file.endswith('.xtc') and not file.endswith('_noPBC.xtc') and not os.path.exists(traj_path+'/'+file.split(".")[0]+'_noPBC.xtc'):
                        if remove_water == True:
                            option = '1'
                        else:
                            option = '0'
                        os.system('echo '+option+' | '+command+' trjconv -s '+ traj_path+'/'+file.split(".")[0] +'.tpr -f '+traj_path+'/'+file+' -o '+traj_path+'/'+file.split(".")[0]+'_noPBC.xtc -pbc mol -ur compact')

                if not os.path.exists(traj_path+'/prot_md_cat_noPBC.xtc'):
                    os.system(command+' trjcat -f '+traj_path+'/*_noPBC.xtc -o '+traj_path+'/prot_md_cat_noPBC.xtc -cat')

                ### md_1 or npt_10

                if not os.path.exists('/'.join(traj_path.split('/')[:-1])+'/npt/prot_npt_10_no_water.gro') and remove_water == True:
                    os.system('echo 1 | gmx editconf -ndef -f '+'/'.join(traj_path.split('/')[:-1])+'/npt/prot_npt_10.gro -o '+'/'.join(traj_path.split('/')[:-1])+'/npt/prot_npt_10_no_water.gro')


    def analyseDocking(self, docking_folder, protein_atoms=None, atom_pairs=None,
                       skip_chains=False, return_failed=False, ignore_hydrogens=False):
        """
        Analyse a Glide Docking simulation. The function allows to calculate ligand
        distances with the options protein_atoms or protein_pairs. With the first option
        the analysis will calculate the closest distance between the protein atoms given
        and any ligand atom (or heavy atom if ignore_hydrogens=True). The analysis will
        also return which ligand atom is the closest for each pose. On the other hand, with
        the atom_pairs option only distances for the specific atom pairs between the
        protein and the ligand will be calculated.

        The protein_atoms dictionary must contain as keys the model names (see iterable of this class),
        and as values a list of tuples, with each tuple representing a protein atom:
            {model1_name: [(chain1_id, residue1_id, atom1_name), (chain2_id, residue2_id, atom2_name), ...], model2_name:...}

        The atom pairs must be given in a dicionary with each key representing the name
        of a model and each value  a sub dicionary with the ligands as keys and a list of the atom pairs
        to calculate in the format:
            {model1_name: { ligand_name : [((chain1_id, residue1_id, atom1_name), (chain2_id, residue2_id, atom2_name)), ...],...} model2_name:...}

        Paramaeters
        ===========
        docking_folder : str
            Path to the folder where the docking resuts are (the format comes from the setUpGlideDocking() function.
        protein_atoms : dict
            Protein atoms to use for the closest distance calculation.
        atom_pairs : dict
            Protein and ligand atoms to use for distances calculation.
        skip_chains : bool
            Consider chains when atom tuples are given?
        return_failed : bool
            Return failed dockings as a list?
        ignore_hydrogens : bool
            With this option ligand hydrogens will be ignored for the closest distance (i.e., protein_atoms) calculation.
        """
        # Copy analyse docking script (it depends on Schrodinger Python API so we leave it out to minimise dependencies)
        _copyScriptFile(docking_folder, 'analyse_docking.py')
        script_path = docking_folder+'/._analyse_docking.py'

        # Write protein_atoms dictionary to json file
        if protein_atoms != None:
            with open(docking_folder+'/._protein_atoms.json', 'w') as jf:
                json.dump(protein_atoms, jf)

        # Write atom_pairs dictionary to json file
        if atom_pairs != None:
            with open(docking_folder+'/._atom_pairs.json', 'w') as jf:
                json.dump(atom_pairs, jf)

        # Execute docking analysis
        os.chdir(docking_folder)

        command = 'run ._analyse_docking.py'
        if atom_pairs != None:
            command += ' --atom_pairs ._atom_pairs.json'
        elif protein_atoms != None:
            command += ' --protein_atoms ._protein_atoms.json'
        if skip_chains:
            command += ' --skip_chains'
        if return_failed:
            command += ' --return_failed'
        if ignore_hydrogens:
            command += ' --ignore_hydrogens'
        os.system(command)

        # Read the CSV file into pandas
        if not os.path.exists('._docking_data.csv'):
            os.chdir('..')
            raise ValueError('Docking analysis failed. Check the ouput of the analyse_docking.py script.')

        self.docking_data = pd.read_csv('._docking_data.csv')
        # Create multiindex dataframe
        self.docking_data.set_index(['Protein', 'Ligand', 'Pose'], inplace=True)

        # Create dictionary with proteins and ligands
        for protein in self.docking_data.index.levels[0]:
            protein_series = self.docking_data[self.docking_data.index.get_level_values('Protein') == protein]
            self.docking_ligands[protein] = []
            ligands = [*set(protein_series.index.get_level_values('Ligand'))]
            for ligand in ligands:
                self.docking_ligands[protein].append(ligand)

        # Remove tmp files
        os.remove('._analyse_docking.py')
        os.remove('._docking_data.csv')
        if os.path.exists('._protein_atoms.json'):
            os.remove('._protein_atoms.json')

        if return_failed:
            with open('._failed_dockings.json') as jifd:
                failed_dockings = json.load(jifd)
            os.remove('._failed_dockings.json')
            os.chdir('..')
            return failed_dockings

        os.chdir('..')

    def convertLigandPDBtoMae(self, ligands_folder):
        """
        Convert ligand PDBs into MAE files.

        Parameters
        ==========
        ligands_folder : str
            Path to the folder where ligands are in PDB format
        """

        # Copy analyse docking script (it depends on Schrodinger Python API so we leave it out to minimise dependencies)
        _copyScriptFile(ligands_folder, 'PDBtoMAE.py')
        script_name = '._PDBtoMAE.py'

        cwd = os.getcwd()
        os.chdir(ligands_folder)
        os.system('run ._PDBtoMAE.py')
        os.chdir(cwd)

    def convertLigandMAEtoPDB(self, ligands_folder):
        """
        Convert ligand MAEs into PDB files.

        Parameters
        ==========
        ligands_folder : str
            Path to the folder where ligands are in MAE format
        """

        # Copy analyse docking script (it depends on Schrodinger Python API so we leave it out to minimise dependencies)
        _copyScriptFile(ligands_folder, 'MAEtoPDB.py')
        script_name = '._MAEtoPDB.py'

        cwd = os.getcwd()
        os.chdir(ligands_folder)
        os.system('run ._MAEtoPDB.py')
        os.chdir(cwd)

    def getDockingDistances(self, protein, ligand):
        """
        Get the distances related to a protein and ligand docking.
        """
        protein_series = self.docking_data[self.docking_data.index.get_level_values('Protein') == protein]
        ligand_series = protein_series[protein_series.index.get_level_values('Ligand') == ligand]
        if not ligand_series.empty:
            distances = []
            for d in ligand_series:
                if d not in ['Score', 'RMSD', 'Catalytic distance']:
                    if not ligand_series[d].dropna().empty:
                        distances.append(d)
            return distances
        else:
            return None

    def calculateModelsDistances(self, atom_pairs):
        """
        Calculate models distances for a set of atom pairs.

        The atom pairs must be given in a dicionary with each key representing the name
        of a model and each value a list of the atom pairs to calculate in the format:
            {model_name: [((chain1_id, residue1_id, atom1_name), (chain2_id, residue2_id, atom2_name)), ...], ...}

        Paramters
        =========
        atom_pairs : dict
            Atom pairs to calculate for each model
        """

        self.distance_data = {}
        self.distance_data['model'] = []

        ### Add all label entries to dictionary
        for model in self.structures:
            for d in atom_pairs[model]:
                # Generate label for distance
                label = 'distance_'
                label += '_'.join([str(x) for x in d[0]])+'-'
                label += '_'.join([str(x) for x in d[1]])
                if label not in self.distance_data:
                    self.distance_data[label] = []

        for model in self.structures:


            self.distance_data['model'].append(model)

            # Get atoms in atom_pairs as dictionary
            atoms = {}
            for d in atom_pairs[model]:
                for t in d:
                    if t[0] not in atoms:
                        atoms[t[0]] = {}
                    if t[1] not in atoms[t[0]]:
                        atoms[t[0]][t[1]] = []
                    if t[2] not in atoms[t[0]][t[1]]:
                        atoms[t[0]][t[1]].append(t[2])

            # Get atom coordinates for each atom in atom_pairs
            coordinates = {}
            for chain in self.structures[model].get_chains():
                if chain.id in atoms:
                    coordinates[chain.id] = {}
                    for r in chain:
                        if r.id[1] in atoms[chain.id]:
                            coordinates[chain.id][r.id[1]] = {}
                            for atom in r:
                                if atom.name in atoms[chain.id][r.id[1]]:
                                    coordinates[chain.id][r.id[1]][atom.name] = atom.coord

            # Calculate atom distances
            for d in atom_pairs[model]:

                # Generate label for distance
                label = 'distance_'
                label += '_'.join([str(x) for x in d[0]])+'-'
                label += '_'.join([str(x) for x in d[1]])

                # Calculate distance
                atom1 = d[0]
                atom2 = d[1]
                coord1 = coordinates[atom1[0]][atom1[1]][atom1[2]]
                coord2 = coordinates[atom2[0]][atom2[1]][atom2[2]]
                value = np.linalg.norm(coord1-coord2)

                # Add data to dataframe
                self.distance_data[label].append(value)

            # Check length of each label
            for label in self.distance_data:
                if label not in ['model']:
                    delta = len(self.distance_data['model'])-len(self.distance_data[label])
                    for x in range(delta):
                        self.distance_data[label].append(None)

        self.distance_data = pd.DataFrame(self.distance_data)
        self.distance_data.set_index('model', inplace=True)

        return self.distance_data



    def getModelDistances(self, model):
        """
        Get the distances associated with a specific model included in the
        self.distance_data atrribute. This attribute must be calculated in advance
        by running the calculateModelsDistances() function.

        Parameters
        ==========
        model : str
            model name
        """

        model_data = self.distance_data[self.distance_data.index == model]
        distances = []
        for d in model_data:
            if 'distance_' in d:
                if not model_data[d].dropna().empty:
                    distances.append(d)
        return distances

    def combineModelDistancesIntoMetric(self, metric_distances, overwrite=False):
        """
        Combine different equivalent distances contained in the self.distance_data
        attribute into specific named metrics. The function takes as input a
        dictionary (catalytic_labels) composed of inner dictionaries as follows:

            catalytic_labels = {
                metric_name = {
                    protein = distances_list}}}

        The innermost distances_list object contains all equivalent distance names for
        a specific protein to be combined under the same metric_name column.

        The combination is done by taking the minimum value of all equivalent distances.

        Parameters
        ==========
        catalytic_labels : dict
            Dictionary defining which distances will be combined under a common name.
            (for details see above).
        """
        for name in metric_distances:
            if 'metric_'+name in self.distance_data.keys() and not overwrite:
                print('Combined metric %s already added. Give overwrite=True to recombine' % name)
            else:
                values = []
                models = []

                for model in self.models_names:
                    mask = []
                    for index in self.distance_data.index:
                        if model == index:
                            mask.append(True)
                        else:
                            mask.append(False)

                    model_data = self.distance_data[mask]
                    model_distances = metric_distances[name][model]
                    values += model_data[model_distances].min(axis=1).tolist()

                self.distance_data['metric_'+name] = values

        return self.distance_data

    def getModelsProtonationStates(self, residues=None):
        """
        Get the protonation state of all or specific residues in all protein models.

        For getting the protonation states of only a subset of residues a dictionary must
        be given with the 'residues' option. The keys of the dictionary are the models'
        names, and, the values, lists of tuples defining each residue to be query. The
        residue's tuples are defined as: (chain_id, residue_id).

        Parameters
        ==========
        residues : dict
            Dictionary with lists of tuples of residues (e.g., (chain_id, residue_id)) to query for each model.

        Returns
        =======
        protonation_states : pandas.DataFrame
            Data frame with protonation information.
        """

        # Set input dictionary to store protonation states
        self.protonation_states = {}
        self.protonation_states['model'] = []
        self.protonation_states['chain'] = []
        self.protonation_states['residue'] = []
        self.protonation_states['name'] = []
        self.protonation_states['state'] = []

        # Iterate all models' structures
        for model in self.models_names:
            structure = self.structures[model]
            for r in structure.get_residues():

                # Skip if a list of residues is given per model
                if residues != None:
                    if (r.get_parent().id, r.id[1]) not in residues[model]:
                        continue

                # Get Histidine protonation states
                if r.resname == 'HIS':
                    atoms = [a.name for a in r]
                    self.protonation_states['model'].append(model)
                    self.protonation_states['chain'].append(r.get_parent().id)
                    self.protonation_states['residue'].append(r.id[1])
                    self.protonation_states['name'].append(r.resname)
                    if 'HE2' in atoms and 'HD1' in atoms:
                        self.protonation_states['state'].append('HIP')
                    elif 'HD1' in atoms:
                        self.protonation_states['state'].append('HID')
                    elif 'HE2' in atoms:
                        self.protonation_states['state'].append('HIE')

        # Convert dictionary to Pandas
        self.protonation_states = pd.DataFrame(self.protonation_states)
        self.protonation_states.set_index(['model', 'chain', 'residue'], inplace=True)

        return self.protonation_states

    def combineDockingDistancesIntoMetrics(self, catalytic_labels, exclude=None,overwrite=False):
        """
        Combine different equivalent distances into specific named metrics. The function
        takes as input a dictionary (catalytic_labels) composed of inner dictionaries as follows:

            catalytic_labels = {
                metric_name = {
                    protein = {
                        ligand = distances_list}}}

        The innermost distances_list object contains all equivalent distance names for
        a specific protein and ligand pair to be combined under the same metric_name column.

        The combination is done by taking the minimum value of all equivalent distances.

        Parameters
        ==========
        catalytic_labels : dict
            Dictionary defining which distances will be combined under a common name.
            (for details see above).
        """

        for name in catalytic_labels:
            if 'metric_'+name in self.docking_data.keys() and not overwrite:
                print('Combined metric %s already added. Give overwrite=True to recombine' % name)
            else:
                changed = True
                values = []
                for protein in self.docking_data.index.levels[0]:
                    protein_series = self.docking_data[self.docking_data.index.get_level_values('Protein') == protein]
                    for ligand in self.docking_data.index.levels[1]:
                        ligand_series = protein_series[protein_series.index.get_level_values('Ligand') == ligand]
                        if not ligand_series.empty:
                            distances = catalytic_labels[name][protein][ligand]
                            values += ligand_series[distances].min(axis=1).tolist()
                self.docking_data['metric_'+name] = values

    def getBestDockingPoses(self, filter_values, n_models=1, return_failed=False):
        """
        Get best models based on the best SCORE and a set of metrics with specified thresholds.
        The filter thresholds must be provided with a dictionary using the metric names as keys
        and the thresholds as the values.

        Parameters
        ==========
        n_models : int
            The number of models to select for each protein + ligand docking.
        filter_values : dict
            Thresholds for the filter.
        return_failed : bool
            Whether to return a list of the dockings without any models fulfilling
            the selection criteria. It is returned as a tuple (index 0) alongside
            the filtered data frame (index 1).
        """
        best_poses = pd.DataFrame()
        bp = []
        failed = []
        for model in self.docking_ligands:
            protein_series = self.docking_data[self.docking_data.index.get_level_values('Protein') == model]
            for ligand in self.docking_ligands[model]:
                ligand_data = protein_series[protein_series.index.get_level_values('Ligand') == ligand]
                for metric in filter_values:
                    ligand_data = ligand_data[ligand_data['metric_'+metric] < filter_values[metric]]
                if ligand_data.empty:
                    failed.append((model, ligand))
                    continue
                if ligand_data.shape[0] < n_models:
                    print('WARNING: less than %s models available for docking %s + %s' % (n_models, model, ligand))
                for i in ligand_data['Score'].nsmallest(n_models).index:
                    bp.append(i)

        if return_failed:
            return failed, self.docking_data[self.docking_data.index.isin(bp)]
        return self.docking_data[self.docking_data.index.isin(bp)]

    def getBestDockingPosesIteratively(self, metrics, ligands=None, min_threshold=3.5, max_threshold=5.0, step_size=0.1):
        extracted = []
        selected_indexes = []

        for t in np.arange(min_threshold, max_threshold+(step_size/10), step_size):
            filter_values = {m:t for m in metrics}
            best_poses = self.getBestDockingPoses(filter_values, n_models=1)
            mask = []
            if not isinstance(ligands, type(None)):
                for level in best_poses.index.get_level_values('Ligand'):
                    if level in ligands:
                        mask.append(True)
                    else:
                        mask.append(False)
                pele_data = best_poses[mask]
            else:
                pele_data = best_poses

            for row in pele_data.index:
                if row[:2] not in extracted:
                    selected_indexes.append(row)
                if row[:2] not in extracted:
                    extracted.append(row[:2])

        final_mask = []
        for row in self.docking_data.index:
            if row in selected_indexes:
                final_mask.append(True)
            else:
                final_mask.append(False)
        pele_data = self.docking_data[final_mask]

        return pele_data

    def extractDockingPoses(self, docking_data, docking_folder, output_folder, separator='-'):
        """
        Extract docking poses present in a docking_data dataframe. The docking DataFrame
        contains the same structure as the self.docking_data dataframe, parameter of
        this class. This dataframe makes reference to the docking_folder where the
        docking results are contained.

        Parameters
        ==========
        dockign_data : pandas.DataFrame
            Datframe containing the poses to be extracted
        docking_folder : str
            Path the folder containing the docking results
        output_folder : str
            Path to the folder where the docking structures will be saved.
        separator : str
            Symbol used to separate protein, ligand, and docking pose index.
        """

        # Check the separator is not in model or ligand names
        for model in self.docking_ligands:
            if separator in model:
                raise ValueError('The separator %s was found in model name %s. Please use a different separator symbol.' % (separator, model))
            for ligand in self.docking_ligands[model]:
                if separator in ligand:
                    raise ValueError('The separator %s was found in ligand name %s. Please use a different separator symbol.' % (separator, ligand))

        if not os.path.exists(output_folder):
            os.mkdir(output_folder)

        # Copy analyse docking script (it depends on schrodinger so we leave it out.)
        _copyScriptFile(output_folder, 'extract_docking.py')
        script_path = output_folder+'/._extract_docking.py'

        # Move to output folder
        os.chdir(output_folder)

        # Save given docking data to csv
        dd = docking_data.reset_index()
        dd.to_csv('._docking_data.csv', index=False)

        # Execute docking analysis
        command = 'run ._extract_docking.py ._docking_data.csv ../'+docking_folder+' --separator '+separator
        os.system(command)

        # Remove docking data
        os.remove('._docking_data.csv')

        # move back to folder
        os.chdir('..')

    def getSingleDockingData(self, protein, ligand, data_frame=None):
        """
        Get the docking data for a particular combination of protein and ligand

        Parameters
        ==========
        protein : str
            Protein model name
        ligad : str
            Ligand name
        data_frame : pandas.DataFrame
            Optional dataframe to get docking data from.
        """

        if ligand not in self.docking_ligands[protein]:
            raise ValueError('has no docking data')

        if isinstance(data_frame, type(None)):
            data_frame = self.docking_data

        protein_series = data_frame[data_frame.index.get_level_values('Protein') == protein]
        ligand_series = protein_series[protein_series.index.get_level_values('Ligand') == ligand]

        return ligand_series

    def plotDocking(self, protein, ligand, x='RMSD', y='Score', z=None, colormap='Blues_r', output_folder=None, extension='.png',
                    dpi=200):

        if output_folder != None:
            if not os.path.exists(output_folder):
                os.mkdir(output_folder)

        protein_series = self.docking_data[self.docking_data.index.get_level_values('Protein') == protein]
        if protein_series.empty:
            print('Model %s not found in Docking data' % protein)
            return None
        ligand_series = protein_series[protein_series.index.get_level_values('Ligand') == ligand]
        if ligand_series.empty:
            print('Ligand %s not found in Docking data for protein %s' % (ligand, protein))
            return None

        fig, ax = plt.subplots()
        if z != None:
            ligand_series.plot(kind='scatter', x=x, y=y, c=z, colormap=colormap, ax=ax)
        else:
            ligand_series.plot(kind='scatter', x=x, y=y, ax=ax)

        plt.title(protein+' + '+ligand)
        if output_folder != None:
            plt.savefig(output_folder+'/'+protein+'_'+ligand+extension, dpi=dpi)
            plt.close()

    def loadModelsFromPrepwizardFolder(self, prepwizard_folder, return_missing=False,
                                       keep_conect=False, return_failed=False):
        """
        Read structures from a Schrodinger calculation.

        Parameters
        ==========
        prepwizard_folder : str
            Path to the output folder from a prepwizard calculation
        """

        models = []
        failed_models = []
        for d in os.listdir(prepwizard_folder+'/output_models'):
            if os.path.isdir(prepwizard_folder+'/output_models/'+d):
                for f in os.listdir(prepwizard_folder+'/output_models/'+d):
                    if f.endswith('.log'):
                        with open(prepwizard_folder+'/output_models/'+d+'/'+f) as lf:
                            for l in lf:
                                if 'error' in l.lower():
                                    print('Error was found in log file: %s. Please check the calculation!' % f)
                                    model = f.replace('.log', '')
                                    failed_models.append(model)
                                    break

                    if f.endswith('.pdb'):
                        model = f.replace('.pdb', '')
                        models.append(model)
                        self.readModelFromPDB(model, prepwizard_folder+'/output_models/'+d+'/'+f)
                        if keep_conect:
                            self.conect_lines[model] = _getPDBConectLines(prepwizard_folder+'/output_models/'+d+'/'+f)

        self.getModelsSequences()

        missing_models = set(self.models_names) - set(models)
        if missing_models != set():
            print('Missing models in prepwizard folder:')
            print('\t'+', '.join(missing_models))

        if return_missing:
            return missing_models
        if return_failed:
            return failed_models

    def analyseRosettaCalculation(self, rosetta_folder, atom_pairs=None, energy_by_residue=False,
                                  interacting_residues=False, query_residues=None, overwrite=False,
                                  protonation_states=False, decompose_bb_hb_into_pair_energies=False):
        """
        Analyse Rosetta calculation folder. The analysis reads the energies and calculate distances
        between atom pairs given. Optionally the analysis get the energy of each residue in each pose.
        Additionally, it can analyse the interaction between specific residues (query_residues option)and
        their neighbouring sidechains by mutating the neighbour residues to glycines.

        The atom pairs must be given in a dicionary with each key representing the name
        of a model and each value a list of the atom pairs to calculate in the format:
            {model_name: [((chain1_id, residue1_id, atom1_name), (chain2_id, residue2_id, atom2_name)), ...], ...}

        The main analysis is stored at self.rosetta_data
        The energy by residue analysis is soterd at self.rosetta_ebr_data
        Sidechain interaction analysis is stored at self.rosetta_interacting_residues

        Data is also stored in csv files inside the Rosetta folder for easy retrieving the data if found:

        The main analysis is stored at ._rosetta_data.csv
        The energy by residue analysis is soterd at ._rosetta_energy_residue_data.csv
        Sidechain interaction analysis is stored at ._rosetta_interacting_residues_data.csv


        The overwrite option forces recalcualtion of the data.

        Parameters
        ==========
        rosetta_folder : str
            Path to the Rosetta Calculation Folder.
        atom_pairs : dict
            Pairs of atom to calculate for each model.
        energy_by_residue : bool
            Calculate energy by residue data?
        overwrite : bool
            Force the data calculation from the files.
        interacting_residues : str
            Calculate interacting energies between residues
        query_residues : list
            Residues to query neoghbour atoms. Leave None for all residues (not recommended, too slow!)
        decompose_bb_hb_into_pair_energies : bool
            Store backbone hydrogen bonds in the energy graph on a per-residue basis (this doubles the
            number of calculations, so is off by default).
        """

        # Write atom_pairs dictionary to json file
        if atom_pairs != None:
            with open(rosetta_folder+'/._atom_pairs.json', 'w') as jf:
                json.dump(atom_pairs, jf)

        # Copy analyse docking script (it depends on Schrodinger Python API so we leave it out to minimise dependencies)
        _copyScriptFile(rosetta_folder, 'analyse_calculation.py', subfolder='pyrosetta')

        # Execute docking analysis
        os.chdir(rosetta_folder)

        analyse = True
        # Check if analysis files exists
        if os.path.exists('._rosetta_data.csv') and not overwrite:
            self.rosetta_data = pd.read_csv('._rosetta_data.csv')
            self.rosetta_data.set_index('description', inplace=True)
            analyse = False
            atom_pairs = None

        if energy_by_residue and not overwrite:
            if os.path.exists('._rosetta_energy_residue_data.csv'):
                self.rosetta_ebr_data = pd.read_csv('._rosetta_energy_residue_data.csv')
                self.rosetta_ebr_data.set_index(['description', 'chain', 'residue'], inplace=True)
            else:
                analyse = True

        if interacting_residues and not overwrite:
            if os.path.exists('._rosetta_interacting_residues_data.csv'):
                self.rosetta_interacting_residues = pd.read_csv('._rosetta_interacting_residues_data.csv')
                self.rosetta_interacting_residues.set_index(['description', 'chain', 'residue', 'neighbour chain', 'neighbour residue'], inplace=True)
            else:
                analyse = True

        if protonation_states and not overwrite:
            if os.path.exists('._rosetta_protonation_data.csv'):
                self.rosetta_protonation_states = pd.read_csv('._rosetta_protonation_data.csv')
                self.rosetta_protonation_states.set_index(['description', 'chain', 'residue'], inplace=True)
            else:
                analyse = True

        if analyse:
            command = 'python ._analyse_calculation.py . '
            if atom_pairs != None:
                command += '--atom_pairs ._atom_pairs.json '
            if energy_by_residue:
                command += '--energy_by_residue '
            if interacting_residues:
                command += '--interacting_residues '
                if query_residues != None:
                    command += '--query_residues '
                    command += ','.join([str(r) for r in query_residues])+' '
            if protonation_states:
                command += '--protonation_states '
            if decompose_bb_hb_into_pair_energies:
                command += '--decompose_bb_hb_into_pair_energies'
            
            try:
                os.system(command)
            except:
                os.chdir('..')
                raise ValueError('Rosetta calculation analysis failed. Check the ouput of the analyse_calculation.py script.')

            # Read the CSV file into pandas
            if not os.path.exists('._rosetta_data.csv'):
                os.chdir('..')
                raise ValueError('Rosetta analysis failed. Check the ouput of the analyse_calculation.py script.')

            # Read the CSV file into pandas
            self.rosetta_data = pd.read_csv('._rosetta_data.csv')
            self.rosetta_data.set_index('description', inplace=True)

            if energy_by_residue:
                if not os.path.exists('._rosetta_energy_residue_data.csv'):
                    raise ValueError('Rosetta energy by reisdue analysis failed. Check the ouput of the analyse_calculation.py script.')
                self.rosetta_ebr_data = pd.read_csv('._rosetta_energy_residue_data.csv')
                self.rosetta_ebr_data.set_index(['description', 'chain', 'residue'], inplace=True)

            if interacting_residues:
                if not os.path.exists('._rosetta_energy_residue_data.csv'):
                    raise ValueError('Rosetta interacting reisdues analysis failed. Check the ouput of the analyse_calculation.py script.')
                self.rosetta_interacting_residues = pd.read_csv('._rosetta_interacting_residues_data.csv')
                self.rosetta_interacting_residues.set_index(['description', 'chain', 'residue', 'neighbour chain', 'neighbour residue'], inplace=True)

            if protonation_states:
                self.rosetta_protonation_states = pd.read_csv('._rosetta_protonation_data.csv')
                self.rosetta_protonation_states.set_index(['description', 'chain', 'residue'], inplace=True)

        os.chdir('..')

    def getRosettaModelDistances(self, model):
        """
        Get all distances related to a model from the self.rosetta_data DataFrame.

        Parameters
        ==========
        model : str
            Model name

        Return
        ======
        distances : list
            Distances containing non-nan values for the model.

        """

        mask = []
        for pose in self.rosetta_data.index:
            model_base_name = '_'.join(pose.split('_')[:-1])
            if model == model_base_name:
                mask.append(True)
            else:
                mask.append(False)
        model_data = self.rosetta_data[mask]

        distances = []
        for d in model_data:
            if d.startswith('distance_'):
                if not model_data[d].dropna().empty:
                    distances.append(d)

        return distances

    def combineRosettaDistancesIntoMetric(self, metric_labels, overwrite=False):
        """
        Combine different equivalent distances contained in the self.distance_data
        attribute into specific named metrics. The function takes as input a
        dictionary (metric_distances) composed of inner dictionaries as follows:

            metric_labels = {
                metric_name = {
                    model = distances_list}}}

        The innermost distances_list object contains all equivalent distance names for
        a specific protein to be combined under the same metric_name column.

        The combination is done by taking the minimum value of all equivalent distances.

        Parmeters
        =========
        metric_labels : dict
            Dictionary defining which distances will be combined under a common name.
            (for details see above).
        """

        for name in metric_labels:
            if 'metric_'+name in self.rosetta_data.keys() and not overwrite:
                print('Combined metric %s already added. Give overwrite=True to recombine' % name)
            else:
                values = []
                models = []
                for model in self.rosetta_data.index:
                    base_name = '_'.join(model.split('_')[:-1])
                    if base_name not in models:
                        models.append(base_name)

                for model in list(models):
                    mask = []
                    for index in self.rosetta_data.index:
                        if model in index:
                            mask.append(True)
                        else:
                            mask.append(False)
                    model_data = self.rosetta_data[mask]
                    model_distances = metric_labels[name][model]

                    values += model_data[model_distances].min(axis=1).tolist()

                self.rosetta_data['metric_'+name] = values

    def rosettaFilterByProtonationStates(self, residue_states=None, inplace=False):
        """
        Filter the rosetta_data attribute based on the fufillment of protonation state conditions. Protonations states
        defintions must be given through the residue_states attribute. The input is a dictionary with model names as keys
        and as values lists of tuples with the following format: [((chain_id, residue_id), protonation_state), etc.]

        The function is currently implemented to only work with histidine residues.

        Parameters
        ==========
        residue_states : dict
            By model and residue definition of protonation states.
        inplace : bool
            Overwrites the self.rosetta_data by the filtered data frame.

        Returns
        =======
        filtered_data : pandas.DataFrame
            self.rosetta_data dataframe filterd by protonation states.
        """

        data = self.rosetta_protonation_states.reset_index()
        data.columns = [c.replace(' ', '_') for c in data.columns]

        filtered_models = []
        filtered_rows = []

        old_model = None
        histidines = []
        for index, row in data.iterrows():
            ti = time.time()
            model_tag = row.description

            # Empty hisitidine list
            if model_tag != old_model:

                # Check protonation states are in data
                keep_model = True
                if histidines != []:
                    model_base_name = '_'.join(model_tag.split('_')[:-1])
                    for rs in residue_states[model_base_name]:
                        if rs not in histidines:
                            keep_model = False

                # Store model
                if keep_model and histidines != []:
                    filtered_models.append(model_tag)

                histidines = []

            histidines.append(((row.chain, row.residue), (row.residue_state)))

            # Update current model as old
            old_model = model_tag

        # filter the rosetta_data attribute
        mask = []
        rosetta_data = self.rosetta_data.reset_index()
        for index, row in rosetta_data.iterrows():
            if row.description in filtered_models:
                mask.append(True)
            else:
                mask.append(False)

        filtered_data = self.rosetta_data[mask]
        if inplace:
            self.rosetta_data = filtered_data

        return filtered_data

    def loadMutantsAsNewModels(self, mutants_folder, filter_score_term='score', tags=None,
                               min_value=True, wat_to_hoh=True, keep_model_name=True):
        """
        Load the best energy models from a set of silent files inside a createMutants()
        calculation folder. The models are added to the list of models and do not replace
        any previous model already present in the library.

        Parameters
        ==========
        mutants_folder : str
            Path to folder where the Mutants output files are contained (see createMutants() function)
        filter_score_term : str
            Score term used to filter models
        tags : dict
            Tags to extract specific models from the mutant optimization
        """

        executable = 'extract_pdbs.linuxgccrelease'
        models = []

        # Check if params were given
        params = None
        if os.path.exists(mutants_folder+'/params'):
            params = mutants_folder+'/params'

        for d in os.listdir(mutants_folder+'/output_models'):
            if os.path.isdir(mutants_folder+'/output_models/'+d):
                for f in os.listdir(mutants_folder+'/output_models/'+d):
                    if f.endswith('.out'):
                        model = d
                        mutant = f.replace(model+'_', '').replace('.out', '')
                        scores = readSilentScores(mutants_folder+'/output_models/'+d+'/'+f)
                        if tags != None and mutant in tags:
                            print('Reading mutant model %s from the given tag %s' % (mutant, tags[mutant]))
                            best_model_tag = tags[mutant]
                        elif min_value:
                            best_model_tag = scores.idxmin()[filter_score_term]
                        else:
                            best_model_tag = scores.idxmxn()[filter_score_term]
                        command = executable
                        command += ' -silent '+mutants_folder+'/output_models/'+d+'/'+f
                        if params != None:
                            command += ' -extra_res_path '+params+' '
                        command += ' -tags '+best_model_tag
                        os.system(command)

                        # Load mutants to the class
                        if keep_model_name:
                            mutant = model+'_'+mutant

                        self.models_names.append(mutant)
                        self.readModelFromPDB(mutant, best_model_tag+'.pdb', wat_to_hoh=wat_to_hoh)
                        os.remove(best_model_tag+'.pdb')
                        models.append(mutant)

        self.getModelsSequences()
        print('Added the following mutants from folder %s:' % mutants_folder)
        print('\t'+', '.join(models))

    def loadModelsFromRosettaOptimization(self, optimization_folder, filter_score_term='score',
                                          min_value=True, tags=None, wat_to_hoh=True, keep_conect=False,
                                          return_missing=False):
        """
        Load the best energy models from a set of silent files inside a specfic folder.
        Useful to get the best models from a relaxation run.

        Parameters
        ==========
        optimization_folder : str
            Path to folder where the Rosetta optimization files are contained
        filter_score_term : str
            Score term used to filter models
        relax_run : bool
            Is this a relax run?
        min_value : bool
            Grab the minimum score value. Set false to grab the maximum scored value.
        """

        executable = 'extract_pdbs.linuxgccrelease'
        models = []

        # Check if params were given
        params = None
        if os.path.exists(optimization_folder+'/params'):
            params = optimization_folder+'/params'

        for d in os.listdir(optimization_folder+'/output_models'):
            if os.path.isdir(optimization_folder+'/output_models/'+d):
                for f in os.listdir(optimization_folder+'/output_models/'+d):
                    if f.endswith('_relax.out'):
                        model = d
                        scores = readSilentScores(optimization_folder+'/output_models/'+d+'/'+f)
                        if tags != None and model in tags:
                            print('Reading model %s from the given tag %s' % (model, tags[model]))
                            best_model_tag = tags[model]
                        elif min_value:
                            best_model_tag = scores.idxmin()[filter_score_term]
                        else:
                            best_model_tag = scores.idxmxn()[filter_score_term]
                        command = executable
                        command += ' -silent '+optimization_folder+'/output_models/'+d+'/'+f
                        if params != None:
                            command += ' -extra_res_path '+params+' '
                        command += ' -tags '+best_model_tag
                        os.system(command)
                        self.readModelFromPDB(model, best_model_tag+'.pdb', wat_to_hoh=wat_to_hoh)
                        if keep_conect:
                            self.conect_lines[model] = _getPDBConectLines(best_model_tag+'.pdb')
                        os.remove(best_model_tag+'.pdb')
                        models.append(model)

        self.getModelsSequences()
        missing_models = set(self.models_names) - set(models)
        if missing_models != set():
            print('Missing models in relaxation folder:')
            print('\t'+', '.join(missing_models))
            if return_missing:
                return missing_models

    def loadModelsFromMissingLoopBuilding(self, job_folder, filter_score_term='score', min_value=True, param_files=None):
        """
        Load models from addMissingLoops() job calculation output.

        Parameters:
        job_folder : str
            Path to the addMissingLoops() calculation folder containing output.
        """

        # Get silent models paths
        executable = 'extract_pdbs.linuxgccrelease'
        output_folder = job_folder+'/output_models'
        models = []

        # Check if params were given
        params = None
        if os.path.exists(job_folder+'/params'):
            params = job_folder+'/params'

        # Check loops to rebuild from output folder structure
        for model in os.listdir(output_folder):
            model_folder = output_folder+'/'+model
            loop_models = {}
            for loop in os.listdir(model_folder):
                loop_folder = model_folder+'/'+loop
                for f in os.listdir(loop_folder):
                    # If rebuilded loops are found get best structures.
                    if f.endswith('.out'):
                        scores = readSilentScores(loop_folder+'/'+f)
                        best_model_tag = scores.idxmin()[filter_score_term]
                        if min_value:
                            best_model_tag = scores.idxmin()[filter_score_term]
                        else:
                            best_model_tag = scores.idxmxn()[filter_score_term]
                        command = executable
                        command += ' -silent '+loop_folder+'/'+f
                        if params != None:
                            command += ' -extra_res_path '+params+' '
                        command += ' -tags '+best_model_tag
                        os.system(command)
                        loop = (int(loop.split('_')[0]), loop.split('_')[1])
                        loop_models[loop] = _readPDB(loop, best_model_tag+'.pdb')
                        os.remove(best_model_tag+'.pdb')
                        models.append(model)

            if len(loop_models) > 1:
                # Get original model chains
                model_chains = [*self.structures[model].get_chains()]

                # Create new structure, model and chains to add rebuilded segments
                structure = PDB.Structure.Structure(0)
                _model = PDB.Model.Model(0)
                chains = {}
                for model_chain in model_chains:
                    chains[model_chain.id] = PDB.Chain.Chain(model_chain.id)

                # Add missing loop segments to overall model
                current_residue = 0

                for loop in loop_models:
                    # Add loop remodel protocol
                    if len(loop[1]) == 1:
                        hanging_residues = 3
                    elif len(loop[1]) == 2:
                        hanging_residues = 2
                    else:
                        hanging_residues = 1
                    larger_loop_residue = loop[0]+len(loop[1])+1+hanging_residues
                    for i,residue in enumerate(loop_models[loop].get_residues()):
                        if i+1 > current_residue and i+1 <= larger_loop_residue:
                            chain_id = residue.get_parent().id
                            chains[chain_id].add(residue)
                            current_residue += 1

                # Load final model into the library
                for chain in chains:
                    _model.add(chains[chain])
                structure.add(_model)
                _saveStructureToPDB(structure, model+'.pdb')
            else:
                for loop in loop_models:
                    _saveStructureToPDB(loop_models[loop], model+'.pdb')

            self.readModelFromPDB(model, model+'.pdb')
            os.remove(model+'.pdb')

        missing_models = set(self.models_names) - set(models)
        if missing_models != set():
            print('Missing models in loop rebuild folder:')
            print('\t'+', '.join(missing_models))

    def loadModelsFromMembranePositioning(self, job_folder):
        """
        """
        for model in os.listdir(job_folder+'/output_models'):
            pdb_path = job_folder+'/output_models/'+model+'/'+model+'.pdb'
            self.readModelFromPDB(model, pdb_path)

    def saveModels(self, output_folder, keep_residues={}, models=None, write_conect=False, **keywords):
        """
        Save all models as PDBs into the output_folder.

        Parameters
        ==========
        output_folder : str
            Path to the output folder to store models.
        """
        if not os.path.exists(output_folder):
            os.mkdir(output_folder)

        for model in self.models_names:

            # Skip models not in the given list
            if models != None:
                if model not in models:
                    continue

            # Get residues to keep
            if model in keep_residues:
                kr = keep_residues[model]
            else:
                kr = []

            _saveStructureToPDB(self.structures[model],
                                output_folder+'/'+model+'.pdb',
                                keep_residues=kr,
                                **keywords)

            if write_conect:
                self._write_conect_lines(model, output_folder+'/'+model+'.pdb')

    def removeModel(self, model):
        """
        Removes a specific model from this class

        Parameters
        ==========
        model : str
            Model name to remove
        """
        try:
            self.models_paths.pop(model)
            self.models_names.remove(model)
            self.structures.pop(model)
            self.sequences.pop(model)
        except:
            raise ValueError('Model  %s is not present' % model)

    def readTargetSequences(self, fasta_file):
        """
        Read the set of target sequences for the protein models
        """
        # Read sequences and store them in target_sequence attributes
        sequences = prepare_proteins.alignment.readFastaFile(fasta_file)
        for sequence in sequences:
            if sequence not in self.models_names:
                print('Given sequence name %s does not matches any protein model' % sequence)
            else:
                self.target_sequences[sequence] = sequences[sequence]

        missing_models = set(self.models_names) - set(self.target_sequences)
        if missing_models != set():
            print('Missing sequences in the given fasta file:')
            print('\t'+', '.join(missing_models))

    def compareSequences(self, sequences_file):
        """
        Compare models sequences to a set of different sequences and check missing
        or changed sequence information.

        Parameters
        ==========
        sequences_file : str
            Path to the sequences to compare

        Returns
        =======
        sequence_differences : dict
            Dictionary containing missing or changed information.
        """

        if self.multi_chain:
            raise ValueError('PDBs contain multiple chains. Please select one chain.')
        self.readTargetSequences(sequences_file)

        # Iterate models to store sequence differences
        for model in self.models_names:

            if model not in self.target_sequences:
                message = 'Sequence for model %s not found in the given fasta file! ' % model
                message += 'Please make sure to include one sequence for each model '
                message += 'loaded into prepare proteins.'
                raise ValueError(message)

            # Create lists for missing information
            self.sequence_differences[model] = {}
            self.sequence_differences[model]['n_terminus'] = []
            self.sequence_differences[model]['mutations'] = []
            self.sequence_differences[model]['missing_loops'] = []
            self.sequence_differences[model]['c_terminus'] = []

            # Create a sequence alignement between current and target sequence
            to_align = {}
            to_align['current'] = self.sequences[model]
            to_align['target'] = self.target_sequences[model]
            msa = prepare_proteins.alignment.mafft.multipleSequenceAlignment(to_align)

            # Iterate the alignment to gather sequence differences
            p = 0
            n = True
            loop_sequence = ''
            loop_start = 0

            # Check for n-terminus, mutations and missing loops
            for i in range(msa.get_alignment_length()):
                csp = msa[0].seq[i]
                tsp = msa[1].seq[i]
                if csp != '-':
                    p += 1
                if csp == '-' and tsp != '-' and n:
                    self.sequence_differences[model]['n_terminus'].append(tsp)
                elif csp != '-' and tsp != '-':
                    n = False
                    if loop_sequence != '':
                        self.sequence_differences[model]['missing_loops'].append((loop_start, loop_sequence))
                    loop_sequence = ''
                    loop_start = 0

                    if csp != tsp:
                        self.sequence_differences[model]['mutations'].append((p, tsp))

                elif csp == '-' and  tsp != '-' and p < len(to_align['current']):
                    if loop_start == 0:
                        loop_start = p
                    loop_sequence += tsp


            # Check for c-terminus
            for i in reversed(range(msa.get_alignment_length())):
                csp = msa[0].seq[i]
                tsp = msa[1].seq[i]
                if csp == '-' and tsp != '-':
                    self.sequence_differences[model]['c_terminus'].append(tsp)
                elif csp != '-' and tsp != '-':
                    break

            self.sequence_differences[model]['n_terminus'] = ''.join(self.sequence_differences[model]['n_terminus'])
            self.sequence_differences[model]['c_terminus'] = ''.join(reversed(self.sequence_differences[model]['c_terminus']))

        return self.sequence_differences

    def _write_conect_lines(self, model, pdb_file):
        """
        Write stored conect lines for a particular model into the given PDB file.

        Parameters
        ==========
        model : str
            Model name
        pdb_file : str
            Path to PDB file to modify
        """
        if model in self.conect_lines:
            with open(pdb_file) as pdb:
                with open(pdb_file+'.tmp', 'w') as tmp:
                    for l in pdb:
                        if not l.startswith('END'):
                            tmp.write(l)
                    for l in self.conect_lines[model]:
                        tmp.write(l)

            shutil.move(pdb_file+'.tmp',
                        pdb_file)
        else:
            print('WARNING: No CONECT lines are stored for model %s' % model)

    def _getChainSequence(self, chain):
        """
        Get the one-letter protein sequence of a Bio.PDB.Chain object.

        Parameters
        ----------
        chain : Bio.PDB.Chain
            Input chain to retrieve its sequence from.

        Returns
        -------
        sequence : str
            Sequence of the input protein chain.
        None
            If chain does not contain protein residues.
        """
        sequence = ''
        for r in chain:
            if r.id[0] == ' ': # Non heteroatom filter
                try:
                    sequence += PDB.Polypeptide.three_to_one(r.resname)
                except:
                    sequence += 'X'

        if sequence == '':
            return None
        else:
            return sequence

    def _getModelsPaths(self):
        """
        Get PDB models paths in the models_folder attribute

        Returns
        =======

        paths : dict
            Paths to all models
        """
        paths = {}
        for d in os.listdir(self.models_folder):
            if d.endswith('.pdb'):
                pdb_name = '.'.join(d.split('.')[:-1])
                paths[pdb_name] = self.models_folder+'/'+d

        return paths

    def __iter__(self):
        #returning __iter__ object
        self._iter_n = -1
        self._stop_inter = len(self.models_names)
        return self

    def __next__(self):
        self._iter_n += 1
        if self._iter_n < self._stop_inter:
            return self.models_names[self._iter_n]
        else:
            raise StopIteration

def readSilentScores(silent_file):
    """
    Read scores from a silent file into a Pandas DataFrame object.

    Parameters
    ==========
    silent_file : str
        Path to the silent file.

    Returns
    =======
    scores : Pandas.DataFrame
        Rosetta score for each model.
    """

    scores = {}
    terms = []
    with open(silent_file) as sf:
        for l in sf:
            if l.startswith('SCORE'):
                if terms == []:
                    terms = l.strip().split()
                    for t in terms:
                        scores[t] = []
                else:
                    for i,t in enumerate(terms):
                        try:
                            scores[t].append(float(l.strip().split()[i]))
                        except:
                            scores[t].append(l.strip().split()[i])
    scores = pd.DataFrame(scores)
    scores.pop('SCORE:')
    scores = pd.DataFrame(scores)
    scores = scores.set_index('description')
    scores = scores.sort_index()

    return scores

def _readPDB(name, pdb_file):
    """
    Read PDB file to a structure object
    """
    parser = PDB.PDBParser()
    structure = parser.get_structure(name, pdb_file)
    return structure

def _getPDBConectLines(pdb_file):
    """
    Read PDB file and get connect lines only
    """
    lines = []
    with open(pdb_file) as pdbf:
        for l in pdbf:
            if l.startswith('CONECT'):
                lines.append(l)
    return lines

def _saveStructureToPDB(structure, output_file, remove_hydrogens=False,
                        remove_water=False, only_protein=False, keep_residues=[]):
    """
    Saves a structure into a PDB file

    Parameters
    ----------
    structure : list or Bio.PDB.Structure
        Structure to save
    remove_hydrogens : bool
        Remove hydrogen atoms from model?
    remove_water : bool
        Remove water residues from model?
    only_protein : bool
        Remove everything but the protein atoms?
    keep_residues : list
        List of residue indexes to keep when using the only_protein selector.
    """

    io = PDB.PDBIO()
    io.set_structure(structure)

    selector = None
    if remove_hydrogens:
        selector = _atom_selectors.notHydrogen()
    elif remove_water:
        selector = _atom_selectors.notWater()
    elif only_protein:
        selector = _atom_selectors.onlyProtein(keep_residues=keep_residues)
    if selector != None:
        io.save(output_file, selector)
    else:
        io.save(output_file)

def _copyScriptFile(output_folder, script_name, no_py=False, subfolder=None, hidden=True):
    """
    Copy a script file from the prepare_proteins package.

    Parameters
    ==========

    """
    # Get script
    path = "prepare_proteins/scripts"
    if subfolder != None:
        path = path+'/'+subfolder

    script_file = resource_stream(Requirement.parse("prepare_proteins"),
                                     path+'/'+script_name)
    script_file = io.TextIOWrapper(script_file)

    # Write control script to output folder
    if no_py == True:
        script_name = script_name[:-3]

    if hidden:
        output_path = output_folder+'/._'+script_name
    else:
        output_path = output_folder+'/'+script_name

    with open(output_path, 'w') as sof:
        for l in script_file:
            sof.write(l)<|MERGE_RESOLUTION|>--- conflicted
+++ resolved
@@ -1783,12 +1783,7 @@
 
         return jobs
 
-<<<<<<< HEAD
-
-    def setUpMDSimulations(self,md_folder,sim_time,frags=5,program='gromacs',ff='amber99sb-star-ildn'):
-=======
     def setUpMDSimulations(self,md_folder,sim_time,frags=5,program='gromacs',command_name='gmx_mpi',ff='amber99sb-star-ildn',benchmark=False,benchmark_steps=10,water_traj=False):
->>>>>>> c30ae59b
         """
         Sets up MD simulations for each model. The current state only allows to set
         up simulations for apo proteins and using the Gromacs software.
@@ -2725,7 +2720,7 @@
                 command += '--protonation_states '
             if decompose_bb_hb_into_pair_energies:
                 command += '--decompose_bb_hb_into_pair_energies'
-            
+
             try:
                 os.system(command)
             except:
