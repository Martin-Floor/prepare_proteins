from . import alignment
from . import _atom_selectors
from . import rosettaScripts
from . import MD
import time
import os
import sys
import shutil
import uuid
import itertools
import io
import subprocess
import json
from pkg_resources import resource_stream, Requirement, resource_listdir

import numpy as np
from Bio import PDB
from Bio.PDB.Polypeptide import aa3
from Bio.PDB.DSSP import DSSP

import pandas as pd
import matplotlib.pyplot as plt
import mdtraj as md
import fileinput

from scipy.spatial import distance_matrix

import prepare_proteins

class proteinModels:
    """
    Attributes
    ==========
    models_folder : str
        Path to folder were PDB models are located.
    models_paths : dict
        Contains the paths to each model folder.
    msa :
        Multiple sequence alignment object
    multi_chain :
        Whether any model contains multiple chains
    sequences : dict
        Contains the sequence of each model.
    structures : dict
        Contains the Bio.PDB.Structure object to each model.

    Methods
    =======
    readModelFromPDB(self, models_folder)
        Read a model from a PDB file.
    getModelsSequences(self)
        Updates the sequences of each model in the PDB.
    calculateMSA(self)
        Calculates a multiple sequence alignment from the current sequences.
    calculateSecondaryStructure(self)
        Calculate secondary structure strings using DSSP.
    removeTerminalUnstructuredRegions(self)
        Remove terminal unstructured regions from all models.
    saveModels(self, output_folder)
        Save current models into an output folder.

    Hidden Methods
    ==============
    _getChainSequence(self, chain):
        Get the sequnce from a Bio.PDB.Chain.Chain object.
    _getModelsPaths(self)
        Get the paths for all PDBs in the input_folder path.
    """

    def __init__(self, models_folder, get_sequences=True, get_ss=False, msa=False,
                 verbose=False, only_models=None, exclude_models=None):
        """
        Read PDB models as Bio.PDB structure objects.

        Parameters
        ==========
        models_folder : str
            Path to the folder containing the PDB models.
        get_sequences : bool
            Get the sequences from the structure. They will be separated by chain and
            can be accessed through the .sequences attribute.
        get_ss : bool
            Get the strign representing the secondary structure of the models. they
            can be accessed through the .ss attribute.
        msa : bool
            single-chain structures at startup, othewise look for the calculateMSA()
            method.
        """

        if only_models == None:
            only_models = []

        elif isinstance(only_models, str):
            only_models = [only_models]

        elif not isinstance(only_models, (list, tuple, set)):
            raise ValueError('You must give models as a list or a single model as a string!')

        if exclude_models == None:
            exclude_models = []

        elif isinstance(exclude_models, str):
            exclude_models = [exclude_models]

        elif not isinstance(exclude_models, (list, tuple, set)):
            raise ValueError('You must give excluded models as a list or a single model as a string!')

        self.models_folder = models_folder
        self.models_paths = self._getModelsPaths(only_models=only_models,
                                                 exclude_models=exclude_models)
        self.models_names = [] # Store model names
        self.structures = {} # structures are stored here
        self.sequences = {} # sequences are stored here
        self.target_sequences = {} # Final sequences are stored here
        self.msa = None # multiple sequence alignment
        self.multi_chain = False
        self.ss = {} # secondary structure strings are stored here
        self.docking_data = None # secondary structure strings are stored here
        self.docking_distances = {}
        self.docking_ligands = {}
        self.rosetta_data = None # Rosetta data is stored here
        self.sequence_differences = {} # Store missing/changed sequence information
        self.conects = {} # Store the conection inforamtion for each model
        self.covalent = {} # Store covalent residues

        self.distance_data = {}
        self.models_data = {}

        # Read PDB structures into Biopython
        for model in sorted(self.models_paths):

            if verbose:
                print('Reading model: %s' % model)

            # self.models_names.append(model)
            self.readModelFromPDB(model, self.models_paths[model], add_to_path=True)

        if get_sequences:
            # Get sequence information based on stored structure objects
            self.getModelsSequences()

        if get_ss:
            # Calculate secondary structure inforamtion as strings
            self.calculateSecondaryStructure()

        # # Perform a multiple sequence aligment of models
        if msa:
            if self.multichain:
                print('MSA cannot be calculated at startup when multichain models \
are given. See the calculateMSA() method for selecting which chains will be algined.')
            else:
                self.calculateMSA()

    def addResidueToModel(self, model, chain_id, resname, atom_names, coordinates,
                          new_resid=None, elements=None, hetatom=True, water=False):
        """
        Add a residue to a specific model.

        Parameters
        ==========
        model : str
            Model name to edit
        chain_id : str
            Chain ID to which the residue will be added.
        resname : str
            Name of the residue to be added.
        atom_names : list ot tuple
            Atom names of each atom in the residue to add.
        coordinates : numpy.ndarray
            Atom coordinates array, it should match the order in the given
            atom_names.
        elements : list
            List of atomic elements. One per each atom.
        hetatom : bool
            Is the residue an hetatm?
        water : bool
            Is the residue a water residue?
        """

        # Check model name
        if model not in self.structures:
            raise ValueError('The input model was not found.')

        # Check chain ID
        chain = [chain for chain in self.structures[model].get_chains() if chain_id == chain.id]
        if len(chain) != 1:
            print('Chain ID %s was not found in the selected model.' % chain_id)
            print('Creating a new chain with ID %s' % chain_id)
            new_chain = PDB.Chain.Chain(chain_id)
            for m in self.structures[model]:
                m.add(new_chain)
            chain = [chain for chain in self.structures[model].get_chains() if chain_id == chain.id]

        # Check coordinates correctness
        if coordinates.shape == ():
            if np.isnan(coordinates):
                raise ValueError('Given Coordinate in nan!')
        elif np.isnan(coordinates.any()):
            raise ValueError('Some given Coordinates are nan!')
        if coordinates.shape[1] != 3:
            raise ValueError('Coordinates must have shape (x,3). X=number of atoms in residue.')
        if len(coordinates.shape) > 1:
            if coordinates.shape[0] != len(atom_names):
                raise ValueError('Mismatch between the number of atom_names and coordinates.')
        if len(coordinates.shape) == 1:
                if len(atom_names) != 1:
                    raise ValueError('Mismatch between the number of atom_names and coordinates.')

        # Create new residue
        if new_resid == None:
            try:
                new_resid = max([r.id[1] for r in chain[0].get_residues()])+1
            except:
                new_resid = 1

        rt_flag = ' ' # Define the residue type flag for complete the residue ID.
        if hetatom:
            rt_flag = 'H'
        if water:
            rt_flag = 'W'
        residue = PDB.Residue.Residue((rt_flag, new_resid, ' '), resname, ' ')

        # Add new atoms to residue
        try:
            serial_number = max([a.serial_number for a in chain[0].get_atoms()])+1
        except:
            serial_number = 1
        for i, atnm in enumerate(atom_names):
            if elements:
                atom = PDB.Atom.Atom(atom_names[i], coordinates[i], 0, 1.0, ' ',
                                     '%-4s' % atom_names[i], serial_number+i, elements[i])
            else:
                atom = PDB.Atom.Atom(atom_names[i], coordinates[i], 0, 1.0, ' ',
                                     '%-4s' % atom_names[i], serial_number+i)
            residue.add(atom)
        chain[0].add(residue)

        return new_resid

    def removeModelAtoms(self, model, atoms_list):
        """
        Remove specific atoms of a model. Atoms to delete are given as a list of tuples.
        Each tuple contains three positions specifying (chain_id, residue_id, atom_name).

        Paramters
        =========
        model : str
            model ID
        atom_lists : list
            Specifies the list of atoms to delete for the particular model.
        """

        def removeAtomInConects(self, model, atom):
            """
            Function for removing conect lines involving the deleted atom.
            """
            to_remove = []
            for conect in self.conects[model]:
                if atom in conect:
                    to_remove.append(conect)
            for conect in to_remove:
                self.conects[model].remove(conect)

        for remove_atom in atoms_list:
            for chain in self.structures[model].get_chains():
                if chain.id == remove_atom[0]:
                    for residue in chain:
                        if residue.id[1] == remove_atom[1]:
                            for atom in residue:
                                if atom.name == remove_atom[2]:
                                    print('Removing atom: '+str(remove_atom)+' from model '+model)
                                    residue.detach_child(atom.id)
                                    removeAtomInConects(self, model, remove_atom)

    def removeModelResidues(self, model, residues_list):
        """
        Remove a group of residues from the model structure.

        Paramters
        =========
        model : str
            model ID
        residues_list : list
            Specifies the list of resdiues to delete for the particular model.
        """

        # Get all atoms for residues to remove them
        atoms_to_remove = []
        for residue in self.structures[model].get_residues():
            chain = residue.get_parent().id
            if (chain, residue.id[1]) in residues_list:
                for atom in residue:
                    atoms_to_remove.append((chain, residue.id[1], atom.name))

        if atoms_to_remove == []:
            raise ValueError('No atoms were found for the specified residue!')

        self.removeModelAtoms(model, atoms_to_remove)

    def removeAtomFromConectLines(self, residue_name, atom_name, verbose=True):
        """
        Remove the given (atom_name) atoms from all the connect lines involving
        the given (residue_name) residues.
        """

        # Match all the atoms with the given residue and atom name

        for model in self:
            resnames = {}
            for chain in self.structures[model].get_chains():
                for residue in chain:
                    resnames[(chain.id, residue.id[1])] = residue.resname

            conects = []
            count = 0
            for conect in self.conects[model]:
                new_conect = []
                for atom in conect:
                    if resnames[atom[:-1]] != residue_name and atom[-1] != atom_name:
                        new_conect.append(atom)
                    else:
                        count += 1
                if new_conect == []:
                    continue
                conects.append(new_conect)
            self.conects[model] = conects
            if verbose:
                print(f'Removed {count} from conect lines of model {model}')

    def removeCaps(self, models=None, remove_ace=True, remove_nma=True):
        """
        Remove caps from models.
        """

        for model in self:

            if models and model not in models:
                continue

            for chain in self.structures[model].get_chains():

                st_residues = [r for r in chain if r.resname in aa3]

                ACE = None
                NMA = None
                NT = None
                CT = None

                for residue in self.structures[model].get_residues():
                    if residue.resname == 'ACE':
                        ACE = residue
                    elif residue.resname == 'NMA':
                        NMA = residue

                for i, residue in enumerate(chain):

                    if ACE and residue.id[1] == ACE.id[1] + 1 and residue.resname in aa3:
                        NT = residue
                    elif not ACE and i == 0:
                        NT = residue
                    if NMA and residue.id[1] == NMA.id[1] and residue.resname in aa3:
                        CT = residue
                    elif not NMA and i == len(st_residues)-1:
                        CT = residue

                # Remove termini
                if ACE and remove_ace:
                    for a in ACE:
                        self.removeAtomFromConectLines('ACE', a, verbose=False)
                    chain.detach_child(ACE.id)

                if NMA and remove_nma:
                    for a in NMA:
                        self.removeAtomFromConectLines('NMA', a, verbose=False)
                    chain.detach_child(NMA.id)

    def addOXTAtoms(self):
        """
        Add missing OXT atoms for terminal residues when missing
        """

        # Define internal coordinates for OXT
        oxt_c_distance = 1.251
        oxt_c_o_angle = 124.222
        oxt_c_o_ca = 179.489

        for model in self:
            for chain in self.structures[model].get_chains():
                residues = [r for r in chain if r.id[0] == ' ']
                if residues == []:
                    continue
                last_atoms = {a.name:a for a in residues[-1]}

                if 'OXT' not in last_atoms:

                    oxt_coord = _computeCartesianFromInternal(last_atoms['C'].coord,
                                                             last_atoms['O'].coord,
                                                             last_atoms['CA'].coord,
                                                             1.251, 124.222, 179.489)
                    serial_number = max([a.serial_number for a in residues[-1]])+1
                    oxt = PDB.Atom.Atom('OXT', oxt_coord, 0, 1.0, ' ',
                                             'OXT ', serial_number+1, 'O')
                    residues[-1].add(oxt)

    def readModelFromPDB(self, model, pdb_file, wat_to_hoh=False, covalent_check=True,
                         atom_mapping=None, add_to_path=False, conect_update=True):
        """
        Adds a model from a PDB file.

        Parameters
        ----------
        model : str
            Model name.
        pdb_file : str
            Path to the pdb file.
        wat_to_hoh : bool
            Change the water name from WAT to HOH. Specially useful when resing from
            Rosetta optimization output files containing water.

        Returns
        -------
        structure : Bio.PDB.Structure
            Structure object.
        """

        if model not in self.models_names:
            self.models_names.append(model)

        self.structures[model] = _readPDB(model, pdb_file)

        if wat_to_hoh:
            for residue in self.structures[model].get_residues():
                if residue.resname == 'WAT':
                    residue.resname = 'HOH'

        if model not in self.conects or self.conects[model] == []:
            # Read conect lines
            self.conects[model] = self._readPDBConectLines(pdb_file, model)

        # Check covalent ligands
        if covalent_check:
            self._checkCovalentLigands(model, pdb_file, atom_mapping=atom_mapping)

        # Update conect lines
        if conect_update:
            self.conects[model] = self._readPDBConectLines(pdb_file, model)

        if add_to_path:
            self.models_paths[model] = pdb_file

        return self.structures[model]

    def getModelsSequences(self):
        """
        Get sequence information for all stored models. It modifies the self.multi_chain
        option to True if more than one chain is found in the models.

        Returns
        =======
        sequences : dict
            Contains the sequences of all models.
        """
        self.multi_chain = False
        # Add sequence information
        for model in self.models_names:
            chains = [c for c in self.structures[model].get_chains()]
            if len(chains) == 1:
                for c in chains:
                    self.sequences[model] = self._getChainSequence(c)
            else:
                self.sequences[model] = {}
                for c in chains:
                    self.sequences[model][c.id] = self._getChainSequence(c)
                # If any model has more than one chain set multi_chain to True.
                self.multi_chain = True

        return self.sequences

    def calculateMSA(self, extra_sequences=None, chains=None):
        """
        Calculate a Multiple Sequence Alignment from the current models' sequences.

        Returns
        =======
        alignment : Bio.AlignIO
            Multiple sequence alignment in Biopython format.
        chains : dict
            Dictionary specifying which chain to use for each model
        """

        for model in self.models_names:
            if isinstance(self.sequences[model], dict) and chains == None:
                raise ValueError('There are multiple chains in model %s. Specify which \
chain to use for each model with the chains option.' % model)

        if chains != None:
            sequences = {}
            for model in self.models_names:
                if isinstance(self.sequences[model], dict):
                    sequences[model] = self.sequences[model][chains[model]]
                else:
                    sequences[model] = self.sequences[model]

            if isinstance(extra_sequences, dict):
                for s in extra_sequences:
                    sequences[s] = extra_sequences[s]
        else:
            sequences = self.sequences.copy()

        if isinstance(extra_sequences, dict):
            for s in extra_sequences:
                sequences[s] = extra_sequences[s]

        self.msa = alignment.mafft.multipleSequenceAlignment(sequences, stderr=False)

        return self.msa

    def getConservedMSAPositions(self, msa):
        """
        Get all conserved MSA positions.

        Returns
        =======
        conserved : list
            All conserved MSA positions indexes and the conserved amino acid identity.
        """

        positions = {}
        conserved = []
        n_models = len(self.msa)
        for i in range(self.msa.get_alignment_length()):
            positions[i] = []
            for model in self.msa:
                positions[i].append(model.seq[i])
            positions[i] = set(positions[i])
            if len(positions[i]) == 1:
                conserved.append((i,list(positions[i])[0]))

        return conserved

    def getStructurePositionsFromMSAindexes(self, msa_indexes, msa=None, models=None):
        """
        Get the individual model residue structure positions of a set of MSA indexes
        Paramters
        =========
        msa_indexes : list
            Zero-based MSA indexes
        Returns
        =======
        residue_indexes : dict
            Residue indexes for each protein at the MSA positions
        """

        if isinstance(msa_indexes, int):
            msa_indexes = [msa_indexes]

        if models == None:
            models = []
        elif isinstance(models, str):
            models = [models]

        # If msa not given get the class msa attribute
        if msa == None:
            msa = self.msa

        positions = {}
        residue_ids = {}

        # Gather dictionary between sequence position and residue PDB index
        for model in self.models_names:
            if models != [] and model not in models:
                continue

            positions[model] = 0
            residue_ids[model] = {}
            for i,r in enumerate(self.structures[model].get_residues()):
                residue_ids[model][i+1] = r.id[1]

        # Gather sequence indexes for the given MSA index
        sequence_positions = {}
        for i in range(msa.get_alignment_length()):
            # Count structure positions
            for entry in msa:

                if entry.id not in self.models_names:
                    continue
                sequence_positions.setdefault(entry.id, [])

                if entry.seq[i] != '-':
                    positions[entry.id] += 1

            # Get residue positions matching the MSA indexes
            if i in msa_indexes:
                for entry in msa:
                    if entry.id not in self.models_names:
                        continue

                    if entry.seq[i] == '-':
                        sequence_positions[entry.id].append(None)
                    else:
                        sequence_positions[entry.id].append(residue_ids[entry.id][positions[entry.id]])

        return sequence_positions

    def calculateSecondaryStructure(self, _save_structure=False):
        """
        Calculate secondary structure information for each model.
        DSSP Code:
        H : Alpha helix (4-12)
        B : Isolated beta-bridge residue
        E : Strand
        G : 3-10 helix
        I : Pi helix
        T : Turn
        S : Bend
        - : None
        Parameters
        ==========
        _save_structure : bool
            Save structure model before computing secondary structure. This option
            is used if models have been modified.
        Returns
        ss : dict
            Contains the secondary structure strings for each model.
        """

        for model in self.models_names:
            structure_path = self.models_paths[model]
            if _save_structure:
                structure_path = '.'+str(uuid.uuid4())+'.pdb'
                _saveStructureToPDB(self.structures[model], structure_path)

            dssp = DSSP(self.structures[model][0], structure_path)
            if _save_structure:
                os.remove(structure_path)
            ss = []
            for k in dssp.keys():
                ss.append(dssp[k][2])
            ss = ''.join(ss)
            self.ss[model] = ss

        return self.ss

    def keepModelChains(self, model, chains):
        """
        Only keep the specified chains for the selected model.

        Parameters
        ==========
        model : str
            Model name
        chains : list or tuple or str
            Chain IDs to keep.
        """
        if isinstance(chains, str):
            chains = list(chains)

        remove = []
        for chain in self.structures[model].get_chains():
            if chain.id not in chains:
                print('From model %s Removing chain %s' % (model, chain.id))
                remove.append(chain)

        model = [*self.structures[model].get_models()][0]
        for chain in remove:
            model.detach_child(chain.id)

        self.getModelsSequences()

    def removeTerminalUnstructuredRegions(self, n_hanging=3):
        """
        Remove unstructured terminal regions from models.

        Parameters
        ==========
        n_hangin : int
            Maximum unstructured number of residues to keep at the unstructured terminal regions.
        """

        if self.multi_chain:
            raise ValueError('removeTerminalUnstructuredRegions() function only supports single chain models')

        # Calculate residues to be removed
        for model in self.models_names:

            # Get N-terminal residues to remove based on secondary structure.
            remove_indexes = []
            for i,r in enumerate(self.ss[model]):
                if r == '-':
                    remove_indexes.append(i)
                else:
                    break

            if len(remove_indexes) > n_hanging:
                remove_indexes = remove_indexes[:-n_hanging]
            else:
                remove_indexes = []

            # Get C-terminal residues to remove based on secondary structure.
            remove_C = []
            for i,r in enumerate(self.ss[model][::-1]):
                if r == '-':
                    remove_C.append(i)
                else:
                    break
            if len(remove_C) > n_hanging:
                remove_C = remove_C[:-n_hanging]
            else:
                remove_C = []

            for x in remove_C:
                remove_indexes.append(len(self.ss[model])-1-x)

            # Sort indexes
            remove_indexes = sorted(remove_indexes)

            # Get residues to remove from models structures
            remove_this = []
            for c in self.structures[model].get_chains():
                for i,r in enumerate(c.get_residues()):
                    if i in remove_indexes:
                        remove_this.append(r)
                chain = c

            # Remove residues
            for r in remove_this:
                chain.detach_child(r.id)

        self.getModelsSequences()
        self.calculateSecondaryStructure(_save_structure=True)

    def removeTerminiByConfidenceScore(self, confidence_threshold=70.0, keep_up_to=5, verbose=True):
        """
        Remove terminal regions with low confidence scores from models.

        confidence_threshold : float
            AlphaFold confidence threshold to consider residues as having a low score.
        keep_up_to : int
            If any terminal region is no larger than this value it will be kept.
        """

        remove_models = set()
        ## Warning only single chain implemented
        for model in self.models_names:

            atoms = [a for a in self.structures[model].get_atoms()]
            bfactors = [a.bfactor for a in atoms]

            if np.average(bfactors) == 0:
                if verbose:
                    print('Warning: model %s has no atom with the selected confidence!' % model)
                remove_models.add(model)
                continue

            n_terminus = set()
            something = False
            for a in atoms:
                if a.bfactor < confidence_threshold:
                    n_terminus.add(a.get_parent().id[1])
                else:
                    something = True
                    break

            c_terminus = set()

            for a in reversed(atoms):
                if a.bfactor < confidence_threshold:
                    c_terminus.add(a.get_parent().id[1])
                else:
                    something = True
                    break

            if not something:
                if verbose and model not in remove_models:
                    print('Warning: model %s has no atom with the selected confidence!' % model)
                remove_models.add(model)
                continue

            n_terminus = sorted(list(n_terminus))
            c_terminus = sorted(list(c_terminus))

            if len(n_terminus) <= keep_up_to:
                n_terminus = []
            if len(c_terminus) <= keep_up_to:
                c_terminus = []

            remove_this = []
            for c in self.structures[model].get_chains():
                for r in c.get_residues():
                    if r.id[1] in n_terminus or r.id[1] in c_terminus:
                        remove_this.append(r)
                chain = c
                # Remove residues
                for r in remove_this:
                    chain.detach_child(r.id)

        for model in remove_models:
            self.removeModel(model)

        self.getModelsSequences()
        # self.calculateSecondaryStructure(_save_structure=True)

        # Missing save models and reload them to take effect.

    def removeNotAlignedRegions(self, ref_structure, max_ca_ca=5.0, remove_low_confidence_unaligned_loops=False,
                                confidence_threshold=50.0, min_loop_length=10):
        """
        Remove models regions that not aligned with the given reference structure. The mapping is based on
        the current structural alignment of the reference and the target models. The termini are removed
        if they don't align with the reference structure. Internal loops that do not align with the given
        reference structure can optionally be removed if they have a confidence score lower than the one
        defined as threshold.

        Parameters
        ==========
        ref_structure : str or Bio.PDB.Structure.Structure
            Path to the input PDB or model name to use as reference. Otherwise a Bio.PDB.Structure object
            can be given.
        max_ca_ca : float
            Maximum CA-CA distance for two residues to be considered aligned.
        remove_low_confidence_unaligned_loops : bool
            Remove not aligned loops with low confidence from the model
        confidence_threshold : float
            Threshold to consider a loop region not algined as low confidence for their removal.
        min_loop_length : int
            Length of the internal unaligned region to be considered a loop.

        Returns
        =======

        """

        # Check input structure input
        if isinstance(ref_structure, str):
            if ref_structure.endswith('.pdb'):
                ref_structure = prepare_proteins._readPDB('ref', ref_structure)
            else:
                if ref_structure in self.models_names:
                    ref_structure = self.structures[ref_structure]
                else:
                    raise ValueError('Reference structure was not found in models')
        elif not isinstance(ref_structure, PDB.Structure.Structure):
            raise ValueError('ref_structure should be a  Bio.PDB.Structure.Structure or string object')

        # Iterate models
        for i,model in enumerate(self):

            # Get structurally aligned residues to reference structure
            aligned_residues = _getAlignedResiduesBasedOnStructuralAlignment(ref_structure, self.structures[model])

            ### Remove unaligned termini ###

            # Get structurally aligned residues to reference structure
            target_residues = [r for r in self.structures[model].get_residues() if r.id[0] == ' ']

            n_terminus = set()
            for ar,tr in zip(aligned_residues, target_residues):
                if ar == '-':
                    n_terminus.add(tr.id[1])
                else:
                    break

            c_terminus = set()
            for ar,tr in reversed(list(zip(aligned_residues, target_residues))):
                if ar == '-':
                    c_terminus.add(tr.id[1])
                else:
                    break

            n_terminus = sorted(list(n_terminus))
            c_terminus = sorted(list(c_terminus))

    #         ### Remove unaligned low confidence loops ###
    #         if remove_low_confidence_unaligned_loops:
    #             loops = []
    #             loop = []
    #             loops_to_remove = []
    #             for ar,tr in zip(aligned_residues, target_residues):
    #                 if ar == '-':
    #                     loop.append(tr)
    #                 else:
    #                     loops.append(loop)
    #                     loop = []

    #             for loop in loops:
    #                 if len(loop) >= min_loop_length:
    #                     low_confidence_residues = []
    #                     for r in loop:
    #                         for a in r:
    #                             if a.bfactor < confidence_threshold:
    #                                 low_confidence_residues.append(r)
    #                                 break
    #                     if len(low_confidence_residues) > min_loop_length:
    #                         for r in low_confidence_residues:
    #                             loops_to_remove.append(r.id[1])
    #         print(model, ','.join([str(x) for x in loops_to_remove]))

            remove_this = []
            for c in self.structures[model].get_chains():
                for r in c.get_residues():
                    if r.id[1] in n_terminus or r.id[1] in c_terminus:# or r.id[1] in low_confidence_residues:
                        remove_this.append(r)
                chain = c
                # Remove residues
                for r in remove_this:
                    chain.detach_child(r.id)

        self.getModelsSequences()

    def alignModelsToReferencePDB(self, reference, output_folder, chain_indexes=None,
                                  trajectory_chain_indexes=None, reference_chain_indexes=None,
                                  aligment_mode='aligned', verbose=False, reference_residues=None):
        """
        Align all models to a reference PDB based on a sequence alignemnt.

        The chains are specified using their indexes. When the trajectories have
        corresponding chains use the option chain_indexes to specify the list of
        chains to align. Otherwise, specify the chains with trajectory_chain_indexes
        and reference_chain_indexes options. Note that the list of chain indexes
        must be corresponding.

        Parameters
        ==========
        reference : str
            Path to the reference PDB
        output_folder : str
            Path to the output folder to store models
        mode : str
            The mode defines how sequences are aligned. 'exact' for structurally
            aligning positions with exactly the same aminoacids after the sequence
            alignemnt or 'aligned' for structurally aligining sequences using all
            positions aligned in the sequence alignment.

        Returns
        =======
        rmsd : tuple
            A tuple containing the RMSD in Angstroms and the number of alpha-carbon
            atoms over which it was calculated.
        """

        if not os.path.exists(output_folder):
            os.mkdir(output_folder)

        reference = md.load(reference)
        rmsd = {}
        for model in self.models_names:

            if verbose:
                print('Saving model: %s' % model)

            traj = md.load(self.models_paths[model])
            rmsd[model] = MD.alignTrajectoryBySequenceAlignment(traj, reference, chain_indexes=chain_indexes,
                                                         trajectory_chain_indexes=trajectory_chain_indexes,
                                                         aligment_mode=aligment_mode, reference_residues=reference_residues)

            # Get bfactors
            bfactors = np.array([a.bfactor for a in self.structures[model].get_atoms()])

            # Correct B-factors outside the -10 to 100 range accepted ny mdtraj
            bfactors = np.where(bfactors>=100.0, 99.99, bfactors)
            bfactors = np.where(bfactors<=-10.0, -9.99, bfactors)

            traj.save(output_folder+'/'+model+'.pdb', bfactors=bfactors)

        return rmsd

    def positionLigandsAtCoordinate(self, coordinate, ligand_folder, output_folder,
                                    separator='-', overwrite=True, only_models=None,
                                    only_ligands=None):
        """
        Position a set of ligands into specific protein coordinates.

        Parameters
        ==========
        coordinate : tuple or dict
            New desired coordinates of the ligand
        ligand_folder : str
            Path to the ligands folder to store ligand molecules
        output_folder : str
            Path to the output folder to store models
        overwrite : bool
            Overwrite if structure file already exists.
        """

        # Create output directory
        if not os.path.exists(output_folder):
            os.mkdir(output_folder)

        if isinstance(only_models, str):
            only_models = [only_models]

        if isinstance(only_ligands, str):
            only_ligands = [only_ligands]

        # Copy script file to output directory
        _copyScriptFile(output_folder, 'positionLigandAtCoordinate.py')

        for l in os.listdir(ligand_folder):
            if l.endswith('.mae'):
                ln = l.replace('.mae', '')
            elif l.endswith('.pdb'):
                ln = l.replace('.pdb', '')
            else:
                continue

            if not isinstance(only_ligands, type(None)):
                if ln not in only_ligands:
                    continue

            for model in self:

                if not isinstance(only_models, type(None)):
                    if model not in only_models:
                        continue

                self.docking_ligands.setdefault(model, [])
                self.docking_ligands[model].append(ln)

                if not os.path.exists(output_folder+'/'+model):
                    os.mkdir(output_folder+'/'+model)

                if os.path.exists(output_folder+'/'+model+'/'+model+separator+ln+separator+'0.pdb') and not overwrite:
                    continue

                _saveStructureToPDB(self.structures[model],
                                                     output_folder+'/'+model+'/'+model+separator+ln+'.pdb')
                command = 'run python3 '+output_folder+'/._positionLigandAtCoordinate.py '
                command += output_folder+'/'+model+'/'+model+separator+ln+'.pdb '
                command += ligand_folder+'/'+l+' '
                if isinstance(coordinate, dict):
                    command += '"'+','.join([str(x) for x in coordinate[model]])+'"'
                elif isinstance(coordinate, tuple) and len(coordinate) == 3:
                    command += '"'+','.join([str(x) for x in coordinate])+'"'
                else:
                    raise ValueError('coordinate needs to be a 3-element tuple of integers or dict.')
                command += ' --separator "'+separator+'" '
                command += ' --pele_poses\n'
                os.system(command)

    def createMetalConstraintFiles(self, job_folder, sugars=False, params_folder=None, models=None):
        """
        Create metal constraint files.

        Parameters
        ==========
        job_folder : str
            Folder path where to place the constraint files.
        sugars : bool
            Use carbohydrate aware Rosetta PDB reading.
        params_folder : str
            Path to a folder containing a set of params file to be employed.
        models : list
            Only consider models inside the given list.
        """

        # Create mutation job folder
        if not os.path.exists(job_folder):
            os.mkdir(job_folder)

        if not os.path.exists(job_folder+'/input_models'):
            os.mkdir(job_folder+'/input_models')

        output_folder = job_folder+'/cst_files'
        if not os.path.exists(output_folder):
            os.mkdir(output_folder)

        # Copy models to input folder
        self.saveModels(job_folder+'/input_models', models=models)

        # Copy embeddingToMembrane.py script
        _copyScriptFile(job_folder, 'createMetalConstraints.py',
                        subfolder='pyrosetta')

        jobs = []
        for model in self:

            # Skip models not in the given list
            if models != None:
                if model not in models:
                    continue

            command = 'cd '+output_folder+'\n'
            command += 'python ../._createMetalConstraints.py '
            command += '../input_models/'+model+'.pdb '
            command += 'metal_'+model+'.cst '
            if sugars:
                command += '--sugars '
            if params_folder != None:
                command += '--params_folder '+params_folder+' '
            command += '\ncd '+'../'*len(output_folder.split('/'))+'\n'
            jobs.append(command)

        return jobs

    def createMutants(self, job_folder, mutants, nstruct=100, relax_cycles=0, cst_optimization=True,
                      executable='rosetta_scripts.mpi.linuxgccrelease', sugars=False,
                      param_files=None, mpi_command='slurm', cpus=None):
        """
        Create mutations from protein models. Mutations (mutants) must be given as a nested dictionary
        with each protein as the first key and the name of the particular mutant as the second key.
        The value of each inner dictionary is a list containing the mutations, with each mutation
        described by a 2-element tuple (residue_id, aa_to_mutate). E.g., (73, 'A').

        Parameters
        ==========
        job_folder : str
            Folder path where to place the mutation job.
        mutants : dict
            Dictionary specify the mutants to generate.
        relax_cycles : int
            Apply this number of relax cycles (default:0, i.e., no relax).
        nstruct : int
            Number of structures to generate when relaxing mutant
        param_files : list
            Params file to use when reading model with Rosetta.
        sugars : bool
            Use carbohydrate aware Rosetta optimization
        """

        mpi_commands = ['slurm', 'openmpi', None]
        if mpi_command not in mpi_commands:
            raise ValueError('Wrong mpi_command it should either: '+' '.join(mpi_commands))

        if mpi_command == 'openmpi' and not isinstance(cpus, int):
            raise ValueError('You must define the number of CPU')

        # Create mutation job folder
        if not os.path.exists(job_folder):
            os.mkdir(job_folder)
        if not os.path.exists(job_folder+'/input_models'):
            os.mkdir(job_folder+'/input_models')
        if not os.path.exists(job_folder+'/flags'):
            os.mkdir(job_folder+'/flags')
        if not os.path.exists(job_folder+'/xml'):
            os.mkdir(job_folder+'/xml')
        if not os.path.exists(job_folder+'/output_models'):
            os.mkdir(job_folder+'/output_models')

        # Save considered models
        considered_models = list(mutants.keys())
        self.saveModels(job_folder+'/input_models', models=considered_models)

        jobs = []

        # Create all-atom score function
        score_fxn_name = 'ref2015'
        sfxn = rosettaScripts.scorefunctions.new_scorefunction(score_fxn_name,
                                                               weights_file=score_fxn_name)

        # Create and append execution command
        if mpi_command == None:
            mpi_command = ''
        elif mpi_command == 'slurm':
            mpi_command = 'srun '
        elif mpi_command == 'openmpi':
            mpi_command = 'mpirun -np '+str(cpus)+' '
        else:
            mpi_command = mpi_command+' '

        for model in self.models_names:

            # Skip models not in given mutants
            if model not in considered_models:
                continue

            if not os.path.exists(job_folder+'/output_models/'+model):
                os.mkdir(job_folder+'/output_models/'+model)

            # Iterate each mutant
            for mutant in mutants[model]:

                # Create xml mutation (and minimization) protocol
                xml = rosettaScripts.xmlScript()
                protocol = []

                # Add score function
                xml.addScorefunction(sfxn)

                for m in mutants[model][mutant]:
                    mutate = rosettaScripts.movers.mutate(name='mutate_'+str(m[0]),
                                                          target_residue=m[0],
                                                          new_residue=PDB.Polypeptide.one_to_three(m[1]))
                    xml.addMover(mutate)
                    protocol.append(mutate)

                if relax_cycles:
                    # Create fastrelax mover
                    relax = rosettaScripts.movers.fastRelax(repeats=relax_cycles, scorefxn=sfxn)
                    xml.addMover(relax)
                    protocol.append(relax)
                else:
                    # Turn off more than one structure when relax is not performed
                    nstruct = 1

                # Set protocol
                xml.setProtocol(protocol)

                # Add scorefunction output
                xml.addOutputScorefunction(sfxn)

                # Write XMl protocol file
                xml.write_xml(job_folder+'/xml/'+model+'_'+mutant+'.xml')

                # Create options for minimization protocol
                flags = rosettaScripts.flags('../../xml/'+model+'_'+mutant+'.xml',
                                             nstruct=nstruct, s='../../input_models/'+model+'.pdb',
                                             output_silent_file=model+'_'+mutant+'.out')

                # Add relaxation with constraints options and write flags file
                if cst_optimization and relax_cycles:
                    flags.add_relax_cst_options()
                else:
                    flags.add_relax_options()

                # Add path to params files
                if param_files != None:
                    if not os.path.exists(job_folder+'/params'):
                        os.mkdir(job_folder+'/params')
                    if isinstance(param_files, str):
                        param_files = [param_files]
                    for param in param_files:
                        param_name = param.split('/')[-1]
                        shutil.copyfile(param, job_folder+'/params/'+param_name)
                    flags.addOption('in:file:extra_res_path', '../../params')

                if sugars:
                    flags.addOption('include_sugars')
                    flags.addOption('alternate_3_letter_codes', 'pdb_sugar')
                    flags.addOption('write_glycan_pdb_codes')
                    flags.addOption('auto_detect_glycan_connections')
                    flags.addOption('maintain_links')

                flags.write_flags(job_folder+'/flags/'+model+'_'+mutant+'.flags')

                command = 'cd '+job_folder+'/output_models/'+model+'\n'
                command += mpi_command+executable+' @ '+'../../flags/'+model+'_'+mutant+'.flags\n'
                command += 'cd ../../..\n'
                jobs.append(command)

        return jobs

    def createDisulfureBond(self, job_folder, cys_dic, nstruct=100, relax_cycles=0, cst_optimization=True,
                      executable='rosetta_scripts.mpi.linuxgccrelease',
                      param_files=None, mpi_command='slurm', cpus=None, remove_existing=False,repack=True,
                      scorefxn="ref2015"):
        """
        Create Disulfure bonds from protein models. Cysteine residues must be given as a nested dictionary
        with each protein as the first key and the name of the particular mutant as the second key.
        The value of each inner dictionary is a list containing only one element string with the cisteine pairs with : separator.
        It is recommended to use absolute pose positions.

        The mover is ForceDisulfides

        Parameters
        ==========
        job_folder : str
            Folder path where to place the mutation job.
        cys_dic : dict
            Dictionary specify the cysteine bonds to generate. # It is better to use the pose numbering to avoid
            problems with the chains. !!!!! IMPORTANT !!!!!! Adjust first the positions in a previous function
            as in the case of mutate residue.

        relax_cycles : int
            Apply this number of relax cycles (default:0, i.e., no relax).
        nstruct : int
            Number of structures to generate when relaxing mutant
        param_files : list
            Params file to use when reading model with Rosetta.
        """

        # Check both residues are cysteine

        mpi_commands = ['slurm', 'openmpi', None]
        if mpi_command not in mpi_commands:
            raise ValueError('Wrong mpi_command it should either: '+' '.join(mpi_commands))

        if mpi_command == 'openmpi' and not isinstance(cpus, int):
            raise ValueError('')

        # Create mutation job folder
        if not os.path.exists(job_folder):
            os.mkdir(job_folder)
        if not os.path.exists(job_folder+'/input_models'):
            os.mkdir(job_folder+'/input_models')
        if not os.path.exists(job_folder+'/flags'):
            os.mkdir(job_folder+'/flags')
        if not os.path.exists(job_folder+'/xml'):
            os.mkdir(job_folder+'/xml')
        if not os.path.exists(job_folder+'/output_models'):
            os.mkdir(job_folder+'/output_models')

        # Save considered models
        considered_models = list(cys_dic.keys())
        self.saveModels(job_folder+'/input_models', models=considered_models)

        jobs = []

        # Create all-atom score function
        score_fxn_name = 'ref2015'
        sfxn = rosettaScripts.scorefunctions.new_scorefunction(score_fxn_name,
                                                               weights_file=score_fxn_name)

        # Create and append execution command
        if mpi_command == None:
            mpi_command = ''
        elif mpi_command == 'slurm':
            mpi_command = 'srun '
        elif mpi_command == 'openmpi':
            mpi_command = 'mpirun -np '+str(cpus)+' '
        else:
            mpi_command = mpi_command+' '

        for model in self.models_names:

            # Skip models not in given cys_dic
            if model not in considered_models:
                continue

            if not os.path.exists(job_folder+'/output_models/'+model):
                os.mkdir(job_folder+'/output_models/'+model)

            # Iterate each mutant
            for mutant in cys_dic[model]:

                # Create xml mutation (and minimization) protocol
                xml = rosettaScripts.xmlScript()
                protocol = []

                # Add score function
                xml.addScorefunction(sfxn)

                for m in cys_dic[model][mutant]:
                    disulfide = rosettaScripts.movers.ForceDisulfides(name='disulfide_'+str(m[0]),
                                                          disulfides=m[0],
                                                          remove_existing=remove_existing,
                                                          repack=repack,
                                                          scorefxn=scorefxn)
                    xml.addMover(disulfide)
                    protocol.append(disulfide)

                if relax_cycles:
                    # Create fastrelax mover
                    relax = rosettaScripts.movers.fastRelax(repeats=relax_cycles, scorefxn=sfxn)
                    xml.addMover(relax)
                    protocol.append(relax)
                else:
                    # Turn off more than one structure when relax is not performed
                    nstruct = 1

                # Set protocol
                xml.setProtocol(protocol)

                # Add scorefunction output
                xml.addOutputScorefunction(sfxn)

                # Write XMl protocol file
                xml.write_xml(job_folder+'/xml/'+model+'_'+mutant+'.xml')

                # Create options for minimization protocol
                flags = rosettaScripts.flags('../../xml/'+model+'_'+mutant+'.xml',
                                             nstruct=nstruct, s='../../input_models/'+model+'.pdb',
                                             output_silent_file=model+'_'+mutant+'.out')

                # Add relaxation with constraints options and write flags file
                if cst_optimization and relax_cycles:
                    flags.add_relax_cst_options()
                else:
                    flags.add_relax_options()

                # Add path to params files
                if param_files != None:
                    if not os.path.exists(job_folder+'/params'):
                        os.mkdir(job_folder+'/params')
                    if isinstance(param_files, str):
                        param_files = [param_files]
                    for param in param_files:
                        param_name = param.split('/')[-1]
                        shutil.copyfile(param, job_folder+'/params/'+param_name)
                    flags.addOption('in:file:extra_res_path', '../../params')

                flags.write_flags(job_folder+'/flags/'+model+'_'+mutant+'.flags')

                command = 'cd '+job_folder+'/output_models/'+model+'\n'
                command += mpi_command+executable+' @ '+'../../flags/'+model+'_'+mutant+'.flags\n'
                command += 'cd ../../..\n'
                jobs.append(command)

        return jobs

    def setUpRosettaOptimization(self, relax_folder, nstruct=1000, relax_cycles=5,
                                 cst_files=None, mutations=False, models=None, cst_optimization=True,
                                 membrane=False, membrane_thickness=15, param_files=None,
                                 patch_files=None, parallelisation='srun',
                                 executable='rosetta_scripts.mpi.linuxgccrelease', cpus=None,
                                 skip_finished=True, null=False, cartesian=False, extra_flags=None,
                                 sugars=False, symmetry=False, rosetta_path=None, ca_constraint=False, ligand_chain=None):
        """
        Set up minimizations using Rosetta FastRelax protocol.

        Parameters
        ==========
        relax_folder : str
            Folder path where to place the relax job.
        """

        # Create minimization job folders
        if not os.path.exists(relax_folder):
            os.mkdir(relax_folder)
        if not os.path.exists(relax_folder+'/input_models'):
            os.mkdir(relax_folder+'/input_models')
        if not os.path.exists(relax_folder+'/flags'):
            os.mkdir(relax_folder+'/flags')
        if not os.path.exists(relax_folder+'/xml'):
            os.mkdir(relax_folder+'/xml')
        if not os.path.exists(relax_folder+'/output_models'):
            os.mkdir(relax_folder+'/output_models')
        if symmetry:
            if not os.path.exists(relax_folder+'/symmetry'):
                os.mkdir(relax_folder+'/symmetry')

        if parallelisation not in ['mpirun', 'srun']:
            raise ValueError('Are you sure about your parallelisation type?')

        if parallelisation == 'mpirun' and cpus == None:
            raise ValueError('You must setup the number of cpus when using mpirun')
        if parallelisation == 'srun' and cpus != None:
            raise ValueError('CPUs can only be set up when using mpirun parallelisation!')

        if cst_optimization and nstruct > 100:
            print('WARNING: A large number of structures (%s) is not necessary when running constrained optimizations!' % nstruct)
            print('Consider running 100 or less structures.')

        # Save all models
        self.saveModels(relax_folder+'/input_models', models=models)

        if symmetry and rosetta_path == None:
            raise ValueError('To run relax with symmetry absolute rosetta path must be given to run make_symmdef_file.pl script.')

        if symmetry:
            for m in self.models_names:

                # Skip models not in the given list
                if models != None:
                    if model not in models:
                        continue

                ref_chain = symmetry[m][0]
                sym_chains = ' '.join(symmetry[m][1:])

                os.system(rosetta_path+'/main/source/src/apps/public/symmetry/make_symmdef_file.pl -p '+relax_folder+'/input_models/'+m+'.pdb -a '+ref_chain+' -i '+sym_chains+' > '+relax_folder+'/symmetry/'+m+'.symm')


        # Check that sequence comparison has been done before adding mutational steps
        if mutations:
            if self.sequence_differences == {}:
                raise ValueError('Mutations have been enabled but no sequence comparison\
has been carried out. Please run compareSequences() function before setting mutation=True.')

        # Check if other cst files have been given.
        if ca_constraint:
            if not cst_files:
                cst_files = {}

        # Create flags files
        jobs = []
        for model in self.models_names:

            # Skip models not in the given list
            if models != None:
                if model not in models:
                    continue

            if not os.path.exists(relax_folder+'/output_models/'+model):
                os.mkdir(relax_folder+'/output_models/'+model)

            if skip_finished:
                # Check if model has already been calculated and finished
                score_file = relax_folder+'/output_models/'+model+'/'+model+'_relax.sc'
                if os.path.exists(score_file):
                    scores = _readRosettaScoreFile(score_file)
                    if scores.shape[0] >= nstruct:
                        continue

            if ca_constraint:
                if not os.path.exists(relax_folder+'/cst_files'):
                    os.mkdir(relax_folder+'/cst_files')

                if not os.path.exists(relax_folder+'/cst_files/'+model):
                    os.mkdir(relax_folder+'/cst_files/'+model)

                cst_file = relax_folder+'/cst_files/'+model+'/'+model+'_CA.cst'
                _createCAConstraintFile(self.structures[model], cst_file)

                cst_files.setdefault(model, [])
                cst_files[model].append(cst_file)

            # Create xml minimization protocol
            xml = rosettaScripts.xmlScript()
            protocol = []

            # Create membrane scorefucntion
            if membrane:
                # Create all-atom score function
                weights_file = 'mpframework_smooth_fa_2012'
                if cartesian:
                    weights_file += '_cart'

                sfxn = rosettaScripts.scorefunctions.new_scorefunction('mpframework_smooth_fa_2012',
                                                                       weights_file=weights_file)

                # Add constraint weights to membrane score function
                if cst_files != None:
                    reweights = (('chainbreak', 1.0),
                                ('coordinate_constraint', 1.0),
                                ('atom_pair_constraint', 1.0),
                                ('angle_constraint', 1.0),
                                ('dihedral_constraint', 1.0),
                                ('res_type_constraint', 1.0),
                                ('metalbinding_constraint', 1.0))

                    for rw in reweights:
                        sfxn.addReweight(rw[0],rw[1])

            # Create all-atom scorefucntion
            else:
                score_fxn_name = 'ref2015'

                if cartesian:
                    score_fxn_name += '_cart'

                # Check if constraints are given
                if cst_files != None:
                    score_fxn_name += '_cst'

                # Create all-atom score function
                sfxn = rosettaScripts.scorefunctions.new_scorefunction(score_fxn_name,
                                                                       weights_file=score_fxn_name)
            xml.addScorefunction(sfxn)

            # Detect symmetry if specified
            if symmetry:
                #detect_symmetry = rosettaScripts.movers.DetectSymmetry(subunit_tolerance=1, plane_tolerance=1)
                setup_symmetry = rosettaScripts.movers.SetupForSymmetry(definition='../../symmetry/'+model+'.symm')
                xml.addMover(setup_symmetry)
                protocol.append(setup_symmetry)

            # Create mutation movers if needed
            if mutations:
                if self.sequence_differences[model]['mutations'] != {}:
                    for m in self.sequence_differences[model]['mutations']:
                        mutate = rosettaScripts.movers.mutate(name='mutate_'+str(m[0]),
                                                              target_residue=m[0],
                                                              new_residue=PDB.Polypeptide.one_to_three(m[1]))
                        xml.addMover(mutate)
                        protocol.append(mutate)

            # Add constraint mover if constraint file is given.
            if cst_files != None:
                if model not in cst_files:
                    raise ValueError('Model %s is not in the cst_files dictionary!' % model)

                if isinstance(cst_files[model], str):
                    cst_files[model] = [cst_files[model]]

                if not os.path.exists(relax_folder+'/cst_files'):
                    os.mkdir(relax_folder+'/cst_files')

                if not os.path.exists(relax_folder+'/cst_files/'+model):
                    os.mkdir(relax_folder+'/cst_files/'+model)

                for cst_file in cst_files[model]:

                    cst_file_name = cst_file.split('/')[-1]

                    if not os.path.exists(relax_folder+'/cst_files/'+model+'/'+cst_file_name):
                        shutil.copyfile(cst_file, relax_folder+'/cst_files/'+model+'/'+cst_file_name)

                    set_cst = rosettaScripts.movers.constraintSetMover(add_constraints=True,
                                                                       cst_file='../../cst_files/'+model+'/'+cst_file_name)
                xml.addMover(set_cst)
                protocol.append(set_cst)

            if membrane:
                add_membrane = rosettaScripts.rosetta_MP.movers.addMembraneMover()
                xml.addMover(add_membrane)
                protocol.append(add_membrane)

                init_membrane = rosettaScripts.rosetta_MP.movers.membranePositionFromTopologyMover()
                xml.addMover(init_membrane)
                protocol.append(init_membrane)

            # Create fastrelax mover
            relax = rosettaScripts.movers.fastRelax(repeats=relax_cycles, scorefxn=sfxn)
            xml.addMover(relax)

            if not null:
                protocol.append(relax)

                # Set protocol
                xml.setProtocol(protocol)

            # Add scorefunction output
            xml.addOutputScorefunction(sfxn)

            # Write XMl protocol file
            xml.write_xml(relax_folder+'/xml/'+model+'_relax.xml')

            if symmetry:
                input_model = model+'_INPUT.pdb'
            else:
                input_model = model+'.pdb'

            # Create options for minimization protocol
            flags = rosettaScripts.flags('../../xml/'+model+'_relax.xml',
                                         nstruct=nstruct, s='../../input_models/'+input_model,
                                         output_silent_file=model+'_relax.out')

            # Add extra flags
            if extra_flags != None:
                for o in extra_flags:
                    if isinstance(o, tuple):
                        flags.addOption(*o)
                    else:
                        flags.addOption(o)

            # Add relaxation with constraints options and write flags file
            if cst_optimization:
                flags.add_relax_cst_options()
            else:
                flags.add_relax_options()

            # Add path to params files
            if param_files != None:

                if not os.path.exists(relax_folder+'/params'):
                    os.mkdir(relax_folder+'/params')

                if isinstance(param_files, str):
                    param_files = [param_files]

                patch_line = ''
                for param in param_files:
                    param_name = param.split('/')[-1]
                    shutil.copyfile(param, relax_folder+'/params/'+param_name)
                    if not param_name.endswith('.params'):
                        patch_line += ('../../params/'+param_name+' ')
                flags.addOption('in:file:extra_res_path', '../../params')
                if patch_line != '':
                    flags.addOption('in:file:extra_patch_fa', patch_line)


            if membrane:
                flags.addOption('mp::setup::spans_from_structure', 'true')
                flags.addOption('relax:constrain_relax_to_start_coords')

            if sugars:
                flags.addOption('include_sugars')
                flags.addOption('alternate_3_letter_codes', 'pdb_sugar')
                flags.addOption('write_glycan_pdb_codes')
                flags.addOption('auto_detect_glycan_connections')
                flags.addOption('maintain_links')

            flags.write_flags(relax_folder+'/flags/'+model+'_relax.flags')

            # Create and append execution command
            command = 'cd '+relax_folder+'/output_models/'+model+'\n'
            if parallelisation == 'mpirun':
                if cpus == 1:
                    command += executable+' @ '+'../../flags/'+model+'_relax.flags\n'
                else:
                    command += 'mpirun -np '+str(cpus)+' '+executable+' @ '+'../../flags/'+model+'_relax.flags\n'
            else:
                command += 'srun '+executable+' @ '+'../../flags/'+model+'_relax.flags\n'
            command += 'cd ../../..\n'
            jobs.append(command)

        return jobs

    def setUpMembranePositioning(self, job_folder, membrane_thickness=15, models=None):
        """
        """
        # Create minimization job folders
        if not os.path.exists(job_folder):
            os.mkdir(job_folder)
        if not os.path.exists(job_folder+'/input_models'):
            os.mkdir(job_folder+'/input_models')
        if not os.path.exists(job_folder+'/flags'):
            os.mkdir(job_folder+'/flags')
        if not os.path.exists(job_folder+'/output_models'):
            os.mkdir(job_folder+'/output_models')

        # Save all models
        self.saveModels(job_folder+'/input_models', models=models)

        # Copy embeddingToMembrane.py script
        _copyScriptFile(job_folder, 'embeddingToMembrane.py')

        # Create flags files
        jobs = []
        for model in self.models_names:

            # Skip models not in the given list
            if models != None:
                if model not in models:
                    continue

            if not os.path.exists(job_folder+'/output_models/'+model):
                os.mkdir(job_folder+'/output_models/'+model)

            flag_file = job_folder+'/flags/mp_span_from_pdb_'+model+'.flags'
            with open(flag_file, 'w') as flags:
                flags.write('-mp::thickness '+str(membrane_thickness)+'\n')
                flags.write('-s model.pdb\n')
                flags.write('-out:path:pdb .\n')

            # flag_file = job_folder+'/flags/mp_transform_'+model+'.flags'
            # with open(flag_file, 'w') as flags:
            #     flags.write('-s ../../input_models/'+model+'.pdb\n')
            #     flags.write('-mp:transform:optimize_embedding true\n')
            #     flags.write('-mp:setup:spanfiles '+model+'.span\n')
            #     flags.write('-out:no_nstruct_label\n')

            command = 'cd '+job_folder+'/output_models/'+model+'\n'
            command += 'cp ../../input_models/'+model+'.pdb model.pdb\n'
            command += 'mp_span_from_pdb.linuxgccrelease @ ../../flags/mp_span_from_pdb_'+model+'.flags\n'
            # command += 'rm model.pdb \n'
            command += 'mv model.pdb '+model+'.pdb\n'
            command += 'mv model.span '+model+'.span\n'
            # command += 'mp_transform.linuxgccrelease @ ../../flags/mp_transform_'+model+'.flags\n'
            # command += 'python ../../._embeddingToMembrane.py'+' '+model+'.pdb\n'
            command += 'cd ../../..\n'
            jobs.append(command)

        return jobs

    def addMissingLoops(self, job_folder, nstruct=1, sfxn='ref2015', param_files=None, idealize=True):
        """
        Create a Rosetta loop optimization protocol for missing loops in the structure.

        Parameters
        ==========
        job_folder : str
            Loop modeling calculation folder.
        """

        # Create minimization job folders
        if not os.path.exists(job_folder):
            os.mkdir(job_folder)
        if not os.path.exists(job_folder+'/input_models'):
            os.mkdir(job_folder+'/input_models')
        if not os.path.exists(job_folder+'/flags'):
            os.mkdir(job_folder+'/flags')
        if not os.path.exists(job_folder+'/xml'):
            os.mkdir(job_folder+'/xml')
        if not os.path.exists(job_folder+'/output_models'):
            os.mkdir(job_folder+'/output_models')

        # Save all models
        self.saveModels(job_folder+'/input_models')

        # Check that sequence comparison has been done before checking missing loops
        if self.sequence_differences == {}:
            raise ValueError('No sequence comparison has been carried out. Please run \
compareSequences() function before adding missing loops.')

        # Create flags files
        jobs = []
        for model in self.models_names:

            # Check that model has missing loops
            if self.sequence_differences[model]['missing_loops'] != []:

                missing_loops = self.sequence_differences[model]['missing_loops']

                for loop in missing_loops:

                    loop_name = str(loop[0])+'_'+str(loop[1])

                    if not os.path.exists(job_folder+'/output_models/'+model):
                        os.mkdir(job_folder+'/output_models/'+model)

                    if not os.path.exists(job_folder+'/output_models/'+model+'/'+loop_name):
                        os.mkdir(job_folder+'/output_models/'+model+'/'+loop_name)

                    # Create xml minimization protocol
                    xml = rosettaScripts.xmlScript()
                    protocol = []

                    # Create score function

                    scorefxn = rosettaScripts.scorefunctions.new_scorefunction(sfxn,
                                                                               weights_file=sfxn)
                    # Add loop remodel protocol
                    if len(loop[1]) == 1:
                        hanging_residues = 3
                    elif len(loop[1]) == 2:
                        hanging_residues = 2
                    else:
                        hanging_residues = 1
                    loop_movers = rosettaScripts.loop_modeling.loopRebuild(xml, loop[0], loop[1], scorefxn=sfxn,
                                                                           hanging_residues=hanging_residues)
                    for m in loop_movers:
                        protocol.append(m)

                    # Add idealize step
                    if idealize:
                        idealize = rosettaScripts.movers.idealize()
                        xml.addMover(idealize)
                        protocol.append(idealize)

                    # Set protocol
                    xml.setProtocol(protocol)

                    # Add scorefunction output
                    xml.addOutputScorefunction(scorefxn)
                    # Write XMl protocol file
                    xml.write_xml(job_folder+'/xml/'+model+'_'+loop_name+'.xml')

                    # Create options for minimization protocol
                    output_silent = 'output_models/'+model+'/'+loop_name+'/'+model+'_'+loop_name+'.out'
                    flags = rosettaScripts.flags('xml/'+model+'_'+loop_name+'.xml',
                                                 nstruct=nstruct, s='input_models/'+model+'.pdb',
                                                 output_silent_file=output_silent)

                    # Add path to params files
                    if param_files != None:
                        if not os.path.exists(job_folder+'/params'):
                            os.mkdir(job_folder+'/params')

                        if isinstance(param_files, str):
                            param_files = [param_files]
                        for param in param_files:
                            param_name = param.split('/')[-1]
                            shutil.copyfile(param, job_folder+'/params/'+param_name)
                        flags.addOption('in:file:extra_res_path', 'params')

                    # Write flags file
                    flags.write_flags(job_folder+'/flags/'+model+'_'+loop_name+'.flags')

                    # Create and append execution command
                    command = 'cd '+job_folder+'\n'
                    command += 'srun rosetta_scripts.mpi.linuxgccrelease @ '+'flags/'+model+'_'+loop_name+'.flags\n'
                    command += 'cd ..\n'

                    jobs.append(command)

        return jobs

    def setUpPrepwizardOptimization(self, prepare_folder, pH=7.0, epik_pH=False, samplewater=False, models=None,
                                    epik_pHt=False, remove_hydrogens=False, delwater_hbond_cutoff=False,
                                    fill_loops=False, protonation_states=None, noepik=False, mae_input=False,
                                    noprotassign=False, use_new_version=False, replace_symbol=None, captermini=False,
                                    keepfarwat=False, **kwargs):
        """
        Set up an structure optimization with the Schrodinger Suite prepwizard.

        Parameters
        ==========
        prepare_folder : str
            Folder name for the prepwizard optimization.
        """

        # Create prepare job folders
        if not os.path.exists(prepare_folder):
            os.mkdir(prepare_folder)
        if not os.path.exists(prepare_folder+'/input_models'):
            os.mkdir(prepare_folder+'/input_models')
        if not os.path.exists(prepare_folder+'/output_models'):
            os.mkdir(prepare_folder+'/output_models')

        # Save all input models
        self.saveModels(prepare_folder+'/input_models', convert_to_mae=mae_input,
                        remove_hydrogens=remove_hydrogens, replace_symbol=replace_symbol, **kwargs)

        # Generate jobs
        jobs = []
        for model in self.models_names:

            if models != None and model not in models:
                continue

            if replace_symbol:
                model_name = model.replace(replace_symbol[0], replace_symbol[1])
            else:
                model_name = model

            if fill_loops:
                if model not in self.target_sequences:
                    raise ValueError('Target sequence for model %s was not given. First\
make sure of reading the target sequences with the function readTargetSequences()' % model)
                sequence = {}
                sequence[model] = self.target_sequences[model]
                fasta_file = prepare_folder+'/input_models/'+model_name+'.fasta'
                alignment.writeFastaFile(sequence, fasta_file)

            # Create model output folder
            output_folder = prepare_folder+'/output_models/'+model_name
            if not os.path.exists(output_folder):
                os.mkdir(output_folder)

            if fill_loops:
                command = 'cd '+prepare_folder+'/input_models/\n'
                command += 'pwd=$(pwd)\n'
                command += 'cd ../output_models/'+model_name+'\n'
            else:
                command = 'cd '+output_folder+'\n'

            command += '"${SCHRODINGER}/utilities/prepwizard" '
            if mae_input:
                command += '../../input_models/'+model_name+'.mae '
            else:
                command += '../../input_models/'+model_name+'.pdb '
            command += model_name+'.pdb '
            command += '-fillsidechains '
            command += '-disulfides '
            if keepfarwat:
                command += '-keepfarwat '
            if fill_loops:
                command += '-fillloops '
                command += '-fasta_file "$pwd"/'+model_name+'.fasta '
            if captermini:
                command += '-captermini '
            if remove_hydrogens:
                command += '-rehtreat '
            if noepik:
                command += '-noepik '
            if noprotassign:
                command += '-noprotassign '
            else:
                if epik_pH:
                    command += '-epik_pH '+str(pH)+' '
                if epik_pHt:
                    command += '-epik_pHt '+str(epik_pHt)+' '
            command += '-propka_pH '+str(pH)+' '
            command += '-f 2005 '
            command += '-rmsd 0.3 '
            if samplewater:
                command += '-samplewater '
            if delwater_hbond_cutoff:
                command += '-delwater_hbond_cutoff '+str(delwater_hbond_cutoff)+' '

            if not isinstance(protonation_states, type(None)):
                for ps in protonation_states[model]:
                    if use_new_version:
                        command += '-force '+str(ps[0])+" "+str(ps[1])+' '
                    else:
                        command += '-force '+str(ps[0])+" "+str(ps[1])+' '

            command += '-JOBNAME '+model_name+' '
            command += '-HOST localhost:1 '
            command += '-WAIT\n'
            command += 'cd ../../..\n'
            jobs.append(command)

        return jobs

    def setUpDockingGrid(self, grid_folder, center_atoms, innerbox=(10,10,10),
                        outerbox=(30,30,30), useflexmae=True, peptide=False,
                        mae_input=True, cst_positions=None, models=None):
        """
        Setup grid calculation for each model.

        Parameters
        ==========
        grid_folder : str
            Path to grid calculation folder
        center_atoms : tuple
            Atoms to center the grid box.
        cst_positions : dict
            atom and radius for cst position for each model:
            cst_positions = {
            model : ((chain_id, residue_index, atom_name), radius), ...
            }
        """

        # Create grid job folders
        if not os.path.exists(grid_folder):
            os.mkdir(grid_folder)

        if not os.path.exists(grid_folder+'/input_models'):
            os.mkdir(grid_folder+'/input_models')

        if not os.path.exists(grid_folder+'/grid_inputs'):
            os.mkdir(grid_folder+'/grid_inputs')

        if not os.path.exists(grid_folder+'/output_models'):
            os.mkdir(grid_folder+'/output_models')

        # Save all input models
        self.saveModels(grid_folder+'/input_models', convert_to_mae=mae_input)

        # Check that inner and outerbox values are given as integers
        for v in innerbox:
            if type(v) != int:
                raise ValueError('Innerbox values must be given as integers')
        for v in outerbox:
            if type(v) != int:
                raise ValueError('Outerbox values must be given as integers')

        # Create grid input files
        jobs = []
        for model in self.models_names:

            if models != None:
                if model not in models:
                    continue

            if all([isinstance(x, (float, int)) for x in center_atoms[model]]):
                x = float(center_atoms[model][0])
                y = float(center_atoms[model][1])
                z = float(center_atoms[model][2])

            else:
                # Get coordinates of center residue
                chainid = center_atoms[model][0]
                resid = center_atoms[model][1]
                atom_name = center_atoms[model][2]

                x = None
                for c in self.structures[model].get_chains():
                    if c.id == chainid:
                        for r in c.get_residues():
                            if r.id[1] == resid:
                                for a in r.get_atoms():
                                    if a.name == atom_name:
                                        x = a.coord[0]
                                        y = a.coord[1]
                                        z = a.coord[2]

            if cst_positions != None:

                cst_x = {}
                cst_y = {}
                cst_z = {}

                # Convert to a list of only one position cst is given
                if isinstance(cst_positions[model], tuple):
                    cst_positions[model] = [cst_positions[model]]

                for i,position in enumerate(cst_positions[model]):

                    # Get coordinates of center residue
                    chainid = position[0][0]
                    resid = position[0][1]
                    atom_name = position[0][2]

                    for c in self.structures[model].get_chains():
                        if c.id == chainid:
                            for r in c.get_residues():
                                if r.id[1] == resid:
                                    for a in r.get_atoms():
                                        if a.name == atom_name:
                                            cst_x[i+1] = a.coord[0]
                                            cst_y[i+1] = a.coord[1]
                                            cst_z[i+1] = a.coord[2]

            # Check if any atom center was found.
            if x == None:
                raise ValueError('Given atom center not found for model %s' % model)

            # Check if any atom center was found.
            if cst_positions and cst_x == {}:
                raise ValueError('Given atom constraint not found for model %s' % model)

            # Write grid input file
            with open(grid_folder+'/grid_inputs/'+model+'.in', 'w') as gif:
                gif.write('GRID_CENTER %.14f, %.14f, %.14f\n' % (x,y,z, ))
                gif.write('GRIDFILE '+model+'.zip\n')
                gif.write('INNERBOX %s, %s, %s\n' % innerbox)
                gif.write('OUTERBOX %s, %s, %s\n' % outerbox)

                if cst_positions != None:
                    for i,position in enumerate(cst_positions[model]):
                        gif.write('POSIT_CONSTRAINTS "position'+str(i+1)+' %.14f %.14f %.14f %.14f",\n' % (cst_x[i+1], cst_y[i+1], cst_z[i+1], position[-1]))

                if mae_input:
                    gif.write('RECEP_FILE %s\n' % ('../input_models/'+model+'.mae'))
                else:
                    gif.write('RECEP_FILE %s\n' % ('../input_models/'+model+'.pdb'))
                if peptide:
                    gif.write('PEPTIDE True\n')
                if useflexmae:
                    gif.write('USEFLEXMAE YES\n')

            command = 'cd '+grid_folder+'/output_models\n'

            # Add convert PDB into mae format command
            # command += '"$SCHRODINGER/utilities/structconvert" '
            # if mae_input:
            #     command += '-ipdb ../input_models/'+model+'.pdb'+' '
            #     command += '-omae '+model+'.mae\n'

            # Add grid generation command
            command += '"${SCHRODINGER}/glide" '
            command += '../grid_inputs/'+model+'.in'+' '
            command += '-OVERWRITE '
            command += '-HOST localhost '
            command += '-TMPLAUNCHDIR '
            command += '-WAIT\n'
            command += 'cd ../..\n'

            jobs.append(command)

        return jobs

    def setUpGlideDocking(self, docking_folder, grids_folder, ligands_folder, models=None,
                          poses_per_lig=100, precision='SP', use_ligand_charges=False,
                          energy_by_residue=False, use_new_version=False, cst_fragments=None):
        """
        Set docking calculations for all the proteins and set of ligands located
        grid_folders and ligands_folder folders, respectively. The ligands must be provided
        in MAE format.

        Parameters
        ==========
        docking_folder : str

        ligands_folder : str
            Path to the folder containing the ligands to dock.
        residues : dict
            Dictionary with the residues for each model near which to position the
            ligand as the starting pose.
        cst_fragments: dict
            Dictionary with a tuple composed by 3 elements: first, the fragment of the ligand
            to which you want to make the bias (in SMARTS pattern nomenclature), the number of feature,
            if you only have 1 constraint on the grid and in the ligand, it will be 1, and True/False
            depending on if you want to include that constraint inside the grid constraint (True) or
            exclude it (False).
            {'model': {'ligand': ('[fragment]', feature, True) ...
            }
        """

        # Create docking job folders
        if not os.path.exists(docking_folder):
            os.mkdir(docking_folder)

        if not os.path.exists(docking_folder+'/input_models'):
            os.mkdir(docking_folder+'/input_models')

        if not os.path.exists(docking_folder+'/output_models'):
            os.mkdir(docking_folder+'/output_models')

        # Save all input models
        self.saveModels(docking_folder+'/input_models')

        # Read paths to grid files
        grids_paths = {}
        for f in os.listdir(grids_folder+'/output_models'):
            if f.endswith('.zip'):
                name = f.replace('.zip','')
                grids_paths[name] = grids_folder+'/output_models/'+f

        # Read paths to substrates
        substrates_paths = {}
        for f in os.listdir(ligands_folder):
            if f.endswith('.mae'):
                name = f.replace('.mae','')
                substrates_paths[name] = ligands_folder+'/'+f

        # Set up docking jobs
        jobs = []
        for grid in grids_paths:

            # Skip if models are given and not in models
            if models != None:
                if grid not in models:
                    continue

            # Create ouput folder
            if not os.path.exists(docking_folder+'/output_models/'+grid):
                os.mkdir(docking_folder+'/output_models/'+grid)

            for substrate in substrates_paths:

                # Create glide dock input
                with open(docking_folder+'/output_models/'+grid+'/'+grid+'_'+substrate+'.in', 'w') as dif:
                    dif.write('GRIDFILE GRID_PATH/'+grid+'.zip\n')
                    dif.write('LIGANDFILE ../../../%s\n' % substrates_paths[substrate])
                    dif.write('POSES_PER_LIG %s\n' % poses_per_lig)
                    if use_ligand_charges:
                        dif.write('LIG_MAECHARGES true\n')
                    dif.write('PRECISION %s\n' % precision)
                    if energy_by_residue:
                        dif.write('WRITE_RES_INTERACTION true\n')
                    # Constraints
                    if cst_fragments != None:

                        if isinstance(cst_fragments[grid][substrate], tuple):
                            cst_fragments[grid][substrate] = [cst_fragments[grid][substrate]]

                        for i,fragment in enumerate(cst_fragments[grid][substrate]):
                            dif.write('[CONSTRAINT_GROUP:1]\n')
                            dif.write('\tUSE_CONS position1:'+str(i+1)+',\n')
                            dif.write('\tNREQUIRED_CONS ALL\n')
                            dif.write('[FEATURE:'+str(i+1)+']\n')
                            dif.write('\tPATTERN1 "'+fragment[0]+' '+str(fragment[1]))
                            if fragment[2]:
                                dif.write(' include')
                            dif.write('"\n')

                # Create commands
                command = 'cd '+docking_folder+'/output_models/'+grid+'\n'

                # Schrodinger has problem with relative paths to the grid files
                # This is a quick fix for that (not elegant, but works).
                command += 'cwd=$(pwd)\n'
                grid_folder = '/'.join(grids_paths[grid].split('/')[:-1])
                command += 'cd ../../../%s\n' % grid_folder
                command += 'gd=$(pwd)\n'
                command += 'cd $cwd\n'
                command += 'sed -i "s@GRID_PATH@$gd@" %s \n' % (grid+'_'+substrate+'.in')

                # Add docking command
                command += '"${SCHRODINGER}/glide" '
                command += grid+'_'+substrate+'.in'+' '
                command += '-OVERWRITE '
                command += '-adjust '
                command += '-HOST localhost:1 '
                command += '-TMPLAUNCHDIR '
                command += '-WAIT\n'
                command += 'cd ../../..\n'
                jobs.append(command)

        return jobs

    def setUpSiteMapForModels(self, job_folder, target_residues, site_box=10, enclosure=0.5,
                             maxvdw=1.1, resolution='fine', reportsize=100, overwrite=False,
                             maxdist=8.0, sidechain=True, only_models=None, replace_symbol=None,
                             write_conect_lines=True):
        """
        Generates a SiteMap calculation for model poses (no ligand) near specified residues.
        Parameters
        ==========
        job_folder : str
            Path to the calculation folder
        target_residues : dict
            Dictionary per model with a list of lists of residues (chain_id, residues) for which
            to calculate sitemap pockets.
        replace_symbol : str
            Symbol to replace for saving the models
        """

        # Create site map job folders
        if not os.path.exists(job_folder):
            os.mkdir(job_folder)

        if not os.path.exists(job_folder+'/input_models'):
            os.mkdir(job_folder+'/input_models')

        if not os.path.exists(job_folder+'/output_models'):
            os.mkdir(job_folder+'/output_models')

        # Copy script to generate protein and ligand mae inputs, separately.
        _copyScriptFile(job_folder, 'prepareForSiteMap.py')
        script_path = job_folder+'/._prepareForSiteMap.py'

        #Save all input models
        self.saveModels(job_folder+'/input_models', write_conect_lines=write_conect_lines,
                        replace_symbol=replace_symbol)

        # Create input files
        jobs = []
        for model in self.models_names:

            # Skip models not in only_models list
            if only_models != None:
                if model not in only_models:
                    continue

            if replace_symbol:
                model_name = model.replace(replace_symbol[0], replace_symbol[1])
            else:
                model_name = model

            # Create an output folder for each model
            output_folder = job_folder+'/output_models/'+model_name
            if not os.path.exists(output_folder):
                os.mkdir(output_folder)

            # Generate input protein files
            input_protein = job_folder+'/input_models/'+model_name+'.pdb'

            input_mae = job_folder+'/output_models/'+model_name+'/'+model_name+'_protein.mae'
            if not os.path.exists(input_mae) or overwrite:
                command = 'run '+script_path+' '
                command += input_protein+' '
                command += output_folder+' '
                command += '--protein_only '
                os.system(command)

            if not isinstance(target_residues, dict):
                raise ValueError('Problem: target_residues must be a dictionary!')

            if model not in target_residues:
                raise ValueError(f'Problem: model {model} not found in target_residues dictionary!')

            elif isinstance(target_residues[model], (str,tuple)):
                target_residues[model] = [target_residues[model]]

            elif isinstance(target_residues[model][0], (str,tuple)):
                target_residues[model] = [target_residues[model]]

            for residue_selection in target_residues[model]:

                label = ''
                for r in residue_selection:
                    label += ''.join([str(x) for x in r])+'_'
                label = label[:-1]

                # Create folder
                if not os.path.exists(output_folder+'/'+label):
                    os.mkdir(output_folder+'/'+label)

                # Add site map command
                command = 'cd '+job_folder+'/output_models/'+model_name+'/'+label+'\n'
                command += '"${SCHRODINGER}/sitemap" '
                command += '-j '+model_name+' '
                command += '-prot ../'+model_name+'_protein.mae'+' '
                command += '-sitebox '+str(site_box)+' '
                command += '-resolution '+str(resolution)+' '
                command += '-keepvolpts yes '
                command += '-keeplogs yes '
                # command += '-maxdist '+str(maxdist)+' '
                # command += '-enclosure '+str(enclosure)+' '
                # command += '-maxvdw '+str(maxvdw)+' '
                command += '-reportsize '+str(reportsize)+' '

                command += '-siteasl \"'
                for r in residue_selection:
                    if isinstance(r, tuple) and len(r) == 2:
                        command += '(chain.name '+str(r[0])+' and res.num {'+str(r[1])+'} '
                    elif isinstance(r, str) and len(r) == 1:
                        command += '\"(chain.name '+str(r[0])+' '
                    else:
                        raise ValueError('Incorrect residue definition!')
                    if sidechain:
                        command += 'and not (atom.pt ca,c,n,h,o)) or '
                    else:
                        command += ') or '
                command = command[:-4]+'\" '
                command += '-HOST localhost:1 '
                command += '-TMPLAUNCHDIR '
                command += '-WAIT\n'
                command += 'cd ../../../..\n'
                jobs.append(command)

        return jobs

    def setUpSiteMapForLigands(self, job_folder, poses_folder, site_box=10, resolution='fine', overwrite=False):
        """
        Generates a SiteMap calculation for Docking poses outputed by the extractDockingPoses()
        function.
        Parameters
        ==========
        job_folder : str
            Path to the calculation folder
        poses_folder : str
            Path to docking poses folder.
        """

        # Create site map job folders
        if not os.path.exists(job_folder):
            os.mkdir(job_folder)

        if not os.path.exists(job_folder+'/input_models'):
            os.mkdir(job_folder+'/input_models')

        if not os.path.exists(job_folder+'/output_models'):
            os.mkdir(job_folder+'/output_models')

        # Copy script to generate protein and ligand mae inputs, separately.
        _copyScriptFile(job_folder, 'prepareForSiteMap.py')
        script_path = job_folder+'/._prepareForSiteMap.py'

        # Create input files
        jobs = []
        for model in os.listdir(poses_folder):
            if not os.path.isdir(poses_folder+'/'+model):
                continue
            if not os.path.exists(job_folder+'/input_models/'+model):
                os.mkdir(job_folder+'/input_models/'+model)
            if not os.path.exists(job_folder+'/output_models/'+model):
                os.mkdir(job_folder+'/output_models/'+model)

            for pose in os.listdir(poses_folder+'/'+model):
                if pose.endswith('.pdb'):
                    pose_name = pose.replace('.pdb','')

                    # Generate input protein and ligand files
                    input_ligand = job_folder+'/input_models/'+model+'/'+pose_name+'_ligand.mae'
                    input_protein = job_folder+'/input_models/'+model+'/'+pose_name+'_protein.mae'
                    if not os.path.exists(input_ligand) or not os.path.exists(input_protein) or overwrite:
                        command = 'run '+script_path+' '
                        command += poses_folder+'/'+model+'/'+pose+' '
                        command += job_folder+'/input_models/'+model
                        os.system(command)

                    # Write Site Map input file
                    with open(job_folder+'/output_models/'+model+'/'+pose_name+'.in', 'w') as smi:
                        smi.write('PROTEIN ../../input_models/'+model+'/'+pose_name+'_protein.mae\n')
                        smi.write('LIGMAE ../../input_models/'+model+'/'+pose_name+'_ligand.mae\n')
                        smi.write('SITEBOX '+str(site_box)+'\n')
                        smi.write('RESOLUTION '+resolution+'\n')
                        smi.write('REPORTSIZE 100\n')
                        smi.write('KEEPVOLPTS yes\n')
                        smi.write('KEEPLOGS yes\n')

                    # Add site map command
                    command = 'cd '+job_folder+'/output_models/'+model+'\n'
                    command += '"${SCHRODINGER}/sitemap" '
                    command += pose_name+'.in'+' '
                    command += '-HOST localhost:1 '
                    command += '-TMPLAUNCHDIR '
                    command += '-WAIT\n'
                    command += 'cd ../../..\n'
                    jobs.append(command)
        return jobs

    def analyseSiteMapCalculation(self, sitemap_folder, failed_value=0, verbose=True,
                                  output_models=None, replace_symbol=None):
        """
        Extract score values from a site map calculation.
         Parameters
         ==========
         sitemap_folder : str
             Path to the site map calculation folder. See
             setUpSiteMapForModels()
        failed_value : None, float or int
            The value to put in the columns of failed siteMap calculations.
        output_models : str
            Folder to combine models with sitemap points

        Returns
        =======
        sitemap_data : pandas.DataFrame
            Site map pocket information.
        """

        def parseVolumeInfo(log_file):
            """
            Parse eval log file for site scores.
            Parameters
            ==========
            eval_log : str
                Eval log file from sitemap output
            Returns
            =======
            pocket_data : dict
                Scores for the given pocket
            """
            with open(log_file) as lf:
                c = False
                for l in lf:
                    if l.startswith('SiteScore'):
                        c = True
                        labels = l.split()
                        continue
                    if c:
                        values = [float(x) for x in l.split()]
                        pocket_data = {x:y for x,y in zip(labels, values)}
                        c = False
            return pocket_data

        def checkIfCompleted(log_file):
            """
            Check log file for calculation completition.
            Parameters
            ==========
            log_file : str
                Path to the standard sitemap log file.
            Returns
            =======
            completed : bool
                Did the simulation end correctly?
            """
            with open(log_file) as lf:
                for l in lf:
                    if 'SiteMap successfully completed' in l:
                        return True
            return False

        def checkIfFound(log_file):
            """
            Check log file for found sites.
            Parameters
            ==========
            log_file : str
                Path to the standard sitemap log file.
            Returns
            =======
            found : bool
                Did the simulation end correctly?
            """
            found = True
            with open(log_file) as lf:
                for l in lf:
                    if 'No sites found' in l or 'no sites were found' in l:
                        found = False
            return found

        if replace_symbol and not isinstance(replace_symbol, tuple) and not len(replace_symbol) == 2:
            raise ValueError('replace_symbol must be a tuple: (old_symbol,  new_symbol)')

        sitemap_data = {}
        sitemap_data['Model'] = []
        sitemap_data['Pocket'] = []

        input_folder = sitemap_folder+'/input_models'
        output_folder = sitemap_folder+'/output_models'

        if output_models:
            if not os.path.exists(output_models):
                os.mkdir(output_models)

        for model in os.listdir(output_folder):

            if replace_symbol:
                model_name = model.replace(replace_symbol[1], replace_symbol[0])
            else:
                model_name = model

            for r in os.listdir(output_folder+'/'+model):

                # Check if chain or residue was given
                if len(r) == 1:
                    pocket_type = 'chain'
                else:
                    pocket_type = 'residue'

                if os.path.isdir(output_folder+'/'+model+'/'+r):
                    log_file = output_folder+'/'+model+'/'+r+'/'+model+'.log'
                    if os.path.exists(log_file):
                        completed = checkIfCompleted(log_file)
                    else:
                        if verbose:
                            message = 'Log file for model %s and '+pocket_type+' %s was not found!\n' % (model, r)
                            message += 'It seems the calculation has not run yet...'
                            print(message)
                        continue

                    if not completed:
                        if verbose:
                            print('There was a problem with model %s and '+pocket_type+' %s' % (model, r))
                        continue
                    else:
                        found = checkIfFound(log_file)
                        if not found:
                            if verbose:
                                print('No sites were found for model %s and '+pocket_type+' %s' % (model, r))
                            continue

                    pocket = r
                    pocket_data = parseVolumeInfo(log_file)

                    sitemap_data['Model'].append(model_name)
                    sitemap_data['Pocket'].append(pocket)

                    for l in pocket_data:
                        sitemap_data.setdefault(l, [])
                        sitemap_data[l].append(pocket_data[l])

                    if output_models:
                        print('Storing Volume Points models at %s' % output_models)
                        input_file = input_folder+'/'+model+'.pdb'
                        volpoint_file = output_folder+'/'+model+'/'+r+'/'+model+'_site_1_volpts.pdb'
                        if os.path.exists(volpoint_file):

                            istruct = _readPDB(model+'_input', input_file)
                            imodel = [x for x in istruct.get_models()][0]
                            vstruct = _readPDB(model+'_volpts', volpoint_file)
                            vpt_chain = PDB.Chain.Chain('V')
                            for r in vstruct.get_residues():
                                vpt_chain.add(r)
                            imodel.add(vpt_chain)

                            _saveStructureToPDB(istruct, output_models+'/'+model_name+'_vpts.pdb')
                        else:
                            print('Volume points PDB not found for model %s and residue %s' % (m, r))

        sitemap_data = pd.DataFrame(sitemap_data)
        sitemap_data.set_index(['Model', 'Pocket'], inplace=True)

        return sitemap_data

    def definePocketResiduesWithSiteMap(self, volpts_models, distance_to_points=2.5, only_models=None,
                                        output_file=None, overwrite=False, replace_symbol=None):
        """
        Calculates the active site residues based on the volume points from a sitemap
        calcualtion. The models should be written with the option output_models from
        the analiseSiteMapCalculation() function.

        Parameters
        ==========
        volpts_models : str
            Path to the folder where models containing the sitemap volume points residues.
        only_models : (str, list)
            Specific models to be processed, if None all the models loaded in this class
            will be used
        distance_to_points : float
            The distance to consider a residue in contact with the volume point atoms.
        output_file : str
            Path the json output file to store the residue data
        overwrite : bool
            Overwrite json file if found? (essentially, calculate all again)
        """

        if output_file == None:
            raise ValueError('An ouput file name must be given')
        if not output_file.endswith('.json'):
            output_file = output_file+'.json'

        if replace_symbol and not isinstance(replace_symbol, tuple) and not len(replace_symbol) == 2:
            raise ValueError('replace_symbol must be a tuple: (old_symbol,  new_symbol)')

        if not os.path.exists(output_file) or overwrite:

            residues = {}
            for model in self:

                # Skip models not in only_models list
                if only_models != None:
                    if model not in only_models:
                        continue

                if replace_symbol:
                    model_name = model.replace(replace_symbol[0], replace_symbol[1])
                else:
                    model_name = model

                # Check if the volume points model file exists
                volpts_file = volpts_models+'/'+model_name+'_vpts.pdb'
                if not os.path.exists(volpts_file):
                    print('Model %s not found in the volume points folder %s!' % (model, volpts_models))

                traj = md.load(volpts_file)
                protein = traj.topology.select('protein and not resname vpt')
                vpts = traj.topology.select('resname vpt')
                n = md.compute_neighbors(traj, distance_to_points/10, vpts, haystack_indices=protein)
                residues[model] = list(set([traj.topology.atom(i).residue.resSeq for i in n[0] if traj.topology.atom(i).is_sidechain]))

            with open(output_file, 'w') as jf:
                json.dump(residues, jf)

        else:
            with open(output_file) as jf:
                residues = json.load(jf)

        for model in residues:
            residues[model] = np.array(list(residues[model]))

        return residues

    def getInContactResidues(self, residue_selection, distance_threshold=2.5, sidechain_selection=False,
                             return_residues=False, only_protein=False, sidechain=False, backbone=False):
        """
        Get residues in close contact to a residue selection
        """

        in_contact = {}
        for model in self:

            # Get structure coordinates
            structure = self.structures[model]
            selected_coordinates = _getStructureCoordinates(structure, sidechain=sidechain_selection,
                                                            only_residues=residue_selection[model])
            selected_atoms = _getStructureCoordinates(structure, sidechain=sidechain_selection,
                                                      only_residues=residue_selection[model], return_atoms=True)

            other_coordinates = _getStructureCoordinates(structure, sidechain=sidechain,
                                                        exclude_residues=residue_selection[model])
            other_atoms = _getStructureCoordinates(structure, sidechain=sidechain,
                                                   exclude_residues=residue_selection[model], return_atoms=True)

            # Compute the distance matrix between the two set of coordinates
            M = distance_matrix(selected_coordinates, other_coordinates)
            in_contact[model] = np.array(other_atoms)[np.argwhere(M <= distance_threshold)[:,1]]
            in_contact[model] = [tuple(a) for a in in_contact[model]]

            # Only return tuple residues
            if return_residues:
                residues = []
                for atom in in_contact[model]:
                    residues.append(tuple(atom[:2]))
                in_contact[model] = list(set(residues))

        return in_contact

    def setUpLigandParameterization(self, job_folder, ligands_folder, charge_method=None,
                                    only_ligands=None):
        """
        Run PELE platform for ligand parameterization
        Parameters
        ==========
        job_folder : str
            Path to the job input folder
        ligands_folder : str
            Path to the folder containing the ligand molecules in PDB format.
        """

        charge_methods = ['gasteiger', 'am1bcc', 'OPLS']
        if charge_method == None:
            charge_method = 'OPLS'

        if charge_method not in charge_methods:
            raise ValueError('The charge method should be one of: '+str(charge_methods))

        # Create PELE job folder
        if not os.path.exists(job_folder):
            os.mkdir(job_folder)

        # Copy script to generate protein and ligand mae inputs, separately.
        _copyScriptFile(job_folder, 'peleffy_ligand.py')

        jobs = []
        for ligand in os.listdir(ligands_folder):

            extension = ligand.split('.')[-1]

            if extension == 'pdb':
                ligand_name = ligand.replace('.'+extension, '')

                # Only process ligands given in only_ligands list
                if only_ligands != None:
                    if ligand_name not in only_ligands:
                        continue

                # structure = _readPDB(ligand_name, ligands_folder+'/'+ligand)
                if not os.path.exists(job_folder+'/'+ligand_name):
                    os.mkdir(job_folder+'/'+ligand_name)

                # _saveStructureToPDB(structure, job_folder+'/'+pdb_name+'/'+pdb_name+extension)
                shutil.copyfile(ligands_folder+'/'+ligand, job_folder+'/'+ligand_name+'/'+ligand_name+'.'+extension)

                # Create command
                command = 'cd '+job_folder+'/'+ligand_name+'\n'
                command += 'python  ../._peleffy_ligand.py '+ligand_name+'.'+extension+'\n'
                command += 'cd ../..\n'
                jobs.append(command)

        return jobs

    def _setUpCovalentLigandParameterization(self, model, residue_index, base_aa, output_folder=''):
        """
        Add a step of parameterization for a covalent residue in a specific model.

        Parameters
        ==========
        model : str
            Model name
        resname : str
            Name of the covalent residue
        base_aa : dict
            Three letter identity of the aminoacid upon which the ligand is covalently bound.
            One entry in the dictionary for residue name, i.e., base_aa={'FAD':'CYS', 'NAD':'ASP', etc.}
        output_folder : str
            Output folder where to put the ligand PDB file.
        """
        def getAtomsIndexes(pdb_file):

            atoms_indexes = {}
            with open(pdb_file) as pdb:
                for l in pdb:
                    if l.startswith('ATOM') or l.startswith('HETATM'):
                        index, name, chain, resid = (int(l[7:12]), l[12:17].strip(), l[21], int(l[22:27]))
                        atoms_indexes[(chain, resid, name)] = index
            return atoms_indexes

        def addConectLines(model, pdb_file):

            # Add conect lines to ligand structure
            atoms_indexes = getAtomsIndexes(pdb_file)
            with open(pdb_file) as pdb:
                for l in pdb:
                    if l.startswith('ATOM') or l.startswith('HETATM'):
                        index, name, chain, resid = (int(l[7:12]), l[12:17].strip(), l[21], int(l[22:27]))
                        atoms_indexes[(chain, resid, name)] = index

            with open(pdb_file+'.tmp', 'w') as tmp:
                with open(pdb_file) as pdb:
                    for l in pdb:
                        if l.startswith('ATOM') or l.startswith('HETATM'):
                            if not l.startswith('END'):
                                tmp.write(l)

                    # count = 0
                    for conect in self.conects[model]:
                        if conect[0] in atoms_indexes:
                            line = 'CONECT'
                            for atom in conect:
                                if atom in atoms_indexes:
                                    line += '%5s' % atoms_indexes[atom]
                            line += '\n'
                            tmp.write(line)
                            # count += 1

                tmp.write('END\n')
            shutil.move(pdb_file+'.tmp', pdb_file)

        # Define atom names
        c_atom='C'
        n_atom='N'
        o_atom='O'

        ### Create covalent-ligand-only PDB
        cov_structure = PDB.Structure.Structure(0)
        cov_model = PDB.Model.Model(0)
        cov_chain = None
        for r in self.structures[model].get_residues():
            if r.id[1] == residue_index:
                resname = r.resname
                if resname not in base_aa:
                    message = 'Residue %s not found in the base_aa dictionary!'
                    message += "Please give the base of the aminoacid with the 'base_aa' keyword"
                    raise ValueError(message)

                cov_residue = r
                cov_chain = PDB.Chain.Chain(r.get_parent().id)
                cov_chain.add(r)
                break

        if cov_chain == None:
            raise ValueError('Residue %s not found in model %s structure' % (resname, model))

        cov_model.add(cov_chain)
        cov_structure.add(cov_model)
        _saveStructureToPDB(cov_structure, output_folder+'/'+resname+'.pdb')
        addConectLines(model, output_folder+'/'+resname+'.pdb')

        # Get atoms to which append hydrogens
        indexes = getAtomsIndexes(output_folder+'/'+resname+'.pdb')
        selected_atoms = []
        for atom in indexes:
            if atom[-1] == c_atom:
                c_atom = str(indexes[atom])
                selected_atoms.append(c_atom)
            elif atom[-1] == n_atom:
                n_atom = str(indexes[atom])
                selected_atoms.append(n_atom)
            elif atom[-1] == o_atom:
                o_atom = str(indexes[atom])
        selected_atoms = ','.join(selected_atoms)

        # Set C-O bond as double bond to secure single hydrogen addition to C atom
        add_bond = str(c_atom)+','+str(o_atom)+',2'

        _copyScriptFile(output_folder, 'addHydrogens.py')

        ### Add hydrogens to PDB structure
        print('Replacing covalent bonds with hydrogens at %s residue...' % resname)
        command = 'run python3 '+output_folder+'/._addHydrogens.py '
        command += output_folder+'/'+resname+'.pdb '
        command += output_folder+'/'+resname+'.pdb '
        command += '--indexes '+selected_atoms+' '
        command += '--add_bond '+add_bond+' '
        command += '--covalent'
        os.system(command)

        # Copy file to avoid the faulty preparation...
        shutil.copyfile(output_folder+'/'+resname+'.pdb',
                        output_folder+'/'+resname+'_p.pdb')

    def setUpPELECalculation(self, pele_folder, models_folder, input_yaml, box_centers=None, distances=None,constraints=None,ligand_index=1,
                             box_radius=10, steps=100, debug=False, iterations=5, cpus=96, equilibration_steps=100, ligand_energy_groups=None,
                             separator='-', use_peleffy=True, usesrun=True, energy_by_residue=False, ebr_new_flag=False, ninety_degrees_version=False,
                             analysis=False, energy_by_residue_type='all', peptide=False, equilibration_mode='equilibrationLastSnapshot',
                             spawning='independent', continuation=False, equilibration=True, skip_models=None, skip_ligands=None,
                             extend_iterations=False, only_models=None, only_ligands=None, only_combinations=None, ligand_templates=None, seed=12345, log_file=False,
                             nonbonded_energy=None, nonbonded_energy_type='all', nonbonded_new_flag=False, covalent_setup=False, covalent_base_aa=None,
                             membrane_residues=None, bias_to_point=None, com_bias1=None, com_bias2=None, epsilon=0.5, rescoring=False,
                             ligand_equilibration_cst=True):
        """
        Generates a PELE calculation for extracted poses. The function reads all the
        protein ligand poses and creates input for a PELE platform set up run.

        Constraints must be given for positional constraints as:
        {(model1_name,ligand_name):[(springConstant,(chain_id, residue_id, atom_name)), ...], (model1_name,ligand_name):...}
        And for distance constraints as:
        {(model1_name,ligand_name):[(springConstant,distance,(chain1_id, residue1_id, atom_name1),(chain2_id, residue2_id, atom_name2)) ...], (model1_name,ligand_name):...}


        Parameters
        ==========
        pele_folder : str
            Path to the folder where PELE calcualtions will be located
        models_folder : str
            Path to input docking poses folder.
        input_yaml : str
            Path to the input YAML file to be used as template for all the runs.
        ligand_energy_groups : dict
            Additional groups to consider when doing energy by residue reports.
        Missing!
        """

        if continuation:
            continue_all = True
        else:
            continue_all = False

        energy_by_residue_types = ['all', 'lennard_jones', 'sgb', 'electrostatic']
        if energy_by_residue_type not in energy_by_residue_types:
            raise ValueError('%s not found. Try: %s' % (energy_by_residue_type, energy_by_residue_types))

        spawnings = ['independent', 'inverselyProportional', 'epsilon', 'variableEpsilon',
                     'independentMetric', 'UCB', 'FAST', 'ProbabilityMSM', 'MetastabilityMSM',
                     'IndependentMSM']

        methods = ['rescoring']

        if spawning != None and spawning not in spawnings:
            message = 'Spawning method %s not found.' % spawning
            message = 'Allowed options are: '+str(spawnings)
            raise ValueError(message)

        if isinstance(membrane_residues, type(None)):
            membrane_residues = {}

        if isinstance(bias_to_point, type(None)):
            bias_to_point = {}

        # Check bias_to_point input
        if isinstance(bias_to_point, (list, tuple)):
            d = {}
            for model in self:
                d[model] = bias_to_point
            bias_to_point = d

        if not isinstance(bias_to_point, dict):
            raise ValueError('bias_to_point should be a dictionary or a list.')

        # Check COM distance bias inputs
        if isinstance(com_bias1, type(None)):
            com_bias1 = {}

        if isinstance(com_bias2, type(None)):
            com_bias2 = {}

        if com_bias1 != {} and com_bias2 == {} or com_bias1 == {} and com_bias2 != {}:
            raise ValueError('You must give both COM atom groups to apply a COM distance bias.')

        # Create PELE job folder
        if not os.path.exists(pele_folder):
            os.mkdir(pele_folder)

        # Read docking poses information from models_folder and create pele input
        # folders.
        jobs = []
        for d in os.listdir(models_folder):
            if os.path.isdir(models_folder+'/'+d):
                models = {}
                ligand_pdb_name = {}
                for f in os.listdir(models_folder+'/'+d):
                    fs = f.split(separator)
                    protein = fs[0]
                    ligand = fs[1]
                    pose = fs[2].replace('.pdb','')

                    # Skip given protein models
                    if skip_models != None:
                        if protein in skip_models:
                            continue

                    # Skip given ligand models
                    if skip_ligands != None:
                        if ligand in skip_ligands:
                            continue

                    # Skip proteins not in only_proteins list
                    if only_models != None:
                        if protein not in only_models:
                            continue

                    # Skip proteins not in only_ligands list
                    if only_ligands != None:
                        if ligand not in only_ligands:
                            continue

                    if only_combinations and (protein, ligand) not in only_combinations:
                        continue

                    # Create PELE job folder for each docking
                    if not os.path.exists(pele_folder+'/'+protein+separator+ligand):
                        os.mkdir(pele_folder+'/'+protein+separator+ligand)

                    structure = _readPDB(protein+separator+ligand, models_folder+'/'+d+'/'+f)

                    # Change water names if any
                    for residue in structure.get_residues():
                        if residue.id[0] == 'W':
                            residue.resname = 'HOH'

                        if residue.get_parent().id == 'L':
                            ligand_pdb_name[ligand] = residue.resname

                    ## Add dummy atom if peptide docking ### Strange fix =)
                    if peptide:
                        for chain in structure.get_chains():
                            if chain.id == 'L':
                                # Create new residue
                                new_resid = max([r.id[1] for r in chain.get_residues()])+1
                                residue = PDB.Residue.Residue(('H', new_resid, ' '), 'XXX', ' ')
                                serial_number = max([a.serial_number for a in chain.get_atoms()])+1
                                atom = PDB.Atom.Atom('X', [0,0,0], 0, 1.0, ' ',
                                                     '%-4s' % 'X', serial_number+1, 'H')
                                residue.add(atom)
                                chain.add(residue)

                    _saveStructureToPDB(structure, pele_folder+'/'+protein+separator+ligand+'/'+f)
                    self._write_conect_lines(protein, pele_folder+'/'+protein+separator+ligand+'/'+f, check_file=True)


                    if (protein, ligand) not in models:
                        models[(protein,ligand)] = []
                    models[(protein,ligand)].append(f)

                # If templates are given for ligands
                templates = {}
                if ligand_templates != None:

                    # Create templates folder
                    if not os.path.exists(pele_folder+'/templates'):
                        os.mkdir(pele_folder+'/templates')

                    for ligand in os.listdir(ligand_templates):

                        if not os.path.isdir(ligand_templates+'/'+ligand):
                            continue

                        # Create ligand template folder
                        if not os.path.exists(pele_folder+'/templates/'+ligand):
                            os.mkdir(pele_folder+'/templates/'+ligand)

                        templates[ligand] = []
                        for f in os.listdir(ligand_templates+'/'+ligand):
                            if f.endswith('.rot.assign') or f.endswith('z'):

                                # Copy template files
                                shutil.copyfile(ligand_templates+'/'+ligand+'/'+f,
                                                pele_folder+'/templates/'+ligand+'/'+f)

                                templates[ligand].append(f)

                # Create YAML file
                for model in models:
                    protein, ligand = model
                    keywords = ['system', 'chain', 'resname', 'steps', 'iterations', 'atom_dist', 'analyse',
                                'cpus', 'equilibration', 'equilibration_steps', 'traj', 'working_folder',
                                'usesrun', 'use_peleffy', 'debug', 'box_radius', 'box_center', 'equilibration_mode',
                                'seed' ,'spawning']

                    # Generate covalent parameterization setup
                    if not covalent_setup:
                        if protein in self.covalent and self.covalent[protein] != []:
                            print('WARNING: Covalent bound ligands were found. Consider giving covalent_setup=True')
                    else:
                        if covalent_base_aa == None:
                            message = 'You must give the base AA upon which each covalently'
                            message += "attached ligand is bound. E.g., covalent_base_aa=base_aa={'FAD':'CYS', 'NAD':'ASP', etc.}"
                            raise ValueError(message)

                        if protein in self.covalent:
                            for index in self.covalent[protein]:
                                output_folder = pele_folder+'/'+protein+separator+ligand+'/output/'
                                if not os.path.exists(output_folder+'/ligand'):
                                    os.makedirs(output_folder+'/ligand')
                                self._setUpCovalentLigandParameterization(protein, index, covalent_base_aa,
                                                                          output_folder=output_folder+'/ligand')

                                # Copy covalent parameterization script
                                _copyScriptFile(output_folder, 'covalentLigandParameterization.py')

                                # Define covalent parameterization command
                                skip_covalent_residue = [r.resname for r in self.structures[protein].get_residues() if r.id[1] == index][0]
                                covalent_command = 'cd output\n'
                                covalent_command += 'python ._covalentLigandParameterization.py ligand/'+skip_covalent_residue+'.pdb '+skip_covalent_residue+' '+covalent_base_aa[skip_covalent_residue]+'\n'

                                # Copy modify processed script
                                _copyScriptFile(output_folder, 'modifyProcessedForCovalentPELE.py')
                                cov_residues = ','.join([str(x) for x in self.covalent[protein]])
                                covalent_command += 'python ._modifyProcessedForCovalentPELE.py '+cov_residues+' \n'
                                covalent_command += 'mv DataLocal/Templates/OPLS2005/Protein/templates_generated/* DataLocal/Templates/OPLS2005/Protein/\n'
                                covalent_command += 'cd ..\n'

                    # Write input yaml
                    with open(pele_folder+'/'+protein+separator+ligand+'/'+'input.yaml', 'w') as iyf:
                        if energy_by_residue or nonbonded_energy != None:
                            # Use new PELE version with implemented energy_by_residue
                            iyf.write('pele_exec: "/gpfs/projects/bsc72/PELE++/mniv/V1.7.2-b6/bin/PELE-1.7.2_mpi"\n')
                            iyf.write('pele_data: "/gpfs/projects/bsc72/PELE++/mniv/V1.7.2-b6/Data"\n')
                            iyf.write('pele_documents: "/gpfs/projects/bsc72/PELE++/mniv/V1.7.2-b6/Documents/"\n')
                        elif ninety_degrees_version:
                            # Use new PELE version with implemented 90 degrees fix
                            iyf.write('pele_exec: "/gpfs/projects/bsc72/PELE++/mniv/V1.8_pre_degree_fix/bin/PELE-1.8_mpi"\n')
                            iyf.write('pele_data: "/gpfs/projects/bsc72/PELE++/mniv/V1.8_pre_degree_fix/Data"\n')
                            iyf.write('pele_documents: "/gpfs/projects/bsc72/PELE++/mniv/V1.8_pre_degree_fix/Documents/"\n')
                        if len(models[model]) > 1:
                            equilibration_mode = 'equilibrationCluster'
                            iyf.write("system: '*.pdb'\n")
                        else:
                            iyf.write("system: '"+" ".join(models[model])+"'\n")
                        iyf.write("chain: 'L'\n")
                        if peptide:
                            iyf.write("resname: 'XXX'\n")
                            iyf.write("skip_ligand_prep:\n")
                            iyf.write(" - 'XXX'\n")
                        else:
                            iyf.write("resname: '"+ligand_pdb_name[ligand]+"'\n")
                        iyf.write("steps: "+str(steps)+"\n")
                        iyf.write("iterations: "+str(iterations)+"\n")
                        iyf.write("cpus: "+str(cpus)+"\n")
                        if equilibration:
                            iyf.write("equilibration: true\n")
                            iyf.write("equilibration_mode: '"+equilibration_mode+"'\n")
                            iyf.write("equilibration_steps: "+str(equilibration_steps)+"\n")
                        else:
                            iyf.write("equilibration: false\n")
                        if spawning != None:
                            iyf.write("spawning: '"+str(spawning)+"'\n")

                        if rescoring:
                            iyf.write("rescoring: true\n")

                        iyf.write("traj: trajectory.xtc\n")
                        iyf.write("working_folder: 'output'\n")
                        if usesrun:
                            iyf.write("usesrun: true\n")
                        else:
                            iyf.write("usesrun: false\n")
                        if use_peleffy:
                            iyf.write("use_peleffy: true\n")
                        else:
                            iyf.write("use_peleffy: false\n")
                        if analysis:
                            iyf.write("analyse: true\n")
                        else:
                            iyf.write("analyse: false\n")

                        if covalent_setup:
                            iyf.write("skip_ligand_prep:\n")
                            iyf.write(' - "'+skip_covalent_residue+'"\n')

                        if ligand in templates:
                            iyf.write("templates:\n")
                            iyf.write(' - "LIGAND_TEMPLATE_PATH_ROT"\n')
                            iyf.write(' - "LIGAND_TEMPLATE_PATH_Z"\n')
                            iyf.write("skip_ligand_prep:\n")
                            iyf.write(' - "'+ligand_pdb_name[ligand]+'"\n')

                        iyf.write("box_radius: "+str(box_radius)+"\n")
                        if isinstance(box_centers, type(None)) and peptide:
                            raise ValueError('You must give per-protein box_centers when docking peptides!')
                        if not isinstance(box_centers, type(None)):
                            if not all(isinstance(x, float) for x in box_centers[model]) and \
                               not all(isinstance(x, int) for x in box_centers[model]) and \
                               not all(isinstance(x, np.float32) for x in box_centers[model]):
                                # get coordinates from tuple
                                for chain in self.structures[model[0]].get_chains():
                                    if chain.id == box_centers[model][0]:
                                        for r in chain:
                                            if r.id[1] == box_centers[model][1]:
                                                for atom in r:
                                                    if atom.name == box_centers[model][2]:
                                                        coordinates = atom.coord
                            else:
                                coordinates = box_centers[model]

                            box_center = ''
                            for coord in coordinates:
                                #if not isinstance(coord, float):
                                #    raise ValueError('Box centers must be given as a (x,y,z) tuple or list of floats.')
                                box_center += '  - '+str(float(coord))+'\n'
                            iyf.write("box_center: \n"+box_center)

                        # energy by residue is not implemented in PELE platform, therefore
                        # a scond script will modify the PELE.conf file to set up the energy
                        # by residue calculation.
                        if any([debug, energy_by_residue, peptide, nonbonded_energy != None,
                               membrane_residues, bias_to_point, com_bias1, ligand_equilibration_cst]):
                            iyf.write("debug: true\n")

                        if distances != None:
                            iyf.write("atom_dist:\n")
                            for d in distances[protein][ligand]:
                                if isinstance(d[0], str):
                                    d1 = "- 'L:"+str(ligand_index)+":"+d[0]+"'\n"
                                else:
                                    d1 = "- '"+d[0][0]+":"+str(d[0][1])+":"+d[0][2]+"'\n"
                                if isinstance(d[1], str):
                                    d2 = "- 'L:"+str(ligand_index)+":"+d[1]+"'\n"
                                else:
                                    d2 = "- '"+d[1][0]+":"+str(d[1][1])+":"+d[1][2]+"'\n"
                                iyf.write(d1)
                                iyf.write(d2)

                        if constraints != None:
                            iyf.write("external_constraints:\n")
                            for c in constraints[(protein,ligand)]:
                                if len(c) == 2:
                                    line = "- '"+str(c[0])+"-"+str(c[1][0])+':'+str(c[1][1])+':'+str(c[1][2])+"'\n" # cst_force and atom_index for positional cst
                                elif len(c) == 4:
                                    line = "- '"+str(c[0])+"-"+str(c[1])+"-"+str(c[2][0])+':'+str(c[2][1])+':'+str(c[2][2])+"-"+str(c[3][0])+':'+str(c[3][1])+':'+str(c[3][2])+"'\n" # cst_force, distance, atom_index1, atom_index2 for distance cst
                                else:
                                    raise ValueError('Constraint for protein '+protein+' with ligand '+ligand+' are not defined correctly.')
                                iyf.write(line)

                        if seed:
                            iyf.write('seed: '+str(seed)+'\n')

                        if log_file:
                            iyf.write('log: true\n')

                        iyf.write('\n')
                        iyf.write("#Options gathered from "+input_yaml+'\n')

                        with open(input_yaml) as tyf:
                            for l in tyf:
                                if l.startswith('#'):
                                    continue
                                elif l.startswith('-'):
                                    continue
                                elif l.strip() == '':
                                    continue
                                if l.split()[0].replace(':', '') not in keywords:
                                    iyf.write(l)

                    if energy_by_residue:
                        _copyScriptFile(pele_folder, 'addEnergyByResidueToPELEconf.py')
                        ebr_script_name = '._addEnergyByResidueToPELEconf.py'
                        if not isinstance(ligand_energy_groups, type(None)):
                            if not isinstance(ligand_energy_groups, dict):
                                raise ValueError('ligand_energy_groups, must be given as a dictionary')
                            with open(pele_folder+'/'+protein+separator+ligand+'/ligand_energy_groups.json', 'w') as jf:
                                json.dump(ligand_energy_groups[ligand], jf)

                    if protein in membrane_residues:
                        _copyScriptFile(pele_folder, 'addMembraneConstraints.py')
                        mem_res_script = '._addMembraneConstraints.py' #I have added the _

                    if nonbonded_energy != None:
                        _copyScriptFile(pele_folder, 'addAtomNonBondedEnergyToPELEconf.py')
                        nbe_script_name = '._addAtomNonBondedEnergyToPELEconf.py'
                        if not isinstance(nonbonded_energy, dict):
                            raise ValueError('nonbonded_energy, must be given as a dictionary')
                        with open(pele_folder+'/'+protein+separator+ligand+'/nonbonded_energy_atoms.json', 'w') as jf:
                            json.dump(nonbonded_energy[protein][ligand], jf)

                    if protein in bias_to_point:
                        _copyScriptFile(pele_folder, 'addBiasToPoint.py')
                        btp_script = '._addBiasToPoint.py'

                    if protein in com_bias1:
                        _copyScriptFile(pele_folder, 'addComDistancesBias.py')
                        cbs_script = '._addComDistancesBias.py'

                    if peptide:
                        _copyScriptFile(pele_folder, 'modifyPelePlatformForPeptide.py')
                        peptide_script_name = '._modifyPelePlatformForPeptide.py'

                    if ligand_equilibration_cst:
                        _copyScriptFile(pele_folder, 'addLigandConstraintsToPELEconf.py')
                        equilibration_script_name = '._addLigandConstraintsToPELEconf.py'
                        _copyScriptFile(pele_folder, 'changeAdaptiveIterations.py')
                        adaptive_script_name = '._changeAdaptiveIterations.py'

                    # Create command
                    command = 'cd '+pele_folder+'/'+protein+separator+ligand+'\n'

                    # Add commands to write template folder absolute paths
                    if ligand in templates:
                        command += "export CWD=$(pwd)\n"
                        command += 'cd ../templates\n'
                        command += 'export TMPLT_DIR=$(pwd)\n'
                        command += 'cd $CWD\n'
                        for tf in templates[ligand]:
                            if continuation:
                                yaml_file = 'input_restart.yaml'
                            else:
                                yaml_file = 'input.yaml'
                            if tf.endswith('.assign'):
                                command += "sed -i s,LIGAND_TEMPLATE_PATH_ROT,$TMPLT_DIR/"+tf+",g "+yaml_file+"\n"
                            elif tf.endswith('z'):
                                command += "sed -i s,LIGAND_TEMPLATE_PATH_Z,$TMPLT_DIR/"+tf+",g "+yaml_file+"\n"

                    if not continuation:
                        command += 'python -m pele_platform.main input.yaml\n'
                        if protein in membrane_residues:
                            command += "python ../"+mem_res_script+' '
                            command += "output " # I think we should change this for a variable
                            command += "--membrane_residues "
                            command += ",".join([str(x) for x in membrane_residues[protein]])+'\n' #1,2,3,4,5
                            continuation = True

                        if protein in bias_to_point:
                            command += "python ../"+btp_script+' '
                            command += "output " # I think we should change this for a variable
                            command += ",".join([str(x) for x in bias_to_point[protein]])+'\n'
                            continuation = True

                        if protein in com_bias1 and ligand in com_bias1[protein]:
                            # Write both COM groups as json files
                            with open(pele_folder+'/'+protein+separator+ligand+'/._com_group1.json', 'w') as jf:
                                json.dump(com_bias1[protein][ligand], jf)

                            with open(pele_folder+'/'+protein+separator+ligand+'/._com_group2.json', 'w') as jf:
                                json.dump(com_bias2[protein][ligand], jf)

                            command += "python ../"+cbs_script+' '
                            command += "output " # I think we should change this for a variable
                            command += "._com_group1.json "
                            command += "._com_group2.json "
                            command += "--epsilon "+str(epsilon)+"\n"
                            continuation = True

                        if covalent_setup:
                            command += covalent_command
                            continuation = True

                        if ligand_equilibration_cst:

                            # Copy input_yaml for equilibration
                            oyml = open(pele_folder+'/'+protein+separator+ligand+'/input_equilibration.yaml', 'w')
                            debug_line = False
                            restart_line = False
                            with open(pele_folder+'/'+protein+separator+ligand+'/input.yaml') as iyml:
                                for l in iyml:
                                    if 'debug: true' in l:
                                        debug_line = True
                                        oyml.write('restart: true\n')
                                        oyml.write('adaptive_restart: true\n')
                                        continue
                                    elif 'restart: true' in l:
                                        restart_line = True
                                    elif l.startswith('iterations:'):
                                        l = 'iterations: 1\n'
                                    elif l.startswith('steps:'):
                                        l = 'steps: 1\n'
                                    oyml.write(l)
                                if not debug_line and not restart_line:
                                    oyml.write('restart: true\n')
                                    oyml.write('adaptive_restart: true\n')
                            oyml.close()

                            # Add commands for adding ligand constraints
                            command += 'cp output/pele.conf output/pele.conf.backup\n'
                            command += 'cp output/adaptive.conf output/adaptive.conf.backup\n'

                            # Modify pele.conf to add ligand constraints
                            command += 'python ../'+equilibration_script_name+' '
                            command += "output " # I think we should change this for a variable
                            if isinstance(ligand_equilibration_cst, (int, float)) and ligand_equilibration_cst != 1.0:
                                command += "--constraint_value "+str(float(ligand_equilibration_cst))
                            command += '\n'

                            # Modify adaptive.conf to remove simulation steps
                            command += 'python ../'+adaptive_script_name+' '
                            command += "output " # I think we should change this for a variable
                            command += '--iterations 1 '
                            command += '--steps 1\n'

                            # Launch equilibration
                            command += 'python -m pele_platform.main input_equilibration.yaml\n'

                            # Recover conf files
                            command += 'cp output/pele.conf.backup output/pele.conf\n'
                            command += 'cp output/adaptive.conf.backup output/adaptive.conf\n'
                            # Add commands for launching equilibration only


                            continuation = True

                    if continuation:
                        debug_line = False
                        restart_line = False
                        # Copy input_yaml for equilibration
                        oyml = open(pele_folder+'/'+protein+separator+ligand+'/input_restart.yaml', 'w')
                        debug_line = False
                        restart_line = False
                        with open(pele_folder+'/'+protein+separator+ligand+'/input.yaml') as iyml:
                            for l in iyml:
                                if 'debug: true' in l:
                                    debug_line = True
                                    oyml.write('restart: true\n')
                                    oyml.write('adaptive_restart: true\n')
                                    continue
                                elif 'restart: true' in l:
                                    restart_line = True
                                oyml.write(l)
                            if not debug_line and not restart_line:
                                oyml.write('restart: true\n')
                                oyml.write('adaptive_restart: true\n')
                        oyml.close()

                        if extend_iterations:
                            _copyScriptFile(pele_folder, 'extendAdaptiveIteartions.py')
                            extend_script_name = '._extendAdaptiveIteartions.py'
                            command += 'python ../'+extend_script_name+' output\n'
                        if not energy_by_residue:
                            command += 'python -m pele_platform.main input_restart.yaml\n'

                        if any([membrane_residues, bias_to_point, com_bias1, ligand_equilibration_cst]) and not continue_all:
                            continuation = False
                            debug = False

                    if energy_by_residue:
                        command += 'python ../'+ebr_script_name+' output --energy_type '+energy_by_residue_type
                        if isinstance(ligand_energy_groups, dict):
                            command += ' --ligand_energy_groups ligand_energy_groups.json'
                            command += ' --ligand_index '+str(ligand_index)
                        if ebr_new_flag:
                            command += ' --new_version '
                        if peptide:
                            command += ' --peptide \n'
                            command += 'python ../'+peptide_script_name+' output '+" ".join(models[model])+'\n'
                        else:
                            command += '\n'

                        command += 'python -m pele_platform.main input_restart.yaml\n'
                        # with open(pele_folder+'/'+protein+separator+ligand+'/'+'input_restart.yaml', 'w') as oyml:
                        #     with open(pele_folder+'/'+protein+separator+ligand+'/'+'input.yaml') as iyml:
                        #         for l in iyml:
                        #             if 'debug: true' in l:
                        #                 l = 'restart: true\n'
                        #             oyml.write(l)
                        # command += 'python -m pele_platform.main input_restart.yaml\n'
                    elif peptide:
                        command += 'python ../'+peptide_script_name+' output '+" ".join(models[model])+'\n'
                        with open(pele_folder+'/'+protein+separator+ligand+'/'+'input_restart.yaml', 'w') as oyml:
                            with open(pele_folder+'/'+protein+separator+ligand+'/'+'input.yaml') as iyml:
                                for l in iyml:
                                    if 'debug: true' in l:
                                        l = 'restart: true\n'
                                    oyml.write(l)
                        if nonbonded_energy == None:
                            command += 'python -m pele_platform.main input_restart.yaml\n'
                    elif extend_iterations and not continuation:
                        raise ValueError('extend_iterations must be used together with the continuation keyword')

                    if nonbonded_energy != None:
                        command += 'python ../'+nbe_script_name+' output --energy_type '+nonbonded_energy_type
                        command += ' --target_atoms nonbonded_energy_atoms.json'
                        protein_chain = [c for c in self.structures[protein].get_chains() if c != 'L'][0]
                        command += ' --protein_chain '+protein_chain.id
                        if ebr_new_flag or nonbonded_new_flag:
                            command += ' --new_version'
                        command += '\n'

                        if not os.path.exists(pele_folder+'/'+protein+separator+ligand+'/'+'input_restart.yaml'):
                            with open(pele_folder+'/'+protein+separator+ligand+'/'+'input_restart.yaml', 'w') as oyml:
                                with open(pele_folder+'/'+protein+separator+ligand+'/'+'input.yaml') as iyml:
                                    for l in iyml:
                                        if 'debug: true' in l:
                                            l = 'restart: true\n'
                                        oyml.write(l)
                        command += 'python -m pele_platform.main input_restart.yaml\n'

                    # Remove debug line from input.yaml for covalent setup (otherwise the Data folder is not copied!)
                    if covalent_setup:
                        with open(pele_folder+'/'+protein+separator+ligand+'/'+'input.yaml.tmp', 'w') as oyf:
                            with open(pele_folder+'/'+protein+separator+ligand+'/'+'input.yaml') as iyf:
                                for l in iyf:
                                    if not 'debug: true' in l:
                                        oyf.write(l)
                        shutil.move(pele_folder+'/'+protein+separator+ligand+'/'+'input.yaml.tmp',
                                    pele_folder+'/'+protein+separator+ligand+'/'+'input.yaml')

                    command += 'cd ../..'
                    jobs.append(command)

        return jobs

    def setUpMDSimulations(self,md_folder,sim_time,nvt_time=2,npt_time=0.2,
<<<<<<< HEAD
                           temperature=298.15,frags=5, models=None,
                           command_name='gmx_mpi',ff='amber99sb-star-ildn',
                           ligand_chains=None, ion_chains=None,replicas=1,
                           charge=None, system_output='System'):
=======
                                     equilibration_dt=2,production_dt=4,temperature=298.15,frags=5,
                                     remote_command_name='gmx_mpi',ff='amber99sb-star-ildn',
                                     ligand_chains=None,ion_chains=None,replicas=1,
                                     charge=None, system_output='System'):
>>>>>>> d19197dc
        """
        Sets up MD simulations for each model. The current state only allows to set
        up simulations using the Gromacs software.

        If the input pdb has additional non aa residues besides ligand (ions,HETATMs,...)
        they should be separated in individual chains.

        TODO:
        - Test with multiple protein chains
        - Test with all combos (no ligand, ions+no ligand,ligand+no ions...) (done)
        - Test with peptide/already parameterised ligands
        - Test with multiple ligands
        - Test with input waters
        - Test with different ions

        Issues:
        - CA constraints (implemented)
        - H constraints (not done in tutorial but i think it makes sense)
        - Temperature coupling groups (ions with protein or solvent)(implemented)
        - continuation (implemented)
        - velocitites initialized (topol outside, can be done velocities generated in nvt)
        - Ion_chain_I         1 (in topol shouldnt it be 2?)

        Parameters
        ==========
        md_folder : str
            Path to the job folder where the MD input files are located.
        sim_time : int
            Simulation time in ns
        frags : int
            Number of fragments to divide the simulation.
        program : str
            Program to execute simulation.
        command : str
            Command to call program.
        ff : str
            Force field to use for simulation.
        """

        if isinstance(models, str):
            models = [models]

        # Create MD job folders
        if not os.path.exists(md_folder):
            os.mkdir(md_folder)
        if not os.path.exists(md_folder+'/scripts'):
            os.mkdir(md_folder+'/scripts')
        if not os.path.exists(md_folder+'/FF'):
            os.mkdir(md_folder+'/FF')
        if not os.path.exists(md_folder+'/FF/'+ff+".ff"):
            os.mkdir(md_folder+'/FF/'+ff+".ff")
        if not os.path.exists(md_folder+'/input_models'):
            os.mkdir(md_folder+'/input_models')
        if not os.path.exists(md_folder+'/output_models'):
            os.mkdir(md_folder+'/output_models')

        possible_command_names = ['gmx','gmx_mpi']
        command_name = None
        for command in possible_command_names:
            if shutil.which(command) != None:
                command_name = command
        if command_name == None:
            raise ValueError('Gromacs executable is required for the setup and was not found. The following executable names were tested: '+','.join(possible_command_names))

        if ligand_chains != None:
            if isinstance(ligand_chains, str):
                ligand_chains = [ligand_chains]
            if not os.path.exists(md_folder+'/ligand_params'):
                os.mkdir(md_folder+'/ligand_params')

        # Save all input models
        self.saveModels(md_folder+'/input_models')

        # Copy script files
        for file in resource_listdir(Requirement.parse("prepare_proteins"), 'prepare_proteins/scripts/md/gromacs/mdp'):
            if not file.startswith("__"):
                _copyScriptFile(md_folder+'/scripts/', file, subfolder='md/gromacs/mdp',no_py=False,hidden=False)

        for file in resource_listdir(Requirement.parse("prepare_proteins"), 'prepare_proteins/scripts/md/gromacs/ff/'+ff):
            if not file.startswith("__"):
                _copyScriptFile(md_folder+'/FF/'+ff+'.ff', file, subfolder='md/gromacs/ff/'+ff,no_py=False,hidden=False)


        # Replace parameters in the mdp file with given arguments
        for line in fileinput.input(md_folder+'/scripts/md.mdp', inplace=True):
            if 'TIME_INTEGRATOR' in line:
                line = line.replace('TIME_INTEGRATOR',str(production_dt/1000))
            if 'NUMBER_OF_STEPS' in line:
                line = line.replace('NUMBER_OF_STEPS',str(int((sim_time*(1e6/production_dt))/frags)))
            if 'TEMPERATURE' in line:
                line = line.replace('TEMPERATURE', str(temperature))
            if 'SYSTEM_OUTPUT' in line:
                line = line.replace('SYSTEM_OUTPUT', system_output)

            sys.stdout.write(line)

        for line in fileinput.input(md_folder+'/scripts/nvt.mdp', inplace=True):
            if 'TIME_INTEGRATOR' in line:
                line = line.replace('TIME_INTEGRATOR',str(equilibration_dt/1000))
            if 'NUMBER_OF_STEPS' in line:
                line = line.replace('NUMBER_OF_STEPS',str(int(nvt_time*(1e6/equilibration_dt))))
            if 'TEMPERATURE' in line:
                line = line.replace('TEMPERATURE', str(temperature))
            if 'SYSTEM_OUTPUT' in line:
                line = line.replace('SYSTEM_OUTPUT', system_output)

            sys.stdout.write(line)

        for line in fileinput.input(md_folder+'/scripts/npt.mdp', inplace=True):
            if 'TIME_INTEGRATOR' in line:
                line = line.replace('TIME_INTEGRATOR',str(equilibration_dt/1000))
            if 'NUMBER_OF_STEPS' in line:
                line = line.replace('NUMBER_OF_STEPS',str(int(npt_time*(1e6/equilibration_dt))))
            if 'TEMPERATURE' in line:
                line = line.replace('TEMPERATURE', str(temperature))
            if 'SYSTEM_OUTPUT' in line:
                line = line.replace('SYSTEM_OUTPUT', system_output)
            sys.stdout.write(line)


        # Setup jobs for each model
        jobs = []
        for model in self.models_names:

            if models and model not in models:
                continue

            # Create additional folders
            if not os.path.exists(md_folder+'/input_models/'+model):
                os.mkdir(md_folder+'/input_models/'+model)

            if not os.path.exists(md_folder+'/output_models/'+model):
                os.mkdir(md_folder+'/output_models/'+model)

            for i in range(replicas):
                if not os.path.exists(md_folder+'/output_models/'+model+'/'+str(i)):
                    os.mkdir(md_folder+'/output_models/'+model+'/'+str(i))

            parser = PDB.PDBParser()
            structure = parser.get_structure('protein', md_folder+'/input_models/'+model+'.pdb')

            # Parse structures to set correct histidine protonation
            gmx_codes = []

            # Get ion residues
            if ion_chains == None:
                ion_chains = []
            ion_residues = []

            for mdl in structure:
                for chain in mdl:
                    for residue in chain:
                        if chain.get_id() in ion_chains:
                            ion_residues.append(residue.id[1])
                        HD1 = False
                        HE2 = False
                        if residue.resname == 'HIS':
                            for atom in residue:
                                if atom.name == 'HD1':
                                    HD1 = True
                                if atom.name == 'HE2':
                                    HE2 = True
                        if HD1 != False or HE2 != False:
                            if HD1 == True and HE2 == False:
                                number = 0
                            if HD1 == False and HE2 == True:
                                number = 1
                            if HD1 == True and HE2 == True:
                                number = 2
                            gmx_codes.append(number)
            his_pro = (str(gmx_codes)[1:-1].replace(',',''))

            # Setup ligand parametrisation
            if ligand_chains != None:
                ligand_res = _getLigandParameters(structure,ligand_chains,md_folder+'/input_models/'+model,md_folder+'/ligand_params',charge=charge)
            else:
                shutil.copyfile(md_folder+'/input_models/'+model+'.pdb',md_folder+'/input_models/'+model+'/protein.pdb')


            # Generate commands
            for i in range(replicas):
                command = 'cd '+md_folder+'\n'
                command += "export GMXLIB=$(pwd)/FF" +'\n'
                # Set up commands
                # Define setup gmx commands to be run locally in order to get correct indexes
                command_local = command
                command_local += 'mkdir output_models/'+model+'/'+str(i)+'/topol'+'\n'
                command_local += 'cp input_models/'+model+'/protein.pdb output_models/'+model+'/'+str(i)+'/topol/protein.pdb'+'\n'
                if ligand_chains != None:
                    command_local += 'cp ligand_params/atomtypes.itp output_models/'+model+'/'+str(i)+'/topol/atomtypes.itp'+'\n'
                    for ligand_name in ligand_res.values():
                        command_local += 'cp -r ligand_params/'+ligand_name+'/'+ligand_name+'.acpype output_models/'+model+'/'+str(i)+'/topol/'+'\n'
                command_local += 'cd output_models/'+model+'/'+str(i)+'/topol'+'\n'
                command_local += 'echo '+his_pro+' | '+command_name+' pdb2gmx -f protein.pdb -o prot.pdb -p topol.top -his -ignh -ff '+ff+' -water tip3p -vsite hydrogens'+'\n'

                if ligand_chains != None:
                    lig_files = ''
                    for ligand_name in ligand_res.values():
                        lig_files += ' ../../../../input_models/'+model+'/'+ligand_name+'.pdb '
                    command_local += 'grep -h ATOM prot.pdb '+lig_files+' >| complex.pdb'+'\n'
                    command_local += command_name+' editconf -f complex.pdb -o complex.gro'+'\n'
                    line = ''
                    line +=  '#include "atomtypes.itp"\\n'
                    for ligand_name in ligand_res.values():
                        line += '#include "'+ligand_name+'.acpype\/'+ligand_name+'_GMX.itp"\\n'
                    line += '#ifdef POSRES\\n'
                    for ligand_name in ligand_res.values():
                        line += '#include "'+ligand_name+'.acpype\/posre_'+ligand_name+'.itp"\\n'
                    line += '#endif\''

                    command_local += 'sed -i \'/^#include "'+ff+'.ff\/forcefield.itp"*/a '+line+' topol.top'+'\n'
                    for ligand_name in ligand_res.values():
                        command_local += 'sed -i -e \'$a'+ligand_name.ljust(20)+'1'+'\' topol.top'+'\n'

                else:
                    command_local += command_name+' editconf -f prot.pdb -o complex.gro'+'\n'

                command_local += command_name+' editconf -f complex.gro -o prot_box.gro -c -d 1.0 -bt octahedron'+'\n'
                command_local += command_name+' solvate -cp prot_box.gro -cs spc216.gro -o prot_solv.gro -p topol.top'+'\n'

                group_dics = {}
                command_local += ('echo "q"| '+command_name+' make_ndx -f  prot_solv.gro -o index.ndx'+'\n')

                # Run local commands
                with open('tmp.sh','w') as f:
                    f.write(command_local)
                subprocess.run('bash tmp.sh',shell=True)
                os.remove('tmp.sh')

                # Read complex index
                group_dics['complex'] = _readGromacsIndexFile(md_folder+'/'+'output_models/'+model+'/'+str(i)+'/topol'+'/index.ndx')

                # With the index info now add the ions (now we can select the SOL :D)
                command_local = command
                command_local += 'cd output_models/'+model+'/'+str(i)+'/topol'+'\n'
                command_local += command_name+' grompp -f ../../../../scripts/ions.mdp -c prot_solv.gro -p topol.top -o prot_ions.tpr -maxwarn 1'+'\n'
                command_local += 'echo '+group_dics['complex']['SOL']+' | '+command_name+' genion -s prot_ions.tpr -o prot_ions.gro -p topol.top -pname NA -nname CL -neutral -conc 0.1 -n index.ndx'+'\n'
                command_local += ('echo "q"| '+command_name+' make_ndx -f  prot_ions.gro -o index.ndx'+'\n')

                # Run local commands
                with open('tmp.sh','w') as f:
                    f.write(command_local)
                subprocess.run('bash tmp.sh',shell=True)
                os.remove('tmp.sh')

                group_dics['complex'] = _readGromacsIndexFile(md_folder+'/'+'output_models/'+model+'/'+str(i)+'/topol'+'/index.ndx')


                if ligand_chains != None or ion_residues != []:
                    # If we have ligands or ions we must do more stuff
                    command_local = command
                    command_local += 'cd output_models/'+model+'/'+str(i)+'/topol'+'\n'
                    # Generate ligand index and Protein_Ligand selector
                    lig_selector = ''
                    if ligand_chains != None:
                        for ligand_name in ligand_res.values():
                            command_local += ('echo -e \"0 & ! a H*\\nq\"| '+command_name+' make_ndx -f  '+ligand_name+'.acpype/'+ligand_name+'_GMX.gro -o '+ligand_name+'_index.ndx'+'\n')
                            lig_selector += group_dics['complex'][ligand_name]+'|'

                    # Generate Protein_ProteinIons selector and Water_and_Ions_and_notProteinIons selector
                    ion_selector = ''
                    water_and_solventions_selector = ''
                    if ion_residues != []:
                        for r in ion_residues:
                            ion_selector += 'r '+str(r)+'|'
                            water_and_solventions_selector += ' ! r '+str(r)+' &'

                    selector_line = ''
                    # If we have both lig and ions we need:
                    #  - selector of prot_ion_lig for first tc groups
                    #  - selector of water_and_solvent_ions for second tc group
                    #  - selector for protein_ion for constraints
                    if lig_selector != '' and ion_selector != '':
                        selector_line += group_dics['complex']['Protein']+'|'+ion_selector[:-1]+'|'+lig_selector[:-1]+'\\n'
                        selector_line += group_dics['complex']['Protein']+'|'+ion_selector+'\\n'
                        selector_line += group_dics['complex']['SOL']+' | '+group_dics['complex']['Ion']+' & '+water_and_solventions_selector[:-1]+'\\n'
                    # If only ion we dont need prot_ion_lig (we use same for tc group and constraint)
                    elif ion_selector != '':
                        selector_line += group_dics['complex']['Protein']+'|'+ion_selector+'\\n'
                        selector_line += group_dics['complex']['SOL']+' | '+group_dics['complex']['Ion']+' & '+water_and_solventions_selector[:-1]+'\\n'
                    # If not ions we only need prot_lig for tc group and can use water_and_not_ions for the other
                    elif lig_selector != '':
                        selector_line += group_dics['complex']['Protein']+'|'+lig_selector+'\\n'

                    print(selector_line)
                    command_local += ('echo -e \"'+selector_line+'q\"| '+command_name+' make_ndx -f  prot_ions.gro -o index.ndx'+'\n')

                    # Run local commands
                    with open('tmp.sh','w') as f:
                        f.write(command_local)
                    subprocess.run('bash tmp.sh',shell=True)
                    os.remove('tmp.sh')

                    # Update complex indexes and add ligand index
                    group_dics['complex'] = _readGromacsIndexFile(md_folder+'/'+'output_models/'+model+'/'+str(i)+'/topol'+'/index.ndx')

                    if ligand_chains != None:
                        for ligand_name in ligand_res.values():
                            group_dics[ligand_name] = _readGromacsIndexFile(md_folder+'/'+'output_models/'+model+'/'+str(i)+'/topol'+'/'+ligand_name+'_index.ndx')

                command += 'cd output_models/'+model+'/'+str(i)+'\n'

                # Energy minimization
                if not os.path.exists(md_folder+'/output_models/'+model+'/'+str(i)+"/em/prot_em.tpr"):
                    command += 'mkdir em'+'\n'
                    command += 'cd em'+'\n'
                    command += remote_command_name+' grompp -f ../../../../scripts/em.mdp -c ../topol/prot_ions.gro -p ../topol/topol.top -o prot_em.tpr'+'\n'
                    command += remote_command_name+' mdrun -v -deffnm prot_em'+'\n'
                    command += 'cd ..'+'\n'


                # NVT equilibration
                if not os.path.exists(md_folder+'/output_models/'+model+'/'+str(i)+"/nvt/prot_nvt.tpr"):
                    command += 'mkdir nvt'+'\n'
                    command += 'cd nvt'+'\n'
                    command += 'cp -r ../../../../scripts/nvt.mdp .'+'\n'

                    tc_grps1 = ['Protein']
                    if ion_residues != []:
                        tc_grps2 = 'SOL_Ion'
                        for r in ion_residues:
                            tc_grps1.append('r_'+str(r))
                            tc_grps2 += '_&_!r_'+str(r)
                    else:
                        tc_grps2 = 'Water_and_ions'

                    if ligand_chains != None:
                        tc_grps1.extend(ligand_res.values())

                    command += 'sed -i  \'/tc-grps/c\\tc-grps = '+'_'.join(tc_grps1)+' '+tc_grps2+'\' nvt.mdp'+'\n'

                    if ligand_chains != None:
                        for ligand_name in ligand_res.values():
                            command += 'echo '+group_dics[ligand_name]['System_&_!H*']+' | '+remote_command_name+' genrestr -f ../topol/'+ligand_name+'.acpype/'+ligand_name+'_GMX.gro -n ../topol/'+ligand_name+'_index.ndx -o ../topol/'+ligand_name+'.acpype/posre_'+ligand_name+'.itp -fc 1000 1000 1000'+'\n'

                    if ion_residues != []:
                        grp_name = 'Protein'
                        for r in ion_residues:
                            grp_name +=  '_r_'+str(r)
                        sel = group_dics['complex'][grp_name]
                    else:
                        sel = group_dics['complex']['Protein']
                    command += 'echo '+sel+' | '+remote_command_name+' genrestr -f ../topol/prot_ions.gro -o ../topol/posre.itp -fc 1000 1000 1000 -n ../topol/index.ndx\n'

                    command += remote_command_name+' grompp -f nvt.mdp -c ../em/prot_em.gro -p ../topol/topol.top -o prot_nvt.tpr -r ../em/prot_em.gro -n ../topol/index.ndx\n'
                    command += remote_command_name+' mdrun -v -deffnm prot_nvt'+'\n'
                    command += 'cd ..'+'\n'

                # NPT equilibration
                FClist= ('550','300','170','90','50','30','15','10','5')
                if not os.path.exists(md_folder+'/output_models/'+model+'/'+str(i)+'/npt'):
                    command += 'mkdir npt'+'\n'
                command += 'cd npt'+'\n'

                tc_grps1 = ['Protein']
                if ion_residues != []:
                    tc_grps2 = 'SOL_Ion'
                    for r in ion_residues:
                        tc_grps1.append('r_'+str(r))
                        tc_grps2 += '_&_!r_'+str(r)
                else:
                    tc_grps2 = 'Water_and_ions'

                if ligand_chains != None:
                    tc_grps1.extend(ligand_res.values())

                command += 'cp -r ../../../../scripts/npt.mdp .'+'\n'
                command += 'sed -i  \'/tc-grps/c\\tc-grps = '+'_'.join(tc_grps1)+' '+tc_grps2+'\' npt.mdp'+'\n'

                if ion_residues != []:
                    grp_name = 'Protein'
                    for r in ion_residues:
                        grp_name +=  '_r_'+str(r)
                    sel = group_dics['complex'][grp_name]
                else:
                    sel = group_dics['complex']['Protein']

                for i in range(len(FClist)+1):
                    if not os.path.exists(md_folder+'/output_models/'+model+'/'+str(i)+'/npt/prot_npt_'+str(i+1)+'.tpr'):
                        if i == 0:
                            command += remote_command_name+' grompp -f npt.mdp -c ../nvt/prot_nvt.gro -t ../nvt/prot_nvt.cpt -p ../topol/topol.top -o prot_npt_1.tpr -r ../nvt/prot_nvt.gro -n ../topol/index.ndx\n'
                            command += remote_command_name+' mdrun -v -deffnm prot_npt_'+str(i+1)+'\n'
                        else:
                            if ligand_chains != None:
                                for ligand_name in ligand_res.values():
                                    command += 'echo '+group_dics[ligand_name]['System_&_!H*']+' | '+remote_command_name+' genrestr -f ../topol/'+ligand_name+'.acpype/'+ligand_name+'_GMX.gro -n ../topol/'+ligand_name+'_index.ndx -o ../topol/'+ligand_name+'.acpype/'+ligand_name+'_ligand.itp  -fc '+FClist[i-1]+' '+FClist[i-1]+' '+FClist[i-1]+'\n'

                            command += 'echo '+sel+' | '+remote_command_name+' genrestr -f ../topol/prot_ions.gro -o ../topol/posre.itp  -fc '+FClist[i-1]+' '+FClist[i-1]+' '+FClist[i-1]+' -n ../topol/index.ndx\n'

                            command += remote_command_name+' grompp -f npt.mdp -c prot_npt_'+str(i)+'.gro -t prot_npt_'+str(i)+'.cpt -p ../topol/topol.top -o prot_npt_'+str(i+1)+'.tpr -r prot_npt_'+str(i)+'.gro -n ../topol/index.ndx\n'
                            command += remote_command_name+' mdrun -v -deffnm prot_npt_'+str(i+1)+'\n'
                command += 'cd ..'+'\n'


                #Production run
                if not os.path.exists(md_folder+'/output_models/'+model+'/'+str(i)+'/md'):
                    command += 'mkdir md'+'\n'
                command += 'cd md'+'\n'

                tc_grps1 = ['Protein']
                if ion_residues != []:
                    tc_grps2 = 'SOL_Ion'
                    for r in ion_residues:
                        tc_grps1.append('r_'+str(r))
                        tc_grps2 += '_&_!r_'+str(r)
                else:
                    tc_grps2 = 'Water_and_ions'

                if ligand_chains != None:
                    tc_grps1.extend(ligand_res.values())

                command += 'cp -r ../../../../scripts/md.mdp .'+'\n'
                command += 'sed -i  \'/tc-grps/c\\tc-grps = '+'_'.join(tc_grps1)+' '+tc_grps2+'\' md.mdp'+'\n'

                for i in range(1,frags+1):
                    if not os.path.exists(md_folder+'/output_models/'+model+'/'+str(i)+'/md/prot_md_'+str(i)+'.xtc'):
                        if i == 1:
                            command += remote_command_name+' grompp -f md.mdp -c ../npt/prot_npt_' + str(len(FClist)+1) + '.gro  -t ../npt/prot_npt_' + str(len(FClist)+1) + '.cpt -p ../topol/topol.top -o prot_md_'+str(i)+'.tpr -n ../topol/index.ndx'+'\n'
                            command += remote_command_name+' mdrun -v -deffnm prot_md_' + str(i) + '\n'
                        else:
                            command += remote_command_name+' grompp -f md.mdp -c prot_md_'+str(i-1)+'.gro -t prot_md_'+str(i-1)+'.cpt -p ../topol/topol.top -o prot_md_'+str(i)+'.tpr -n ../topol/index.ndx'+'\n'
                            command += remote_command_name+' mdrun -v -deffnm prot_md_'+str(i)+'\n'
                    else:
                        if os.path.exists(md_folder+'/output_models/'+model+'/'+str(i)+'/md/prot_md_'+str(i)+'_prev.cpt'):
                            command += remote_command_name+' mdrun -v -deffnm prot_md_'+str(i)+' -cpi prot_md_'+str(i)+'_prev.cpt'+'\n'

                jobs.append(command)

        return jobs


    def getTrajectoryPaths(self,path,step='md',traj_name='prot_md_cat_noPBC.xtc'):
        """
        """
        output_paths = []
        for folder in os.listdir(path+'/output_models/'):
            if folder in self.models_names:
                traj_path = path+'/output_models/'+folder+'/'+step
                output_paths.append(traj_path+'/'+traj_name)

        return(output_paths)

    def removeBoundaryConditions(self,path,command,step='md',remove_water=False):
        """
        Remove boundary conditions from gromacs simulation trajectory file

        Parameters
        ==========
        path : str
            Path to the job folder where the MD outputs files are located.
        command : str
            Command to call program.
        """
        for folder in os.listdir(path+'/output_models/'):
            if folder in self.models_names:
                traj_path = path+'/output_models/'+folder+'/'+step
                for file in os.listdir(traj_path):
                    if file.endswith('.xtc') and not file.endswith('_noPBC.xtc') and not os.path.exists(traj_path+'/'+file.split(".")[0]+'_noPBC.xtc'):
                        if remove_water == True:
                            option = '14'
                        else:
                            option = '0'
                        os.system('echo '+option+' | '+command+' trjconv -s '+ traj_path+'/'+file.split(".")[0] +'.tpr -f '+traj_path+'/'+file+' -o '+traj_path+'/'+file.split(".")[0]+'_noPBC.xtc -pbc mol -ur compact')

                if not os.path.exists(traj_path+'/prot_md_cat_noPBC.xtc'):
                    os.system(command+' trjcat -f '+traj_path+'/*_noPBC.xtc -o '+traj_path+'/prot_md_cat_noPBC.xtc -cat')

                ### md_1 or npt_10

                if not os.path.exists('/'.join(traj_path.split('/')[:-1])+'/npt/prot_npt_10_no_water.gro') and remove_water == True:
                    os.system('echo 1 | gmx editconf -ndef -f '+'/'.join(traj_path.split('/')[:-1])+'/npt/prot_npt_10.gro -o '+'/'.join(traj_path.split('/')[:-1])+'/npt/prot_npt_10_no_water.gro')

    def analyseDocking(self, docking_folder, protein_atoms=None, atom_pairs=None,
                       skip_chains=False, return_failed=False, ignore_hydrogens=False,
                       separator='-', overwrite=True):
        """
        Analyse a Glide Docking simulation. The function allows to calculate ligand
        distances with the options protein_atoms or protein_pairs. With the first option
        the analysis will calculate the closest distance between the protein atoms given
        and any ligand atom (or heavy atom if ignore_hydrogens=True). The analysis will
        also return which ligand atom is the closest for each pose. On the other hand, with
        the atom_pairs option only distances for the specific atom pairs between the
        protein and the ligand will be calculated.

        The protein_atoms dictionary must contain as keys the model names (see iterable of this class),
        and as values a list of tuples, with each tuple representing a protein atom:
            {model1_name: [(chain1_id, residue1_id, atom1_name), (chain2_id, residue2_id, atom2_name), ...], model2_name:...}

        The atom pairs must be given in a dicionary with each key representing the name
        of a model and each value  a sub dicionary with the ligands as keys and a list of the atom pairs
        to calculate in the format:
            {model1_name: { ligand_name : [((chain1_id, residue1_id, atom1_name), (chain2_id, residue2_id, atom2_name)), ...],...} model2_name:...}

        Paramaeters
        ===========
        docking_folder : str
            Path to the folder where the docking resuts are (the format comes from the setUpGlideDocking() function.
        protein_atoms : dict
            Protein atoms to use for the closest distance calculation.
        atom_pairs : dict
            Protein and ligand atoms to use for distances calculation.
        skip_chains : bool
            Consider chains when atom tuples are given?
        return_failed : bool
            Return failed dockings as a list?
        ignore_hydrogens : bool
            With this option ligand hydrogens will be ignored for the closest distance (i.e., protein_atoms) calculation.
        separator : str
            Symbol to use for separating protein from ligand names. Should not be found in any model or ligand name.
        overwrite : bool
            Rerun analysis.
        """

        # Create analysis folder
        if not os.path.exists(docking_folder+'/.analysis'):
            os.mkdir(docking_folder+'/.analysis')

        # Create analysis folder
        if not os.path.exists(docking_folder+'/.analysis/atom_pairs'):
            os.mkdir(docking_folder+'/.analysis/atom_pairs')

        # Copy analyse docking script (it depends on Schrodinger Python API so we leave it out to minimise dependencies)
        prepare_proteins._copyScriptFile(docking_folder+'/.analysis', 'analyse_docking.py')
        script_path = docking_folder+'/.analysis/._analyse_docking.py'

        # Write protein_atoms dictionary to json file
        if protein_atoms != None:
            with open(docking_folder+'/.analysis/._protein_atoms.json', 'w') as jf:
                json.dump(protein_atoms, jf)

        # Write atom_pairs dictionary to json file
        if atom_pairs != None:
            with open(docking_folder+'/.analysis/._atom_pairs.json', 'w') as jf:
                json.dump(atom_pairs, jf)

        command = 'run '+docking_folder+'/.analysis/._analyse_docking.py '+docking_folder
        if atom_pairs != None:
            command += ' --atom_pairs '+docking_folder+'/.analysis/._atom_pairs.json'
        elif protein_atoms != None:
            command += ' --protein_atoms '+docking_folder+'/.analysis/._protein_atoms.json'
        if skip_chains:
            command += ' --skip_chains'
        if return_failed:
            command += ' --return_failed'
        if ignore_hydrogens:
            command += ' --ignore_hydrogens'
        command += ' --separator '+separator
        command += ' --only_models '+','.join(self.models_names)
        if overwrite:
            command += ' --overwrite '
        os.system(command)

        # Read the CSV file into pandas
        if not os.path.exists(docking_folder+'/.analysis/docking_data.csv'):
            raise ValueError('Docking analysis failed. Check the ouput of the analyse_docking.py script.')

        self.docking_data = pd.read_csv(docking_folder+'/.analysis/docking_data.csv')
        # Create multiindex dataframe
        self.docking_data.set_index(['Protein', 'Ligand', 'Pose'], inplace=True)

        for f in os.listdir(docking_folder+'/.analysis/atom_pairs'):
            model = f.split(separator)[0]
            ligand = f.split(separator)[1].split('.')[0]

            # # Read the CSV file into pandas
            self.docking_distances.setdefault(model, {})
            self.docking_distances[model][ligand] = pd.read_csv(docking_folder+'/.analysis/atom_pairs/'+f)
            self.docking_distances[model][ligand].set_index(['Protein', 'Ligand', 'Pose'], inplace=True)

            self.docking_ligands.setdefault(model, [])
            if ligand not in self.docking_ligands[model]:
                self.docking_ligands[model].append(ligand)

        if return_failed:
            with open(docking_folder+'/.analysis/._failed_dockings.json') as jifd:
                failed_dockings = json.load(jifd)
            return failed_dockings

    def convertLigandPDBtoMae(self, ligands_folder, change_ligand_name=True):
        """
        Convert ligand PDBs into MAE files.

        Parameters
        ==========
        ligands_folder : str
            Path to the folder where ligands are in PDB format
        """

        # Copy analyse docking script (it depends on Schrodinger Python API so we leave it out to minimise dependencies)
        _copyScriptFile(ligands_folder, 'PDBtoMAE.py')
        script_name = '._PDBtoMAE.py'

        cwd = os.getcwd()
        os.chdir(ligands_folder)
        command = 'run ._PDBtoMAE.py'
        if change_ligand_name:
            command += ' --change_ligand_name'
        os.system(command)
        os.chdir(cwd)

    def convertLigandMAEtoPDB(self, ligands_folder):
        """
        Convert ligand MAEs into PDB files.

        Parameters
        ==========
        ligands_folder : str
            Path to the folder where ligands are in MAE format
        """

        # Copy analyse docking script (it depends on Schrodinger Python API so we leave it out to minimise dependencies)
        _copyScriptFile(ligands_folder, 'MAEtoPDB.py')
        script_name = '._MAEtoPDB.py'

        cwd = os.getcwd()
        os.chdir(ligands_folder)
        os.system('run ._MAEtoPDB.py')
        os.chdir(cwd)

    def getDockingDistances(self, model, ligand):
        """
        Get the distances related to a model and ligand docking.
        """
        distances = []

        if model not in self.docking_distances:
            return None

        if ligand not in self.docking_distances[model]:
            return None

        for d in self.docking_distances[model][ligand]:
            distances.append(d)

        if distances != []:
            return distances
        else:
            return None

    def calculateModelsDistances(self, atom_pairs, verbose=False):
        """
        Calculate models distances for a set of atom pairs.

        The atom pairs must be given in a dicionary with each key representing the name
        of a model and each value a list of the atom pairs to calculate in the format:
            {model_name: [((chain1_id, residue1_id, atom1_name), (chain2_id, residue2_id, atom2_name)), ...], ...}

        Paramters
        =========
        atom_pairs : dict
            Atom pairs to calculate for each model
        """

        ### Add all label entries to dictionary
        for model in self.structures:
            self.distance_data[model] = {}
            self.distance_data[model]['model'] = []

            for d in atom_pairs[model]:
                # Generate label for distance
                label = 'distance_'
                label += '_'.join([str(x) for x in d[0]])+'-'
                label += '_'.join([str(x) for x in d[1]])
                self.distance_data[model].setdefault(label, [])

        for model in self.structures:

            if verbose:
                print('Calculating distances for model %s' % model)

            self.distance_data[model]['model'].append(model)

            # Get atoms in atom_pairs as dictionary
            atoms = {}
            for d in atom_pairs[model]:
                for t in d:
                    atoms.setdefault(t[0], {})
                    atoms[t[0]].setdefault(t[1], [])
                    atoms[t[0]][t[1]].append(t[2])

            # Get atom coordinates for each atom in atom_pairs
            coordinates = {}
            for chain in self.structures[model].get_chains():
                if chain.id in atoms:
                    coordinates[chain.id] = {}
                    for r in chain:
                        if r.id[1] in atoms[chain.id]:
                            coordinates[chain.id][r.id[1]] = {}
                            for atom in r:
                                if atom.name in atoms[chain.id][r.id[1]]:
                                    coordinates[chain.id][r.id[1]][atom.name] = atom.coord

            # Calculate atom distances
            for d in atom_pairs[model]:

                # Generate label for distance
                label = 'distance_'
                label += '_'.join([str(x) for x in d[0]])+'-'
                label += '_'.join([str(x) for x in d[1]])

                # Calculate distance
                atom1 = d[0]
                atom2 = d[1]

                if atom1[2] not in coordinates[atom1[0]][atom1[1]]:
                    raise ValueError('Atom name %s was not found in residue %s of chain %s' % (atom1[2], atom1[1], atom1[0]))
                if atom2[2] not in coordinates[atom2[0]][atom2[1]]:
                    raise ValueError('Atom name %s was not found in residue %s of chain %s' % (atom2[2], atom2[1], atom2[0]))

                coord1 = coordinates[atom1[0]][atom1[1]][atom1[2]]
                coord2 = coordinates[atom2[0]][atom2[1]][atom2[2]]
                value = np.linalg.norm(coord1-coord2)

                # Add data to dataframe
                self.distance_data[model][label].append(value)

            self.distance_data[model] = pd.DataFrame(self.distance_data[model]).reset_index()
            self.distance_data[model].set_index('model', inplace=True)

        return self.distance_data

    def getModelDistances(self, model):
        """
        Get the distances associated with a specific model included in the
        self.distance_data atrribute. This attribute must be calculated in advance
        by running the calculateModelsDistances() function.

        Parameters
        ==========
        model : str
            model name
        """

        model_data = self.distance_data[model]
        distances = []
        for d in model_data:
            if 'distance_' in d:
                if not model_data[d].dropna().empty:
                    distances.append(d)
        return distances

    def combineModelDistancesIntoMetric(self, metric_distances, overwrite=False):
        """
        Combine different equivalent distances contained in the self.distance_data
        attribute into specific named metrics. The function takes as input a
        dictionary (catalytic_labels) composed of inner dictionaries as follows:

            catalytic_labels = {
                metric_name = {
                    protein = distances_list}}}

        The innermost distances_list object contains all equivalent distance names for
        a specific protein to be combined under the same metric_name column.

        The combination is done by taking the minimum value of all equivalent distances.

        Parameters
        ==========
        catalytic_labels : dict
            Dictionary defining which distances will be combined under a common name.
            (for details see above).
        """

        if isinstance(self.models_data, dict) and self.models_data == {}:
            self.models_data['model'] = [m for m in self]

        for name in metric_distances:

            if 'metric_'+name in self.models_data.keys() and not overwrite:
                print('Combined metric %s already added. Give overwrite=True to recombine' % name)
            else:
                values = []
                models = []

                for model in self:
                    model_data = self.distance_data[model]
                    model_distances = metric_distances[name][model]
                    values += model_data[model_distances].min(axis=1).tolist()

                self.models_data['metric_'+name] = values

        self.models_data = pd.DataFrame(self.models_data)
        print(self.models_data)
        self.models_data.set_index('model', inplace=True)

        return self.models_data

    def getModelsProtonationStates(self, residues=None):
        """
        Get the protonation state of all or specific residues in all protein models.

        For getting the protonation states of only a subset of residues a dictionary must
        be given with the 'residues' option. The keys of the dictionary are the models'
        names, and, the values, lists of tuples defining each residue to be query. The
        residue's tuples are defined as: (chain_id, residue_id).

        Parameters
        ==========
        residues : dict
            Dictionary with lists of tuples of residues (e.g., (chain_id, residue_id)) to query for each model.

        Returns
        =======
        protonation_states : pandas.DataFrame
            Data frame with protonation information.
        """

        # Set input dictionary to store protonation states
        self.protonation_states = {}
        self.protonation_states['model'] = []
        self.protonation_states['chain'] = []
        self.protonation_states['residue'] = []
        self.protonation_states['name'] = []
        self.protonation_states['state'] = []

        # Iterate all models' structures
        for model in self.models_names:
            structure = self.structures[model]
            for r in structure.get_residues():

                # Skip if a list of residues is given per model
                if residues != None:
                    if (r.get_parent().id, r.id[1]) not in residues[model]:
                        continue

                # Get Histidine protonation states
                if r.resname == 'HIS':
                    atoms = [a.name for a in r]
                    self.protonation_states['model'].append(model)
                    self.protonation_states['chain'].append(r.get_parent().id)
                    self.protonation_states['residue'].append(r.id[1])
                    self.protonation_states['name'].append(r.resname)
                    if 'HE2' in atoms and 'HD1' in atoms:
                        self.protonation_states['state'].append('HIP')
                    elif 'HD1' in atoms:
                        self.protonation_states['state'].append('HID')
                    elif 'HE2' in atoms:
                        self.protonation_states['state'].append('HIE')

        # Convert dictionary to Pandas
        self.protonation_states = pd.DataFrame(self.protonation_states)
        self.protonation_states.set_index(['model', 'chain', 'residue'], inplace=True)

        return self.protonation_states

    def combineDockingDistancesIntoMetrics(self, catalytic_labels, overwrite=False):
        """
        Combine different equivalent distances into specific named metrics. The function
        takes as input a dictionary (catalytic_labels) composed of inner dictionaries as follows:

            catalytic_labels = {
                metric_name = {
                    protein = {
                        ligand = distances_list}}}

        The innermost distances_list object contains all equivalent distance names for
        a specific protein and ligand pair to be combined under the same metric_name column.

        The combination is done by taking the minimum value of all equivalent distances.

        Parameters
        ==========
        catalytic_labels : dict
            Dictionary defining which distances will be combined under a common name.
            (for details see above).
        """

        for name in catalytic_labels:
            if 'metric_'+name in self.docking_data.keys() and not overwrite:
                print('Combined metric %s already added. Give overwrite=True to recombine' % name)
            else:
                values = []
                for model in self.docking_data.index.levels[0]:

                    # Check whether model is found in docking distances
                    if model not in self.docking_distances:
                        continue

                    model_series = self.docking_data[self.docking_data.index.get_level_values('Protein') == model]

                    for ligand in self.docking_data.index.levels[1]:

                        # Check whether ligand is found in model's docking distances
                        if ligand not in self.docking_distances[model]:
                            continue

                        ligand_series = model_series[model_series.index.get_level_values('Ligand') == ligand]
                        distances = catalytic_labels[name][model][ligand]
                        distance_values = self.docking_distances[model][ligand][distances].min(axis=1).tolist()
                        assert ligand_series.shape[0] == len(distance_values)
                        values += distance_values
                self.docking_data['metric_'+name] = values

    def getBestDockingPoses(self, filter_values, n_models=1, return_failed=False,
                            exclude_models=None, exclude_ligands=None, exclude_pairs=None):
        """
        Get best models based on the best SCORE and a set of metrics with specified thresholds.
        The filter thresholds must be provided with a dictionary using the metric names as keys
        and the thresholds as the values.

        Parameters
        ==========
        n_models : int
            The number of models to select for each protein + ligand docking.
        filter_values : dict
            Thresholds for the filter.
        return_failed : bool
            Whether to return a list of the dockings without any models fulfilling
            the selection criteria. It is returned as a tuple (index 0) alongside
            the filtered data frame (index 1).
        exclude_models : list
            List of models to be excluded from the selection.
        exclude_ligands : list
            List of ligands to be excluded from the selection.
        exclude_pairs : list
            List of pair tuples (model, ligand) to be excluded from the selection.

        """

        if exclude_models == None:
            exclude_models = []
        if exclude_ligands == None:
            exclude_ligands = []
        if exclude_pairs == None:
            exclude_pairs = []

        best_poses = pd.DataFrame()
        bp = []
        failed = []
        for model in self.docking_ligands:

            if model in exclude_models:
                continue

            protein_series = self.docking_data[self.docking_data.index.get_level_values('Protein') == model]

            for ligand in self.docking_ligands[model]:

                if ligand in exclude_ligands:
                    continue

                if (model, ligand) in exclude_pairs:
                    continue

                ligand_data = protein_series[protein_series.index.get_level_values('Ligand') == ligand]
                for metric in filter_values:

                    if metric not in ['Score', 'RMSD']:
                        ligand_data = ligand_data[ligand_data[metric] < filter_values[metric]]
                    else:
                        ligand_data = ligand_data[ligand_data[metric] < filter_values[metric]]

                if ligand_data.empty:
                    failed.append((model, ligand))
                    continue
                if ligand_data.shape[0] < n_models:
                    print('WARNING: less than %s models available for docking %s + %s' % (n_models, model, ligand))
                for i in ligand_data['Score'].nsmallest(n_models).index:
                    bp.append(i)

        if return_failed:
            return failed, self.docking_data[self.docking_data.index.isin(bp)]
        return self.docking_data[self.docking_data.index.isin(bp)]

    def getBestDockingPosesIteratively(self, metrics, ligands=None, min_threshold=3.5,
                                       max_threshold=5.0, step_size=0.1):
        extracted = []
        selected_indexes = []

        for t in np.arange(min_threshold, max_threshold+(step_size/10), step_size):
            filter_values = {(m if  m.startswith('metric_') else 'metric_'+m):t for m in metrics}
            best_poses = self.getBestDockingPoses(filter_values, n_models=1)
            mask = []
            if not isinstance(ligands, type(None)):
                for level in best_poses.index.get_level_values('Ligand'):
                    if level in ligands:
                        mask.append(True)
                    else:
                        mask.append(False)
                pele_data = best_poses[mask]
            else:
                pele_data = best_poses

            for row in pele_data.index:
                if row[:2] not in extracted:
                    selected_indexes.append(row)
                if row[:2] not in extracted:
                    extracted.append(row[:2])

        final_mask = []
        for row in self.docking_data.index:
            if row in selected_indexes:
                final_mask.append(True)
            else:
                final_mask.append(False)
        pele_data = self.docking_data[final_mask]

        return pele_data

    def extractDockingPoses(self, docking_data, docking_folder, output_folder,
                            separator='-', only_extract_new=True, covalent_check=True,
                            remove_previous=False):
        """
        Extract docking poses present in a docking_data dataframe. The docking DataFrame
        contains the same structure as the self.docking_data dataframe, parameter of
        this class. This dataframe makes reference to the docking_folder where the
        docking results are contained.

        Parameters
        ==========
        dockign_data : pandas.DataFrame
            Datframe containing the poses to be extracted
        docking_folder : str
            Path the folder containing the docking results
        output_folder : str
            Path to the folder where the docking structures will be saved.
        separator : str
            Symbol used to separate protein, ligand, and docking pose index.
        only_extract_new : bool
            Only extract models not present in the output_folder
        remove_previous : bool
            Remove all content in the output folder
        """

        # Check the separator is not in model or ligand names
        for model in self.docking_ligands:
            if separator in str(model):
                raise ValueError('The separator %s was found in model name %s. Please use a different separator symbol.' % (separator, model))
            for ligand in self.docking_ligands[model]:
                if separator in ligand:
                    raise ValueError('The separator %s was found in ligand name %s. Please use a different separator symbol.' % (separator, ligand))

        # Remove output_folder
        if os.path.exists(output_folder):
            if remove_previous:
                shutil.rmtree(output_folder)

        if not os.path.exists(output_folder):
            os.mkdir(output_folder)
        else:
            # Gather already extracted models
            if only_extract_new:
                extracted_models = set()
                for model in os.listdir(output_folder):
                    if not os.path.isdir(output_folder+'/'+model):
                        continue
                    for f in os.listdir(output_folder+'/'+model):
                        if f.endswith('.pdb'):
                            m,l = f.split(separator)[:2]
                            extracted_models.add((m,l))

                # Filter docking data to not include the already extracted models
                extracted_indexes = []
                for i in docking_data.index:
                    if i[:2] in extracted_models:
                        extracted_indexes.append(i)
                docking_data = docking_data[~docking_data.index.isin(extracted_indexes)]
                if docking_data.empty:
                    print('All models were already extracted!')
                    print('Set only_extract_new=False to extract them again!')
                    return
                else:
                    print(f'{len(extracted_models)} models were already extracted!')
                    print(f'Extracting {docking_data.shape[0]} new models')

        # Copy analyse docking script (it depends on schrodinger so we leave it out.)
        _copyScriptFile(output_folder, 'extract_docking.py')
        script_path = output_folder+'/._extract_docking.py'

        # Move to output folder
        os.chdir(output_folder)

        # Save given docking data to csv
        dd = docking_data.reset_index()
        dd.to_csv('._docking_data.csv', index=False)

        # Execute docking analysis
        command = 'run ._extract_docking.py ._docking_data.csv ../'+docking_folder+' --separator '+separator
        os.system(command)

        # Remove docking data
        os.remove('._docking_data.csv')

        # move back to folder
        os.chdir('..')

        # Check models for covalent residues
        for protein in os.listdir(output_folder):
            if not os.path.isdir(output_folder+'/'+protein):
                continue
            for f in os.listdir(output_folder+'/'+protein):
                if covalent_check:
                    self._checkCovalentLigands(protein, output_folder+'/'+protein+'/'+f,
                                               check_file=True)

    def getSingleDockingData(self, protein, ligand, data_frame=None):
        """
        Get the docking data for a particular combination of protein and ligand

        Parameters
        ==========
        protein : str
            Protein model name
        ligad : str
            Ligand name
        data_frame : pandas.DataFrame
            Optional dataframe to get docking data from.
        """

        if ligand not in self.docking_ligands[protein]:
            raise ValueError('has no docking data')

        if isinstance(data_frame, type(None)):
            data_frame = self.docking_data

        protein_series = data_frame[data_frame.index.get_level_values('Protein') == protein]
        ligand_series = protein_series[protein_series.index.get_level_values('Ligand') == ligand]

        return ligand_series

    def plotDocking(self, protein, ligand, x='RMSD', y='Score', z=None, colormap='Blues_r', output_folder=None, extension='.png',
                    dpi=200):

        if output_folder != None:
            if not os.path.exists(output_folder):
                os.mkdir(output_folder)

        protein_series = self.docking_data[self.docking_data.index.get_level_values('Protein') == protein]
        if protein_series.empty:
            print('Model %s not found in Docking data' % protein)
            return None
        ligand_series = protein_series[protein_series.index.get_level_values('Ligand') == ligand]
        if ligand_series.empty:
            print('Ligand %s not found in Docking data for protein %s' % (ligand, protein))
            return None

        fig, ax = plt.subplots()
        if z != None:
            ligand_series.plot(kind='scatter', x=x, y=y, c=z, colormap=colormap, ax=ax)
        else:
            ligand_series.plot(kind='scatter', x=x, y=y, ax=ax)

        plt.title(protein+' + '+ligand)
        if output_folder != None:
            plt.savefig(output_folder+'/'+protein+'_'+ligand+extension, dpi=dpi)
            plt.close()

    def loadModelsFromPrepwizardFolder(self, prepwizard_folder, return_missing=False,
                                       return_failed=False, covalent_check=True, models=None,
                                       atom_mapping=None, conect_update=False, replace_symbol=None):
        """
        Read structures from a Schrodinger calculation.

        Parameters
        ==========
        prepwizard_folder : str
            Path to the output folder from a prepwizard calculation
        """

        if replace_symbol and not isinstance(replace_symbol, tuple) and len(replace_symbol) != 2:
            raise ValueError('replace_symbol must be a tuple: (old_symbol, new_symbol)')

        all_models = []
        failed_models = []
        for d in os.listdir(prepwizard_folder+'/output_models'):
            if os.path.isdir(prepwizard_folder+'/output_models/'+d):
                for f in os.listdir(prepwizard_folder+'/output_models/'+d):
                    if f.endswith('.log'):
                        with open(prepwizard_folder+'/output_models/'+d+'/'+f) as lf:
                            for l in lf:
                                if 'error' in l.lower():
                                    print('Error was found in log file: %s. Please check the calculation!' % f)
                                    model = f.replace('.log', '')

                                    if replace_symbol:
                                        model = model.replace(replace_symbol[1], replace_symbol[0])

                                    failed_models.append(model)
                                    break

                    if f.endswith('.pdb'):
                        model = f.replace('.pdb', '')

                        if replace_symbol:
                            model = model.replace(replace_symbol[1], replace_symbol[0])

                        # skip models not loaded into the library
                        if model not in self.models_names:
                            continue

                        # Skip models not in the given models list
                        if models != None and model not in models:
                            continue

                        all_models.append(model)
                        self.readModelFromPDB(model, prepwizard_folder+'/output_models/'+d+'/'+f,
                                              covalent_check=covalent_check, atom_mapping=atom_mapping,
                                              conect_update=conect_update)

        self.getModelsSequences()
        missing_models = set(self.models_names) - set(all_models)
        if missing_models != set():
            print('Missing models in prepwizard folder:')
            print('\t'+', '.join(missing_models))

        if return_missing:
            return missing_models
        if return_failed:
            return failed_models

    def analyseRosettaCalculation(self, rosetta_folder, atom_pairs=None, energy_by_residue=False,
                                  interacting_residues=False, query_residues=None, overwrite=False,
                                  protonation_states=False, decompose_bb_hb_into_pair_energies=False,
                                  binding_energy=False, cpus=None, return_jobs=False, verbose=False):
        """
        Analyse Rosetta calculation folder. The analysis reads the energies and calculate distances
        between atom pairs given. Optionally the analysis get the energy of each residue in each pose.
        Additionally, it can analyse the interaction between specific residues (query_residues option)and
        their neighbouring sidechains by mutating the neighbour residues to glycines.

        The atom pairs must be given in a dicionary with each key representing the name
        of a model and each value a list of the atom pairs to calculate in the format:
            {model_name: [((chain1_id, residue1_id, atom1_name), (chain2_id, residue2_id, atom2_name)), ...], ...}

        The main analysis is stored at self.rosetta_data
        The energy by residue analysis is soterd at self.rosetta_ebr_data
        Sidechain interaction analysis is stored at self.rosetta_interacting_residues

        Data is also stored in csv files inside the Rosetta folder for easy retrieving the data if found:

        The main analysis is stored at ._rosetta_data.csv
        The energy by residue analysis is soterd at ._rosetta_energy_residue_data.csv
        Sidechain interaction analysis is stored at ._rosetta_interacting_residues_data.csv


        The overwrite option forces recalcualtion of the data.

        Parameters
        ==========
        rosetta_folder : str
            Path to the Rosetta Calculation Folder.
        atom_pairs : dict
            Pairs of atom to calculate for each model.
        energy_by_residue : bool
            Calculate energy by residue data?
        overwrite : bool
            Force the data calculation from the files.
        interacting_residues : str
            Calculate interacting energies between residues
        query_residues : list
            Residues to query neoghbour atoms. Leave None for all residues (not recommended, too slow!)
        decompose_bb_hb_into_pair_energies : bool
            Store backbone hydrogen bonds in the energy graph on a per-residue basis (this doubles the
            number of calculations, so is off by default).
        binding_energy : str
            Comma-separated list of chains for which calculate the binding energy.
        """

        if not os.path.exists(rosetta_folder):
            raise ValueError('The Rosetta calculation folder: "%s" does not exists!' % rosetta_folder)

        # Write atom_pairs dictionary to json file
        if atom_pairs != None:
            with open(rosetta_folder+'/._atom_pairs.json', 'w') as jf:
                json.dump(atom_pairs, jf)

        # Copy analyse docking script (it depends on Schrodinger Python API so we leave it out to minimise dependencies)
        _copyScriptFile(rosetta_folder, 'analyse_calculation.py', subfolder='pyrosetta')

        # Execute docking analysis
        command = 'python '+rosetta_folder+'/._analyse_calculation.py '+rosetta_folder+' '

        if binding_energy:
            command += '--binding_energy '+binding_energy+' '
        if atom_pairs != None:
            command += '--atom_pairs '+rosetta_folder+'/._atom_pairs.json '
        if return_jobs:
            command += '--models MODEL '
        if energy_by_residue:
            command += '--energy_by_residue '
        if interacting_residues:
            command += '--interacting_residues '
            if query_residues != None:
                command += '--query_residues '
                command += ','.join([str(r) for r in query_residues])+' '
        if protonation_states:
            command += '--protonation_states '
        if decompose_bb_hb_into_pair_energies:
            command += '--decompose_bb_hb_into_pair_energies '
        if cpus != None:
            command += '--cpus '+str(cpus)+' '
        if verbose:
            command += '--verbose '
        command += '\n'

        # Compile individual models for each job
        if return_jobs:
            commands = []
            for m in self:
                commands.append(command.replace('MODEL', m))

            print('Returning jobs for running the analysis in parallel.')
            print('After jobs have finished, rerun this function removing return_jobs=True!')
            return commands

        else:
            try:
                os.system(command)
            except:
                os.chdir('..')
                raise ValueError('Rosetta calculation analysis failed. Check the ouput of the analyse_calculation.py script.')

        # Compile dataframes into rosetta_data attributes
        self.rosetta_data = []
        self.rosetta_distances = {}
        self.rosetta_ebr = []
        self.rosetta_neighbours = []
        self.rosetta_protonation = []
        binding_energy_df = []

        analysis_folder = rosetta_folder+'/.analysis'
        for model in self:

            # Read scores
            scores_folder = analysis_folder+'/scores'
            scores_csv = scores_folder+'/'+model+'.csv'
            if os.path.exists(scores_csv):
                self.rosetta_data.append(pd.read_csv(scores_csv))

            # Read binding energies
            be_folder = analysis_folder+'/binding_energy'
            be_csv = be_folder+'/'+model+'.csv'
            if os.path.exists(be_csv):
                binding_energy_df.append(pd.read_csv(be_csv))

            # Read distances
            distances_folder = analysis_folder+'/distances'
            distances_csv = distances_folder+'/'+model+'.csv'
            if os.path.exists(distances_csv):
                self.rosetta_distances[model] = pd.read_csv(distances_csv)
                self.rosetta_distances[model].set_index(['Model', 'Pose'], inplace=True)

            # Read energy-by-residue data
            ebr_folder = analysis_folder+'/ebr'
            erb_csv = ebr_folder+'/'+model+'.csv'
            if os.path.exists(erb_csv):
                self.rosetta_ebr.append(pd.read_csv(erb_csv))

            # Read interacting neighbours data
            neighbours_folder = analysis_folder+'/neighbours'
            neighbours_csv = neighbours_folder+'/'+model+'.csv'
            if os.path.exists(neighbours_csv):
                self.rosetta_neighbours.append(pd.read_csv(neighbours_csv))

            # Read protonation data
            protonation_folder = analysis_folder+'/protonation'
            protonation_csv = protonation_folder+'/'+model+'.csv'
            if os.path.exists(protonation_csv):
                self.rosetta_protonation.append(pd.read_csv(protonation_csv))

        if self.rosetta_data == []:
            raise ValueError('No rosetta output was found in %s' % rosetta_folder)

        self.rosetta_data = pd.concat(self.rosetta_data)
        self.rosetta_data.set_index(['Model', 'Pose'], inplace=True)

        if binding_energy:

            binding_energy_df = pd.concat(binding_energy_df)
            binding_energy_df.set_index(['Model', 'Pose'], inplace=True)

            # Add interface scores to rosetta_data
            for score in binding_energy_df:
                index_value_map = {}
                for i,v in binding_energy_df.iterrows():
                    index_value_map[i] = v[score]

                values = []
                for i in self.rosetta_data.index:
                    values.append(index_value_map[i])

                self.rosetta_data[score] = values

        if energy_by_residue and self.rosetta_ebr != []:
            self.rosetta_ebr = pd.concat(self.rosetta_ebr)
            self.rosetta_ebr.set_index(['Model', 'Pose', 'Chain', 'Residue'], inplace=True)
        else:
            self.rosetta_ebr = None

        if interacting_residues and self.rosetta_neighbours != []:
            self.rosetta_neighbours = pd.concat(self.rosetta_neighbours)
            self.rosetta_neighbours.set_index(['Model', 'Pose', 'Chain', 'Residue'], inplace=True)
        else:
            self.rosetta_neighbours = None

        if protonation_states and self.rosetta_protonation != []:
            self.rosetta_protonation = pd.concat(self.rosetta_protonation)
            self.rosetta_protonation.set_index(['Model', 'Pose', 'Chain', 'Residue'], inplace=True)
        else:
            self.rosetta_protonation = None

    def getRosettaModelDistances(self, model):
        """
        Get all distances related to a model from the self.rosetta_data DataFrame.

        Parameters
        ==========
        model : str
            Model name

        Return
        ======
        distances : list
            Distances containing non-nan values for the model.

        """

        distances = []
        for d in self.rosetta_distances[model]:
            if d.startswith('distance_'):
                distances.append(d)

        return distances

    def combineRosettaDistancesIntoMetric(self, metric_labels, overwrite=False, rosetta_data=None,
                                          rosetta_distances=None):
        """
        Combine different equivalent distances contained in the self.distance_data
        attribute into specific named metrics. The function takes as input a
        dictionary (metric_distances) composed of inner dictionaries as follows:

            metric_labels = {
                metric_name = {
                    model = distances_list}}}

        The innermost distances_list object contains all equivalent distance names for
        a specific protein to be combined under the same metric_name column.

        The combination is done by taking the minimum value of all equivalent distances.

        Parmeters
        =========
        metric_labels : dict
            Dictionary defining which distances will be combined under a common name.
            (for details see above).
        """

        if isinstance(rosetta_data, type(None)):
            rosetta_data = self.rosetta_data

        if isinstance(rosetta_distances, type(None)):
            rosetta_distances = self.rosetta_distances

        for name in metric_labels:
            if 'metric_'+name in rosetta_data.keys() and not overwrite:
                print('Combined metric %s already added. Give overwrite=True to recombine' % name)

            else:
                values = []
                for model in rosetta_data.index.levels[0]:
                    model_distances = rosetta_distances[model]
                    md = model_distances[metric_labels[name][model]]
                    values += md.min(axis=1).tolist()

                rosetta_data['metric_'+name] = values

    def getBestRosettaModels(self, filter_values, n_models=1, return_failed=False, exclude_models=None):
        """
        Get best rosetta models based on their best "total_score" and a set of metrics
        with specified thresholds. The filter thresholds must be provided with a dictionary
        using the metric names as keys and the thresholds as the values.

        Parameters
        ==========
        n_models : int
            The number of models to select for each protein + ligand docking.
        filter_values : dict
            Thresholds for the filter.
        return_failed : bool
            Whether to return a list of the dockings without any models fulfilling
            the selection criteria. It is returned as a tuple (index 0) alongside
            the filtered data frame (index 1).
        exclude_models : list
            List of models to be excluded from the best poses selection.
        """

        if exclude_models == None:
            exclude_models = []

        best_poses = pd.DataFrame()
        bp = []
        failed = []
        for model in self.rosetta_data.index.levels[0]:

            if model in exclude_models:
                continue

            model_data = self.rosetta_data[self.rosetta_data.index.get_level_values('Model') == model]
            for metric in filter_values:
                if not metric.startswith('metric_'):
                    metric_label = 'metric_'+metric
                else:
                    metric_label = metric
                model_data = model_data[model_data[metric_label] < filter_values[metric]]
                if model_data.empty:
                    if model not in failed:
                        failed.append(model)
                    continue
                if model_data.shape[0] < n_models:
                    print('WARNING: less than %s models passed the filter %s + %s' % (n_models, model, ligand))
                for i in model_data['score'].nsmallest(n_models).index:
                    bp.append(i)

        if return_failed:
            return failed, self.rosetta_data[self.rosetta_data.index.isin(bp)]
        return self.rosetta_data[self.rosetta_data.index.isin(bp)]

    def getBestRosettaModelsIteratively(self, metrics, min_threshold=3.5, max_threshold=5.0, step_size=0.1):
        """
        Extract the best rosetta poses by iterating the metrics thresholds from low values to high values.
        At each iteration the poses are filtered by the current metric threshold and the lowest scoring poses
        are selected. Further iterations at higher metric thresholds are applied to those model that do not
        had poses passing all the metric filters. A current limitation of the method is that at each iteration
        it uses the same theshold value for all the metrics.

        Parameters
        ==========
        metrics : list
            A list of the metrics to be used as filters
        min_threshold : float
            The lowest threshold to apply for filtering poses by the metric values.
        """

        extracted = []
        selected_indexes = []

        # Iterate the threshold values to be employed as filters
        for t in np.arange(min_threshold, max_threshold+(step_size/10), step_size):

            # Get models already selected
            excluded_models = [m for m in extracted]

            # Append metric_ prefic if needed
            filter_values = {(m if  m.startswith('metric_') else 'metric_'+m):t for m in metrics}

            # Filter poses at the current threshold
            best_poses = self.getBestRosettaModels(filter_values, n_models=1, exclude_models=excluded_models)

            # Save selected indexes not saved in previous iterations
            for row in best_poses.index:
                if row[0] not in extracted:
                    selected_indexes.append(row)
                if row[0] not in extracted:
                    extracted.append(row[0])

        best_poses = self.rosetta_data[self.rosetta_data.index.isin(selected_indexes)]

        return best_poses

    def rosettaFilterByProtonationStates(self, residue_states=None, inplace=False):
        """
        Filter the rosetta_data attribute based on the fufillment of protonation state conditions. Protonations states
        defintions must be given through the residue_states attribute. The input is a dictionary with model names as keys
        and as values lists of tuples with the following format: [((chain_id, residue_id), protonation_state), etc.]

        The function is currently implemented to only work with histidine residues.

        Parameters
        ==========
        residue_states : dict
            By model and residue definition of protonation states.
        inplace : bool
            Overwrites the self.rosetta_data by the filtered data frame.

        Returns
        =======
        filtered_data : pandas.DataFrame
            self.rosetta_data dataframe filterd by protonation states.
        """

        data = self.rosetta_protonation_states.reset_index()
        data.columns = [c.replace(' ', '_') for c in data.columns]

        filtered_models = []
        filtered_rows = []

        old_model = None
        histidines = []
        for index, row in data.iterrows():
            ti = time.time()
            model_tag = row.description

            # Empty hisitidine list
            if model_tag != old_model:

                # Check protonation states are in data
                keep_model = True
                if histidines != []:
                    model_base_name = '_'.join(model_tag.split('_')[:-1])
                    for rs in residue_states[model_base_name]:
                        if rs not in histidines:
                            keep_model = False

                # Store model
                if keep_model and histidines != []:
                    filtered_models.append(model_tag)

                histidines = []

            histidines.append(((row.chain, row.residue), (row.residue_state)))

            # Update current model as old
            old_model = model_tag

        # filter the rosetta_data attribute
        mask = []
        rosetta_data = self.rosetta_data.reset_index()
        for index, row in rosetta_data.iterrows():
            if row.description in filtered_models:
                mask.append(True)
            else:
                mask.append(False)

        filtered_data = self.rosetta_data[mask]
        if inplace:
            self.rosetta_data = filtered_data

        return filtered_data

    def loadMutantsAsNewModels(self, mutants_folder, filter_score_term='score', tags=None,
                               min_value=True, wat_to_hoh=True, keep_model_name=True, only_mutants=None):
        """
        Load the best energy models from a set of silent files inside a createMutants()
        calculation folder. The models are added to the list of models and do not replace
        any previous model already present in the library.

        Parameters
        ==========
        mutants_folder : str
            Path to folder where the Mutants output files are contained (see createMutants() function)
        filter_score_term : str
            Score term used to filter models
        tags : dict
            Tags to extract specific models from the mutant optimization
        """

        executable = 'extract_pdbs.linuxgccrelease'
        models = []

        if only_mutants == None:
            only_mutants = []

        if isinstance(only_mutants, str):
            only_mutants = [only_mutants]

        # Check if params were given
        params = None
        if os.path.exists(mutants_folder+'/params'):
            params = mutants_folder+'/params'

        for d in os.listdir(mutants_folder+'/output_models'):
            if os.path.isdir(mutants_folder+'/output_models/'+d):
                for f in os.listdir(mutants_folder+'/output_models/'+d):
                    if f.endswith('.out'):

                        model = d
                        mutant = f.replace(model+'_', '').replace('.out', '')

                        # Read only given mutants
                        if only_mutants != []:
                            if mutant not in only_mutants and model+'_'+mutant not in only_mutants:
                                continue

                        scores = readSilentScores(mutants_folder+'/output_models/'+d+'/'+f)
                        if tags != None and mutant in tags:
                            print('Reading mutant model %s from the given tag %s' % (mutant, tags[mutant]))
                            best_model_tag = tags[mutant]
                        elif min_value:
                            best_model_tag = scores.idxmin()[filter_score_term]
                        else:
                            best_model_tag = scores.idxmxn()[filter_score_term]
                        command = executable
                        command += ' -silent '+mutants_folder+'/output_models/'+d+'/'+f
                        if params != None:
                            command += ' -extra_res_path '+params+' '
                        command += ' -tags '+best_model_tag
                        os.system(command)

                        # Load mutants to the class
                        if keep_model_name:
                            mutant = model+'_'+mutant

                        # self.models_names.append(mutant)
                        self.readModelFromPDB(mutant, best_model_tag+'.pdb', wat_to_hoh=wat_to_hoh)
                        os.remove(best_model_tag+'.pdb')
                        models.append(mutant)


        self.getModelsSequences()
        print('Added the following mutants from folder %s:' % mutants_folder)
        print('\t'+', '.join(models))

    def loadModelsFromRosettaOptimization(self, optimization_folder, filter_score_term='score',
                                          min_value=True, tags=None, wat_to_hoh=True,
                                          return_missing=False, sugars=False, conect_update=False):
        """
        Load the best energy models from a set of silent files inside a specfic folder.
        Useful to get the best models from a relaxation run.

        Parameters
        ==========
        optimization_folder : str
            Path to folder where the Rosetta optimization files are contained
        filter_score_term : str
            Score term used to filter models
        relax_run : bool
            Is this a relax run?
        min_value : bool
            Grab the minimum score value. Set false to grab the maximum scored value.
        tags : dict
            The tag of a specific pose to be loaded for the given model. Each model
            must have a single tag in the tags dictionary. If a model is not found
            in the tags dictionary, normal processing will follow to select
            the loaded pose.
        wat_to_hoh : bool
            Change water names from WAT to HOH when loading.
        return_missing : bool
            Return missing models from the optimization_folder.
        """

        executable = 'extract_pdbs.linuxgccrelease'
        models = []

        # Check if params were given
        params = None
        if os.path.exists(optimization_folder+'/params'):
            params = optimization_folder+'/params'
            patch_line = ''
            for p in os.listdir(params):
                if not p.endswith('.params'):
                    patch_line += (params+'/'+p+' ')

        for d in os.listdir(optimization_folder+'/output_models'):
            if os.path.isdir(optimization_folder+'/output_models/'+d):
                for f in os.listdir(optimization_folder+'/output_models/'+d):
                    if f.endswith('_relax.out'):
                        model = d

                        # skip models not loaded into the library
                        if model not in self.models_names:
                            continue

                        scores = readSilentScores(optimization_folder+'/output_models/'+d+'/'+f)
                        if tags != None and model in tags:
                            print('Reading model %s from the given tag %s' % (model, tags[model]))
                            best_model_tag = tags[model]
                        elif min_value:
                            best_model_tag = scores.idxmin()[filter_score_term]
                        else:
                            best_model_tag = scores.idxmxn()[filter_score_term]
                        command = executable
                        command += ' -silent '+optimization_folder+'/output_models/'+d+'/'+f
                        if params != None:
                            command += ' -extra_res_path '+params
                            if patch_line != '':
                                command += ' -extra_patch_fa '+patch_line
                        command += ' -tags '+best_model_tag
                        if sugars:
                            command += ' -include_sugars'
                            command += ' -alternate_3_letter_codes pdb_sugar'
                            command += ' -write_glycan_pdb_codes'
                            command += ' -auto_detect_glycan_connections'
                            command += ' -maintain_links'
                        os.system(command)
                        self.readModelFromPDB(model, best_model_tag+'.pdb', wat_to_hoh=wat_to_hoh,
                                              conect_update=conect_update)
                        os.remove(best_model_tag+'.pdb')
                        models.append(model)

        self.getModelsSequences()

        missing_models = set(self.models_names) - set(models)
        if missing_models != set():
            print('Missing models in relaxation folder:')
            print('\t'+', '.join(missing_models))
            if return_missing:
                return missing_models

    def loadModelsFromMissingLoopBuilding(self, job_folder, filter_score_term='score', min_value=True, param_files=None):
        """
        Load models from addMissingLoops() job calculation output.

        Parameters:
        job_folder : str
            Path to the addMissingLoops() calculation folder containing output.
        """

        # Get silent models paths
        executable = 'extract_pdbs.linuxgccrelease'
        output_folder = job_folder+'/output_models'
        models = []

        # Check if params were given
        params = None
        if os.path.exists(job_folder+'/params'):
            params = job_folder+'/params'

        # Check loops to rebuild from output folder structure
        for model in os.listdir(output_folder):
            model_folder = output_folder+'/'+model
            loop_models = {}
            for loop in os.listdir(model_folder):
                loop_folder = model_folder+'/'+loop
                for f in os.listdir(loop_folder):
                    # If rebuilded loops are found get best structures.
                    if f.endswith('.out'):
                        scores = readSilentScores(loop_folder+'/'+f)
                        best_model_tag = scores.idxmin()[filter_score_term]
                        if min_value:
                            best_model_tag = scores.idxmin()[filter_score_term]
                        else:
                            best_model_tag = scores.idxmxn()[filter_score_term]
                        command = executable
                        command += ' -silent '+loop_folder+'/'+f
                        if params != None:
                            command += ' -extra_res_path '+params+' '
                        command += ' -tags '+best_model_tag
                        os.system(command)
                        loop = (int(loop.split('_')[0]), loop.split('_')[1])
                        loop_models[loop] = _readPDB(loop, best_model_tag+'.pdb')
                        os.remove(best_model_tag+'.pdb')
                        models.append(model)

            if len(loop_models) > 1:
                # Get original model chains
                model_chains = [*self.structures[model].get_chains()]

                # Create new structure, model and chains to add rebuilded segments
                structure = PDB.Structure.Structure(0)
                _model = PDB.Model.Model(0)
                chains = {}
                for model_chain in model_chains:
                    chains[model_chain.id] = PDB.Chain.Chain(model_chain.id)

                # Add missing loop segments to overall model
                current_residue = 0

                for loop in loop_models:
                    # Add loop remodel protocol
                    if len(loop[1]) == 1:
                        hanging_residues = 3
                    elif len(loop[1]) == 2:
                        hanging_residues = 2
                    else:
                        hanging_residues = 1
                    larger_loop_residue = loop[0]+len(loop[1])+1+hanging_residues
                    for i,residue in enumerate(loop_models[loop].get_residues()):
                        if i+1 > current_residue and i+1 <= larger_loop_residue:
                            chain_id = residue.get_parent().id
                            chains[chain_id].add(residue)
                            current_residue += 1

                # Load final model into the library
                for chain in chains:
                    _model.add(chains[chain])
                structure.add(_model)
                _saveStructureToPDB(structure, model+'.pdb')
            else:
                for loop in loop_models:
                    _saveStructureToPDB(loop_models[loop], model+'.pdb')

            self.readModelFromPDB(model, model+'.pdb')
            os.remove(model+'.pdb')

        missing_models = set(self.models_names) - set(models)
        if missing_models != set():
            print('Missing models in loop rebuild folder:')
            print('\t'+', '.join(missing_models))

    def loadModelsFromMembranePositioning(self, job_folder):
        """
        """
        for model in os.listdir(job_folder+'/output_models'):
            pdb_path = job_folder+'/output_models/'+model+'/'+model+'.pdb'
            self.readModelFromPDB(model, pdb_path)

    def saveModels(self, output_folder, keep_residues={}, models=None, convert_to_mae=False,
                   write_conect_lines=True, replace_symbol=None, **keywords):
        """
        Save all models as PDBs into the output_folder.

        Parameters
        ==========
        output_folder : str
            Path to the output folder to store models.
        """
        if not os.path.exists(output_folder):
            os.mkdir(output_folder)

        if convert_to_mae:
            _copyScriptFile(output_folder, 'PDBtoMAE.py')
            script_name = '._PDBtoMAE.py'

        if replace_symbol:
            if not isinstance(replace_symbol, tuple) or len(replace_symbol) != 2:
                raise ValueError('replace_symbol must be a tuple (old_symbol, new_symbol)')

        for model in self.models_names:

            if replace_symbol:
                model_name = model.replace(replace_symbol[0], replace_symbol[1])
            else:
                model_name = model

            # Skip models not in the given list
            if models != None:
                if model not in models:
                    continue

            # Get residues to keep
            if model in keep_residues:
                kr = keep_residues[model]
            else:
                kr = []

            _saveStructureToPDB(self.structures[model],
                                output_folder+'/'+model_name+'.pdb',
                                keep_residues=kr,
                                **keywords)

            if 'remove_hydrogens' in keywords:
                if keywords['remove_hydrogens'] == True:
                    check_file = True
                    hydrogens = False
                else:
                    check_file = False
                    hydrogens = True
            else:
                check_file = False
                hydrogens = True

            if write_conect_lines:
                self._write_conect_lines(model, output_folder+'/'+model_name+'.pdb',
                                         check_file=check_file, hydrogens=hydrogens)

            if convert_to_mae:
                cwd = os.getcwd()
                os.chdir(output_folder)
                command = 'run ._PDBtoMAE.py'
                os.system(command)
                os.chdir(cwd)
                os.remove(output_folder+'/'+model_name+'.pdb')

    def removeModel(self, model):
        """
        Removes a specific model from this class

        Parameters
        ==========
        model : str
            Model name to remove
        """
        try:
            self.models_paths.pop(model)
            self.models_names.remove(model)
            self.structures.pop(model)
            self.sequences.pop(model)
        except:
            raise ValueError('Model  %s is not present' % model)

    def readTargetSequences(self, fasta_file):
        """
        Read the set of target sequences for the protein models
        """
        # Read sequences and store them in target_sequence attributes
        sequences = prepare_proteins.alignment.readFastaFile(fasta_file)
        for sequence in sequences:
            if sequence not in self.models_names:
                print('Given sequence name %s does not matches any protein model' % sequence)
            else:
                self.target_sequences[sequence] = sequences[sequence]

        missing_models = set(self.models_names) - set(self.target_sequences)
        if missing_models != set():
            print('Missing sequences in the given fasta file:')
            print('\t'+', '.join(missing_models))

    def compareSequences(self, sequences_file, chain=None):
        """
        Compare models sequences to their given sequences and check for missing
        or changed sequence information.

        Parameters
        ==========
        sequences_file : str
            Path to the fasta file containing the sequences to compare. The model
            names must match.

        Returns
        =======
        sequence_differences : dict
            Dictionary containing missing or changed information.
        """

        if self.multi_chain and chain == None:
            raise ValueError('PDBs contain multiple chains. Please select one chain.')

        self.readTargetSequences(sequences_file)

        # Iterate models to store sequence differences
        for model in self.models_names:

            if model not in self.target_sequences:
                message = 'Sequence for model %s not found in the given fasta file! ' % model
                message += 'Please make sure to include one sequence for each model '
                message += 'loaded into prepare proteins.'
                raise ValueError(message)

            # Create lists for missing information
            self.sequence_differences[model] = {}
            self.sequence_differences[model]['n_terminus'] = []
            self.sequence_differences[model]['mutations'] = []
            self.sequence_differences[model]['missing_loops'] = []
            self.sequence_differences[model]['c_terminus'] = []

            # Create a sequence alignement between current and target sequence
            to_align = {}
            if chain:
                to_align['current'] = self.sequences[model][chain]
            else:
                to_align['current'] = self.sequences[model]
            to_align['target'] = self.target_sequences[model]
            msa = prepare_proteins.alignment.mafft.multipleSequenceAlignment(to_align, stderr=False, stdout=False)

            # Iterate the alignment to gather sequence differences
            p = 0
            n = True
            loop_sequence = ''
            loop_start = 0

            # Check for n-terminus, mutations and missing loops
            for i in range(msa.get_alignment_length()):
                csp = msa[0].seq[i]
                tsp = msa[1].seq[i]
                if csp != '-':
                    p += 1
                if csp == '-' and tsp != '-' and n:
                    self.sequence_differences[model]['n_terminus'].append(tsp)
                elif csp != '-' and tsp != '-':
                    n = False
                    if loop_sequence != '' and len(loop_sequence) > 1: # Ignore single-residue loops
                        self.sequence_differences[model]['missing_loops'].append((loop_start, loop_sequence))
                    loop_sequence = ''
                    loop_start = 0

                    if csp != tsp:
                        self.sequence_differences[model]['mutations'].append((p, tsp))

                elif csp == '-' and  tsp != '-' and p < len(to_align['current']):
                    if loop_start == 0:
                        loop_start = p
                    loop_sequence += tsp

            # Check for c-terminus
            for i in reversed(range(msa.get_alignment_length())):
                csp = msa[0].seq[i]
                tsp = msa[1].seq[i]
                if csp == '-' and tsp != '-':
                    self.sequence_differences[model]['c_terminus'].append(tsp)
                elif csp != '-' and tsp != '-':
                    break

            self.sequence_differences[model]['n_terminus'] = ''.join(self.sequence_differences[model]['n_terminus'])
            self.sequence_differences[model]['c_terminus'] = ''.join(reversed(self.sequence_differences[model]['c_terminus']))

        return self.sequence_differences

    def _write_conect_lines(self, model, pdb_file, atom_mapping=None, check_file=False, hydrogens=True):
        """
        Write stored conect lines for a particular model into the given PDB file.

        Parameters
        ==========
        model : str
            Model name
        pdb_file : str
            Path to PDB file to modify
        """

        def check_atom_in_atoms(atom, atoms, atom_mapping):
            if atom_mapping != None:
                atom_mapping = atom_mapping[model]

            if atom not in atoms and atom_mapping != None and atom in atom_mapping:
                if isinstance(atom_mapping[atom], str):
                    atom = (atom[0], atom[1], atom_mapping[atom])
                elif isinstance(atom_mapping[atom], tuple) and len(atom_mapping[atom]) == 3:
                    atom = atom_mapping[atom]

            if atom not in atoms:
                residue_atoms = ' '.join([ac[-1] for ac in atoms if atom[1] == ac[1]])
                message = "Conect atom %s not found in %s's topology\n\n" % (atom, pdb_file)
                message += "Topology's residue %s atom names: %s" % (atom[1], residue_atoms)
                raise ValueError(message)

            return atom

        # Get atom indexes map
        atoms = self._getAtomIndexes(model, pdb_file, invert=True, check_file=check_file)

        # Check atoms not found in conects
        with open(pdb_file+'.tmp', 'w') as tmp:
            with open(pdb_file) as pdb:

                # write all lines but skip END line
                for line in pdb:
                    if not line.startswith('END'):
                        tmp.write(line)

                # Write new conect line mapping
                for entry in self.conects[model]:
                    line = 'CONECT'
                    for x in entry:
                        if not hydrogens:
                            type_index = (x[2].find(next(filter(str.isalpha, x[2]))))
                            if x[2][type_index] != 'H':
                                x = check_atom_in_atoms(x, atoms, atom_mapping=atom_mapping)
                                line += '%5s' % atoms[x]
                        else:
                            x = check_atom_in_atoms(x, atoms, atom_mapping=atom_mapping)
                            line += '%5s' % atoms[x]

                    line += '\n'
                    tmp.write(line)
            tmp.write('END\n')
        shutil.move(pdb_file+'.tmp', pdb_file)

    def _getChainSequence(self, chain):
        """
        Get the one-letter protein sequence of a Bio.PDB.Chain object.

        Parameters
        ----------
        chain : Bio.PDB.Chain
            Input chain to retrieve its sequence from.

        Returns
        -------
        sequence : str
            Sequence of the input protein chain.
        None
            If chain does not contain protein residues.
        """
        sequence = ''
        for r in chain:

            filter = False
            if r.resname in ['HIE', 'HID', 'HIP']:
                resname = 'HIS'
            elif r.resname == 'CYX':
                resname = 'CYS'
            elif r.resname == 'ASH':
                resname = 'ASP'
            elif r.resname == 'GLH':
                resname = 'GLU'
            else:
                # Leave out HETATMs
                if r.id[0] != ' ':
                    filter = True
                resname = r.resname

            if not filter: # Non heteroatom filter
                try:
                    sequence += PDB.Polypeptide.three_to_one(resname)
                except:
                    sequence += 'X'

        if sequence == '':
            return None
        else:
            return sequence

    def _checkCovalentLigands(self, model, pdb_file, atom_mapping=None, check_file=False):
        """
        """
        self.covalent[model] = [] # Store covalent residues
        if check_file:
            structure = _readPDB(model, pdb_file)
        else:
            structure = self.structures[model]

        # Iterate chains in model structure
        for c in structure[0]:

            indexes = [] # Store residue indexes
            hetero = [] # Store heteroatom residue indexes
            residues = [] # Store residues orderly (for later)
            for r in c:
                indexes.append(r.id[1])
                if r.id[0].startswith('H_'):
                    hetero.append(r.id[1])
                residues.append(r)

            # Check for individual and other gaps
            gaps2 = []  # Store individual gaps
            other_gaps = [] # Store other gaps
            for i in range(len(indexes)):
                if i > 0:
                    if indexes[i]-indexes[i-1] == 2:
                        gaps2.append((indexes[i-1], indexes[i]))
                    elif indexes[i]-indexes[i-1] != 1:
                        other_gaps.append(indexes[i])

            # Check if individual gaps can be filled with any residue in other_gaps
            for g2 in gaps2:
                for og in other_gaps:
                    if g2[1]-og == 1 and og-g2[0] == 1:

                        if check_file:
                            print('Found misplaced residue %s for file %s' % (og, pdb_file))
                        else:
                            print('Found misplaced residue %s for model %s' % (og, model))

                        print('Possibly a covalent-link exists for this HETATM residue')
                        print('Sorting residues by their indexes... to disable pass covalent_check=False.')

                        self._sortStructureResidues(model, pdb_file, check_file=check_file,
                                                    atom_mapping=atom_mapping)
                        self.covalent[model].append(og)

            # Check if hetero-residue is found between two non-hetero residues
            for i,r in enumerate(residues):
                if r.id[1] in hetero:
                    if i+1  == len(residues):
                        continue
                    chain = r.get_parent()
                    pr = residues[i-1]
                    nr = residues[i+1]
                    if pr.get_parent().id == chain.id and nr.get_parent().id == chain.id:
                        if pr.id[0] == ' ' and nr.id[0] == ' ':
                            self.covalent[model].append(r.id[1])

    def _sortStructureResidues(self, model, pdb_file, atom_mapping=None, check_file=False):

        # Create new structure
        n_structure = PDB.Structure.Structure(0)

        # Create new model
        n_model = PDB.Model.Model(self.structures[model][0].id)

        if check_file:
            structure = _readPDB(model, pdb_file)
        else:
            structure = self.structures[model]

        # Iterate chains from old model
        for chain in structure[0]:
            n_chain = PDB.Chain.Chain(chain.id)

            # Gather residues
            residues = []
            for r in chain:
                residues.append(r)

            # Iterate residues orderly by their ID
            for r in sorted(residues, key=lambda x:x.id[1]):
                n_chain.add(r)

            n_model.add(n_chain)
        n_structure.add(n_model)

        _saveStructureToPDB(n_structure, pdb_file+'.tmp')
        self._write_conect_lines(model, pdb_file+'.tmp', atom_mapping=atom_mapping, check_file=check_file)
        shutil.move(pdb_file+'.tmp', pdb_file)
        n_structure = _readPDB(model, pdb_file)

        # Update structure model in library
        if not check_file:
            self.structures[model] = n_structure

    def _readPDBConectLines(self, pdb_file, model, only_hetatoms=False):
        """
        Read PDB file and get conect lines only
        """
        # Get atom indexes by tuple and objects
        atoms = self._getAtomIndexes(model, pdb_file)
        if only_hetatoms:
            atoms_objects = self._getAtomIndexes(model, pdb_file, return_objects=True)
        conects = []
        # Read conect lines as dictionaries linking atoms
        with open(pdb_file) as pdbf:
            for l in pdbf:
                if l.startswith('CONECT'):
                    l = l.replace("CONECT", "")
                    l = l.strip("\n").rstrip()
                    num = len(l) / 5
                    new_l = [int(l[i * 5:(i * 5) + 5]) for i in range(int(num))]
                    if only_hetatoms:
                        het_atoms = [True if atoms_objects[int(x)].get_parent().id[0] != ' ' else False for x in new_l]
                        if True not in het_atoms:
                            continue
                    conects.append([atoms[int(x)] for x in new_l])
        return conects

    def _getAtomIndexes(self, model, pdb_file, invert=False, check_file=False, return_objects=False):

        # Read PDB file
        atom_indexes = {}
        with open(pdb_file, 'r') as f:
            for l in f:
                if l.startswith('ATOM') or l.startswith('HETATM'):
                    index, name, chain, resid = (int(l[6:11]), l[12:16].strip(), l[21], int(l[22:26]))
                    atom_indexes[(chain, resid, name)] = index

        if check_file:
            structure = _readPDB(model, pdb_file)
        else:
            structure = self.structures[model]

        # Assign PDB indexes to each Bio.PDB atom
        atoms = {}
        for chain in structure[0]:
            for residue in chain:
                for atom in residue:

                    # Get atom PDB index
                    index = atom_indexes[(chain.id, residue.id[1], atom.name)]

                    # Return atom objects instead of tuples
                    if return_objects:
                        _atom = atom
                    else:
                        _atom = _get_atom_tuple(atom)

                    # Invert the returned dictionary
                    if invert:
                        atoms[_atom] = index
                    else:
                        atoms[index] = _atom
        return atoms

    def _getModelsPaths(self, only_models=None, exclude_models=None):
        """
        Get PDB models paths in the models_folder attribute

        Returns
        =======

        paths : dict
            Paths to all models
        """

        paths = {}
        for d in os.listdir(self.models_folder):
            if d.endswith('.pdb'):
                pdb_name = '.'.join(d.split('.')[:-1])

                if only_models != []:
                    if pdb_name not in only_models:
                        continue

                if exclude_models != []:
                    if pdb_name in exclude_models:
                        continue

                paths[pdb_name] = self.models_folder+'/'+d

        return paths

    def __iter__(self):
        #returning __iter__ object
        self._iter_n = -1
        self._stop_inter = len(self.models_names)
        return self

    def __next__(self):
        self._iter_n += 1
        if self._iter_n < self._stop_inter:
            return self.models_names[self._iter_n]
        else:
            raise StopIteration

def readSilentScores(silent_file):
    """
    Read scores from a silent file into a Pandas DataFrame object.

    Parameters
    ==========
    silent_file : str
        Path to the silent file.

    Returns
    =======
    scores : Pandas.DataFrame
        Rosetta score for each model.
    """

    scores = {}
    terms = []
    with open(silent_file) as sf:
        for l in sf:
            if l.startswith('SCORE'):
                if terms == []:
                    terms = l.strip().split()
                    for t in terms:
                        scores[t] = []
                else:
                    for i,t in enumerate(terms):
                        try:
                            scores[t].append(float(l.strip().split()[i]))
                        except:
                            scores[t].append(l.strip().split()[i])
    scores = pd.DataFrame(scores)
    scores.pop('SCORE:')
    scores = pd.DataFrame(scores)
    scores = scores.set_index('description')
    scores = scores.sort_index()

    return scores

def _readPDB(name, pdb_file):
    """
    Read PDB file to a structure object
    """
    parser = PDB.PDBParser()
    structure = parser.get_structure(name, pdb_file)
    return structure

def _saveStructureToPDB(structure, output_file, remove_hydrogens=False,
                        remove_water=False, only_protein=False, keep_residues=[]):
    """
    Saves a structure into a PDB file

    Parameters
    ----------
    structure : list or Bio.PDB.Structure
        Structure to save
    remove_hydrogens : bool
        Remove hydrogen atoms from model?
    remove_water : bool
        Remove water residues from model?
    only_protein : bool
        Remove everything but the protein atoms?
    keep_residues : list
        List of residue indexes to keep when using the only_protein selector.
    """

    io = PDB.PDBIO()
    io.set_structure(structure)

    selector = None
    if remove_hydrogens:
        selector = _atom_selectors.notHydrogen()
    elif remove_water:
        selector = _atom_selectors.notWater()
    elif only_protein:
        selector = _atom_selectors.onlyProtein(keep_residues=keep_residues)
    if selector != None:
        io.save(output_file, selector)
    else:
        io.save(output_file)

def _copyScriptFile(output_folder, script_name, no_py=False, subfolder=None, hidden=True):
    """
    Copy a script file from the prepare_proteins package.

    Parameters
    ==========

    """
    # Get script
    path = "prepare_proteins/scripts"
    if subfolder != None:
        path = path+'/'+subfolder

    script_file = resource_stream(Requirement.parse("prepare_proteins"),
                                     path+'/'+script_name)
    script_file = io.TextIOWrapper(script_file)

    # Write control script to output folder
    if no_py == True:
        script_name = script_name.replace('.py', '')

    if hidden:
        output_path = output_folder+'/._'+script_name
    else:
        output_path = output_folder+'/'+script_name

    with open(output_path, 'w') as sof:
        for l in script_file:
            sof.write(l)

def _computeCartesianFromInternal(coord2 , coord3, coord4, distance, angle, torsion):
    """
    Compute the cartesian coordinates for the i atom based on internal coordinates
    of other three atoms (j, k, l).

    Parameters
    ==========
    coord1 : numpy.ndarray shape=(3,)
        Coordinate of the j atom bound to the i atom
    coord2 : numpy.ndarray shape=(3,)
        Coordinate of the k atom bound to the j atom
    coord3 : numpy.ndarray shape=(3,)
        Coordinate of the l atom bound to the k atom
    distance : float
        Distance between the i and j atoms in angstroms
    angle : float
        Angle between the i, j, and k atoms in degrees
    torsion : float
        Torsion between the i, j, k, l atoms in degrees

    Returns
    =======
    coord1 : float
        Coordinate of the i atom

    """

    torsion = torsion * np.pi / 180.0 # Convert to radians
    angle = angle * np.pi / 180.0 # Convert to radians

    v1 = coord2 - coord3
    v2 = coord2 - coord4

    n =  np.cross(v1, v2)
    nn = np.cross(v1, n)

    n /=  np.linalg.norm(n)
    nn /= np.linalg.norm(nn)

    n *= -np.sin(torsion)
    nn *= np.cos(torsion)

    v3 =  n + nn
    v3 /= np.linalg.norm(v3)
    v3 *= distance * np.sin(angle)

    v1 /= np.linalg.norm(v1)
    v1 *= distance * np.cos(angle)

    coord1 = coord2 + v3 - v1

    return coord1

def _get_atom_tuple(atom):
    return (atom.get_parent().get_parent().id,
            atom.get_parent().id[1],
            atom.name)

def _getStructureCoordinates(structure, as_dict=False, return_atoms=False, only_protein=False,
                            sidechain=False, backbone=False, only_residues=None,
                            exclude_residues=None):
    """
    Get the coordinates for each atom in the structure.
    """

    if as_dict:
        if return_atoms:
            raise ValueError('as_dict and return_atoms are not compatible!')
        coordinates = {}
    else:
        coordinates = []

    for atom in structure.get_atoms():
        residue = atom.get_parent()
        chain = residue.get_parent()
        residue_tuple = (chain.id, residue.id[1])
        atom_tuple = (chain.id, residue.id[1], atom.name)

        if exclude_residues and residue_tuple in exclude_residues:
            continue

        if only_residues and residue_tuple not in only_residues:
            continue

        if only_protein or sidechain or backbone:
            if residue.id[0] != ' ':
                continue

        if sidechain:
            if atom.name in ['N', 'CA', 'C', 'O']:
                continue

        elif backbone:
            if atom.name not in ['N', 'CA', 'C', 'O']:
                continue

        if as_dict:
            coordinates[atom_tuple] = atom.coord
        elif return_atoms:
            coordinates.append(atom_tuple)
        else:
            coordinates.append(atom.coord)

    if not as_dict:
        coordinates = np.array(coordinates)

    return coordinates

def _readRosettaScoreFile(score_file, indexing=False):
    """
    Generates an iterator from the poses in the silent file

    Arguments:
    ==========
    silent_file : (str)
        Path to the input silent file.

    Returns:
    ========
        Generator object for the poses in the silen file.
    """
    with open(score_file) as sf:
        lines = [x for x in sf.readlines() if x.startswith('SCORE:')]
        score_terms = lines[0].split()
        scores = {}
        for line in lines[1:]:
            for i, score in enumerate(score_terms):
                if score not in scores:
                    scores[score] = []
                try:
                    scores[score].append(float(line.split()[i]))
                except:
                    scores[score].append(line.split()[i])

    scores.pop('SCORE:')
    for s in scores:
        if s == 'description':
            models = []
            poses = []
            for x in scores[s]:
                if x == 'description':
                    continue
                model, pose = '_'.join(x.split('_')[:-1]), x.split('_')[-1]
                models.append(model)
                poses.append(int(pose))
            continue
        scores[s] = np.array(scores[s])
    scores.pop('description')
    scores['Model'] = np.array(models)
    scores['Pose'] = np.array(poses)

    # Sort all values based on pose number
    for s in scores:
        scores[s] = [x for _,x in sorted(zip(scores['Pose'],scores[s]))]

    scores = pd.DataFrame(scores)

    if indexing:
        scores = scores.set_index(['Model', 'Pose'])

    return scores

def _getAlignedResiduesBasedOnStructuralAlignment(ref_struct, target_struct, max_ca_ca=5.0):
    """
    Return a sequence string with aligned residues based on a structural alignment. All residues
    not structurally aligned are returned as '-'.

    Parameters
    ==========
    ref_struct : str
        Reference structure
    target_struct : str
        Target structure
    max_ca_ca : float
        Maximum CA-CA distance to be considered aligned

    Returns
    =======
    aligned_residues : str
        Full-length sequence string containing only aligned residues.
    """

    # Get sequences
    r_sequence = ''.join([ PDB.Polypeptide.three_to_one(r.resname) for r in ref_struct.get_residues() if r.id[0] == ' '])
    t_sequence = ''.join([ PDB.Polypeptide.three_to_one(r.resname) for r in target_struct.get_residues() if r.id[0] == ' '])

    # Get alpha-carbon coordinates
    r_ca_coord = np.array([a.coord for a in ref_struct.get_atoms() if a.name == 'CA'])
    t_ca_coord = np.array([a.coord for a in target_struct.get_atoms() if a.name == 'CA'])

    # Map residues based on a CA-CA distances
    D = distance_matrix(t_ca_coord, r_ca_coord) # Calculate CA-CA distance matrix
    D =  np.where(D <= max_ca_ca, D, np.inf) #< Cap matrix to max_ca_ca

    # Map residues to the closest CA-CA distance
    mapping = {}

    # Start mapping from closest distance avoiding double assignments
    while not np.isinf(D).all():
        i,j = np.unravel_index(D.argmin(), D.shape)
        mapping[i] = j
        D[i].fill(np.inf) # This avoids double assignments
        D[:,j].fill(np.inf) # This avoids double assignments

    # Create alignment based on the structural alignment mapping
    aligned_residues = []
    for i,r in enumerate(t_sequence):
        if i in mapping:
            aligned_residues.append(r)
        else:
            aligned_residues.append('-')

    # Join list to get aligned sequences
    aligned_residues = ''.join(aligned_residues)

    return aligned_residues

def _createCAConstraintFile(structure, cst_file, sd=1.0):
    """
    Create a cst file restraining all alpha carbons to their input coordinates
    with an harmonic constraint.

    Parameters
    ==========
    structure : Bio.PDB.Structure.Structure
        Biopython structure object
    cst_file : str
        Path to the output constraint file
    sd : float
        Standard deviation parameter of the HARMONIC constraint.
    """

    cst_file = open(cst_file, 'w')
    ref_res = None

    for r in structure.get_residues():

        if r.id[0] != ' ':
            continue

        res, chain = r.id[1], r.get_parent().id

        if not ref_res:
            ref_res, ref_chain = res, chain

        # Update reference if chain changes
        if ref_chain != chain:
            ref_res, ref_chain = res, chain

        for atom in r.get_atoms():
            if atom.name == 'CA':
                ca_atom = atom

        ca_coordinte = list(ca_atom.coord)

        cst_line = 'CoordinateConstraint '
        cst_line += 'CA '+str(res)+chain+' '
        cst_line += ' CA '+str(ref_res)+ref_chain+' '
        cst_line += str(' '.join([str('%.4f' % c) for c in ca_coordinte]))+' '
        cst_line += 'HARMONIC 0 '+str(sd)+'\n'
        cst_file.write(cst_line)

    cst_file.close()


def _getLigandParameters(structure,ligand_chains,struct_path,params_path,charge=None):

    class chainSelect(PDB.Select):
        def accept_chain(self,chain):
            if chain.get_id() in ligand_chains:
                return False
            else:
                return True

    if charge == None:
        charge = {}

    ligand_res = {}

    # Get ligand residues from structure
    for mdl in structure:
        for chain in mdl:
            for residue in chain:
                if chain.get_id() in ligand_chains:
                    ligand_res[chain.get_id()] = residue.resname

    if ligand_res == {}:
        raise ValueError('Ligand was not found at chains %s' % str(ligand_chains))

    io = PDB.PDBIO()
    pdb_chains = list(structure.get_chains())
    num_chains = len(pdb_chains)

    if num_chains < 2:
        raise ValueError('Input pdb '+model+' has only one chain. Protein and ligand should be separated in individual chains.')

    io.set_structure(structure)
    io.save(struct_path+'/protein.pdb',chainSelect())

    # Get ligand coords in input file
    ligand_coords = {}
    for chain in pdb_chains:
        if chain.get_id() in ligand_chains:
            ligand_coords[chain.get_id()] = [a.coord for a in chain.get_atoms()]
            io.set_structure(chain)
            io.save(struct_path+'/'+ligand_res[chain.get_id()]+'.pdb')

    # Get ligand parameters
    for lig_chain,ligand_name in ligand_res.items():
        if ligand_name not in os.listdir(params_path):
            os.mkdir(params_path+'/'+ligand_name)
            shutil.copyfile(struct_path+'/'+ligand_name+'.pdb', params_path+'/'+ligand_name+'/'+ligand_name+'.pdb')
            os.chdir(params_path+'/'+ligand_name)

            # Call acpype
            print('Parameterizing ligand %s' % ligand_name)
            command = 'acpype -i '+ligand_name+'.pdb'
            if ligand_name in charge:
                command += ' -n '+str(charge[ligand_name])
            os.system(command)

            f = open(ligand_name+'.acpype/'+ligand_name+'_GMX.itp')
            lines = f.readlines()
            atomtypes_lines = []
            new_lines = []
            atomtypes = False
            atoms = False
            for i,l in enumerate(lines):
                if atomtypes:
                    if l.startswith('[ moleculetype ]'):
                        new_lines.append(l)
                        atomtypes = False
                    else:
                        #print(l[:-1])
                        spl = l.split()
                        if spl != []:
                            spl[0] = ligand_name+spl[0]
                            spl[1] = ligand_name+spl[1]
                            atomtypes_lines.append(' '.join(spl))
                elif atoms:
                    if l.startswith('[ bonds ]'):
                        new_lines.append(l)
                        atoms = False
                    else:
                        spl = l.split()
                        if spl != []:
                            spl[1] = ligand_name+spl[1]
                            new_lines.append(' '.join(spl)+'\n')
                else:
                    new_lines.append(l)

                if l.startswith(';name'):
                    if lines[i-1].startswith('[ atomtypes ]'):
                        atomtypes = True

                elif l.startswith(';'):
                    if lines[i-1].startswith('[ atoms ]'):
                        atoms = True


            with open('../atomtypes.itp','a') as f:
                f.write('[ atomtypes ]\n')
                for line in atomtypes_lines:
                    f.write(line+'\n')

            with open(ligand_name+'.acpype/'+ligand_name+'_GMX.itp','w') as f:
                for line in new_lines:
                    if not line.startswith('[ atomtypes ]'):
                        f.write(line)

            os.chdir('../../..')

        # Apply ligand coords in input file to parametrized structure.
        parser = PDB.PDBParser()
        ligand_structure = parser.get_structure('ligand',params_path+'/'+ligand_name+'/'+ligand_name+'.acpype/'+ligand_name+'_NEW.pdb')
        for i,atom in enumerate(ligand_structure.get_atoms()):
            atom.coord = ligand_coords[lig_chain][i]
        io.set_structure(ligand_structure)
        io.save(struct_path+'/'+ligand_name+'.pdb')

        return ligand_res

def _readGromacsIndexFile(file):

    f = open(file, 'r')
    groups = [x.replace('[','').replace(']','').replace('\n','').strip() for x in f.readlines() if x.startswith('[')]

    group_dict = {}
    for i,g in enumerate(groups):
        group_dict[g] = str(i)

    return group_dict<|MERGE_RESOLUTION|>--- conflicted
+++ resolved
@@ -3468,17 +3468,10 @@
         return jobs
 
     def setUpMDSimulations(self,md_folder,sim_time,nvt_time=2,npt_time=0.2,
-<<<<<<< HEAD
-                           temperature=298.15,frags=5, models=None,
-                           command_name='gmx_mpi',ff='amber99sb-star-ildn',
-                           ligand_chains=None, ion_chains=None,replicas=1,
-                           charge=None, system_output='System'):
-=======
                                      equilibration_dt=2,production_dt=4,temperature=298.15,frags=5,
                                      remote_command_name='gmx_mpi',ff='amber99sb-star-ildn',
                                      ligand_chains=None,ion_chains=None,replicas=1,
                                      charge=None, system_output='System'):
->>>>>>> d19197dc
         """
         Sets up MD simulations for each model. The current state only allows to set
         up simulations using the Gromacs software.
