from . import alignment
from . import _atom_selectors
from . import rosettaScripts
from . import MD

import os
import shutil
import uuid
import itertools
import io
import subprocess
import json
from pkg_resources import resource_stream, Requirement, resource_listdir

import numpy as np
from Bio import PDB
from Bio.PDB.DSSP import DSSP
import pandas as pd
import matplotlib.pyplot as plt
import mdtraj as md
# from gromacs.fileformats import MDP

import prepare_proteins

class proteinModels:
    """
    Attributes
    ==========
    models_folder : str
        Path to folder were PDB models are located.
    models_paths : dict
        Contains the paths to each model folder.
    msa :
        Multiple sequence alignment object
    multi_chain :
        Whether any model contains multiple chains
    sequences : dict
        Contains the sequence of each model.
    structures : dict
        Contains the Bio.PDB.Structure object to each model.

    Methods
    =======
    readModelFromPDB(self, models_folder)
        Read a model from a PDB file.
    getModelsSequences(self)
        Updates the sequences of each model in the PDB.
    calculateMSA(self)
        Calculates a multiple sequence alignment from the current sequences.
    calculateSecondaryStructure(self)
        Calculate secondary structure strings using DSSP.
    removeTerminalUnstructuredRegions(self)
        Remove terminal unstructured regions from all models.
    saveModels(self, output_folder)
        Save current models into an output folder.

    Hidden Methods
    ==============
    _getChainSequence(self, chain):
        Get the sequnce from a Bio.PDB.Chain.Chain object.
    _getModelsPaths(self)
        Get the paths for all PDBs in the input_folder path.
    """

    def __init__(self, models_folder, get_sequences=True, get_ss=False, msa=False):
        """
        Read PDB models as Bio.PDB structure objects.

        Parameters
        ==========
        models_folder : str
            Path to the folder containing the PDB models.
        get_sequences : bool
            Get the sequences from the structure. They will be separated by chain and
            can be accessed through the .sequences attribute.
        get_ss : bool
            Get the strign representing the secondary structure of the models. they
            can be accessed through the .ss attribute.
        msa : bool
            single-chain structures at startup, othewise look for the calculateMSA()
            method.
        """

        self.models_folder = models_folder
        self.models_paths = self._getModelsPaths()
        self.models_names = [] # Store model names
        self.structures = {} # structures are stored here
        self.sequences = {} # sequences are stored here
        self.target_sequences = {} # Final sequences are stored here
        self.msa = None # multiple sequence alignment
        self.multi_chain = False
        self.ss = {} # secondary structure strings are stored here
        self.docking_data = None # secondary structure strings are stored here
        self.docking_ligands = {}
        self.rosetta_data = None # Rosetta data is stored here
        self.sequence_differences = {} # Store missing/changed sequence information
        self.conect_lines = {} # Store the conect lines for each model

        # Read PDB structures into Biopython
        for model in sorted(self.models_paths):
            self.models_names.append(model)
            self.readModelFromPDB(model, self.models_paths[model])

        if get_sequences:
            # Get sequence information based on stored structure objects
            self.getModelsSequences()

        if get_ss:
            # Calculate secondary structure inforamtion as strings
            self.calculateSecondaryStructure()

        # # Perform a multiple sequence aligment of models
        if msa:
            if self.multichain:
                print('MSA cannot be calculated at startup when multichain models \
are given. See the calculateMSA() method for selecting which chains will be algined.')
            else:
                self.calculateMSA()

    def addResidueToModel(self, model, chain_id, resname, atom_names, coordinates,
                          elements=None, hetatom=True, water=False):
        """
        Add a residue to a specific model.

        Parameters
        ==========
        model : str
            Model name to edit
        chain_id : str
            Chain ID to which the residue will be added.
        resname : str
            Name of the residue to be added.
        atom_names : list ot tuple
            Atom names of each atom in the residue to add.
        coordinates : numpy.ndarray
            Atom coordinates array, it should match the order in the given
            atom_names.
        elements : list
            List of atomic elements. One per each atom.
        hetatom : bool
            Is the residue an hetatm?
        water : bool
            Is the residue a water residue?
        """

        # Check model name
        if model not in self.structures:
            raise ValueError('The input model was not found.')

        # Check chain ID
        chain = [chain for chain in self.structures[model].get_chains() if chain_id == chain.id]
        if len(chain) != 1:
            raise ValueError('Chain ID given was not found in the selected model.')

        # Check coordinates correctness
        if coordinates.shape == ():
            if np.isnan(coordinates):
                raise ValueError('Given Coordinate in nan!')
        elif np.isnan(coordinates.any()):
            raise ValueError('Some given Coordinates are nan!')
        if coordinates.shape[1] != 3:
            raise ValueError('Coordinates must have shape (x,3). X=number of atoms in residue.')
        if len(coordinates.shape) > 1:
            if coordinates.shape[0] != len(atom_names):
                raise ValueError('Mismatch between the number of atom_names and coordinates.')
        if len(coordinates.shape) == 1:
                if len(atom_names) != 1:
                    raise ValueError('Mismatch between the number of atom_names and coordinates.')

        # Create new residue
        new_resid = max([r.id[1] for r in chain[0].get_residues()])+1
        rt_flag = ' ' # Define the residue type flag for complete the residue ID.
        if hetatom:
            rt_flag = 'H'
        if water:
            rt_flag = 'W'
        residue = PDB.Residue.Residue((rt_flag, new_resid, ' '), resname, ' ')

        # Add new atoms to residue
        serial_number = max([a.serial_number for a in chain[0].get_atoms()])+1
        for i, atnm in enumerate(atom_names):
            if elements:
                # print(atom_names[i], coordinates[i], 0, 1.0, '  ', '%-4s' % atom_names[i], serial_number+i, elements[i)
                atom = PDB.Atom.Atom(atom_names[i], coordinates[i], 0, 1.0, ' ',
                                     '%-4s' % atom_names[i], serial_number+i, elements[i])
            else:
                atom = PDB.Atom.Atom(atom_names[i], coordinates[i], 0, 1.0, ' ',
                                     '%-4s' % atom_names[i], serial_number+i)
            residue.add(atom)
        chain[0].add(residue)

        return new_resid

    def removeModelAtoms(self, model, atoms_list):
        """
        Remove specific atoms of a model. Atoms to delete are given as a list of tuples.
        Each tuple contains three positions specifying (chain_id, residue_id, atom_name).

        Paramters
        =========
        atom_lists : list
            Specifies the list of atoms to delete for the particular model.
        """
        for remove_atom in atoms_list:
            for chain in self.structures[model].get_chains():
                if chain.id == remove_atom[0]:
                    for residue in chain:
                        if residue.id[1] == remove_atom[1]:
                            for atom in residue:
                                if atom.name == remove_atom[2]:
                                    print('Removing atom: '+str(remove_atom)+' from model '+model)
                                    residue.detach_child(atom.id)

    def readModelFromPDB(self, model, pdb_file, wat_to_hoh=False):
        """
        Adds a model from a PDB file.

        Parameters
        ----------
        model : str
            Model name.
        pdb_file : str
            Path to the pdb file.
        wat_to_hoh : bool
            Change the water name from WAT to HOH. Specially useful when resing from
            Rosetta optimization output files containing water.

        Returns
        -------
        structure : Bio.PDB.Structure
            Structure object.
        """
        self.structures[model] = _readPDB(model, pdb_file)

        if wat_to_hoh:
            for residue in self.structures[model].get_residues():
                if residue.resname == 'WAT':
                    residue.resname = 'HOH'

        self.models_paths[model] = pdb_file
        return self.structures[model]

    def getModelsSequences(self):
        """
        Get sequence information for all stored models. It modifies the self.multi_chain
        option to True if more than one chain is found in the models.

        Returns
        =======
        sequences : dict
            Contains the sequences of all models.
        """
        self.multi_chain = False
        # Add sequence information
        for model in self.models_names:
            chains = [c for c in self.structures[model].get_chains()]
            if len(chains) == 1:
                for c in chains:
                    self.sequences[model] = self._getChainSequence(c)
            else:
                self.sequences[model] = {}
                for c in chains:
                    self.sequences[model][c.id] = self._getChainSequence(c)
                # If any model has more than one chain set multi_chain to True.
                self.multi_chain = True

        return self.sequences

    def calculateMSA(self, chains=None):
        """
        Calculate a Multiple Sequence Alignment from the current models' sequences.

        Returns
        =======
        alignment : Bio.AlignIO
            Multiple sequence alignment in Biopython format.
        chains : dict
            Dictionary specifying which chain to use for each model
        """

        for model in self.models_names:
            if isinstance(self.sequences[model], dict) and chains == None:
                raise ValueError('There are multiple chains in model %s. Specify which \
chain to use for each model with the chains option.' % model)

        if chains != None:
            sequences = {}
            for model in self.models_names:
                if isinstance(self.sequences[model], dict):
                    sequences[model] = self.sequences[model][chains[model]]
                else:
                    sequences[model] = self.sequences[model]

            self.msa = alignment.mafft.multipleSequenceAlignment(sequences)
        else:
            self.msa = alignment.mafft.multipleSequenceAlignment(self.sequences)

        return self.msa

    def getConservedMSAPositions(self, msa):
        """
        Get all conserved MSA positions.

        Returns
        =======
        conserved : list
            All conserved MSA positions indexes and the conserved amino acid identity.
        """

        positions = {}
        conserved = []
        n_models = len(self.msa)
        for i in range(self.msa.get_alignment_length()):
            positions[i] = []
            for model in self.msa:
                positions[i].append(model.seq[i])
            positions[i] = set(positions[i])
            if len(positions[i]) == 1:
                conserved.append((i,list(positions[i])[0]))

        return conserved

    def getStructurePositionFromMSAindex(self, msa_index):
        """
        Get the individual model residue structure positions of a specific MSA index

        Paramters
        =========
        msa_index : int
            Zero-based MSA index

        Returns
        =======
        residue_indexes : dict
            Residue indexes for each protein at the MSA position
        """

        residue_positions = {}
        residue_ids = {}

        # Gather dictionary between sequence position and residue PDB index
        for model in self.models_names:
            residue_positions[model] = 0
            residue_ids[model] = {}
            for i,r in enumerate(self.structures[model].get_residues()):
                residue_ids[model][i+1] = r.id[1]

        # Gather sequence indexes for the given MSA index
        for i in range(self.msa.get_alignment_length()):

            # Count structure positions
            for entry in self.msa:
                if entry.seq[i] != '-':
                    residue_positions[entry.id] += 1

            # Get residue positions matching the MSA indexes
            if i == msa_index:
                for entry in self.msa:
                    if entry.seq[i] == '-':
                        residue_positions[entry.id] = None
                    else:
                        residue_positions[entry.id] = residue_ids[entry.id][residue_positions[entry.id]]
                break

        return residue_positions

    def calculateSecondaryStructure(self, _save_structure=False):
        """
        Calculate secondary structure information for each model.
        DSSP Code:
        H : Alpha helix (4-12)
        B : Isolated beta-bridge residue
        E : Strand
        G : 3-10 helix
        I : Pi helix
        T : Turn
        S : Bend
        - : None
        Parameters
        ==========
        _save_structure : bool
            Save structure model before computing secondary structure. This option
            is used if models have been modified.
        Returns
        ss : dict
            Contains the secondary structure strings for each model.
        """

        for model in self.models_names:
            structure_path = self.models_paths[model]
            if _save_structure:
                structure_path = '.'+str(uuid.uuid4())+'.pdb'
                _saveStructureToPDB(self.structures[model], structure_path)

            dssp = DSSP(self.structures[model][0], structure_path)
            if _save_structure:
                os.remove(structure_path)
            ss = []
            for k in dssp.keys():
                ss.append(dssp[k][2])
            ss = ''.join(ss)
            self.ss[model] = ss

        return self.ss

    def keepModelChains(self, model, chains):
        """
        Only keep the specified chains for the selected model.

        Parameters
        ==========
        model : str
            Model name
        chains : list or tuple or str
            Chain IDs to keep.
        """
        if isinstance(chains, str):
            chains = list(chains)

        remove = []
        for chain in self.structures[model].get_chains():
            if chain.id not in chains:
                print('From model %s Removing chain %s' % (model, chain.id))
                remove.append(chain)

        model = [*self.structures[model].get_models()][0]
        for chain in remove:
            model.detach_child(chain.id)

        self.getModelsSequences()

    def removeTerminalUnstructuredRegions(self, n_hanging=3):
        """
        Remove unstructured terminal regions from models.

        Parameters
        ==========
        n_hangin : int
            Maximum unstructured number of residues to keep at the unstructured terminal regions.
        """

        if self.multi_chain:
            raise ValueError('removeTerminalUnstructuredRegions() function only supports single chain models')

        # Calculate residues to be removed
        for model in self.models_names:

            # Get N-terminal residues to remove based on secondary structure.
            remove_indexes = []
            for i,r in enumerate(self.ss[model]):
                if r == '-':
                    remove_indexes.append(i)
                else:
                    break

            if len(remove_indexes) > n_hanging:
                remove_indexes = remove_indexes[:-n_hanging]
            else:
                remove_indexes = []

            # Get C-terminal residues to remove based on secondary structure.
            remove_C = []
            for i,r in enumerate(self.ss[model][::-1]):
                if r == '-':
                    remove_C.append(i)
                else:
                    break
            if len(remove_C) > n_hanging:
                remove_C = remove_C[:-n_hanging]
            else:
                remove_C = []

            for x in remove_C:
                remove_indexes.append(len(self.ss[model])-1-x)

            # Sort indexes
            remove_indexes = sorted(remove_indexes)

            # Get residues to remove from models structures
            remove_this = []
            for c in self.structures[model].get_chains():
                for i,r in enumerate(c.get_residues()):
                    if i in remove_indexes:
                        remove_this.append(r)
                chain = c

            # Remove residues
            for r in remove_this:
                chain.detach_child(r.id)

        self.getModelsSequences()
        self.calculateSecondaryStructure(_save_structure=True)

    def removeTerminiByConfidenceScore(self, confidence_threshold=70):
        """
        Remove terminal regions with low confidence scores from models.
        """

        ## Warning only single chain implemented
        for model in self.models_names:

            atoms = [a for a in self.structures[model].get_atoms()]
            n_terminus = set()
            for a in atoms:
                if a.bfactor < confidence_threshold:
                    n_terminus.add(a.get_parent().id[1])
                else:
                    break
            c_terminus = set()

            for a in reversed(atoms):
                if a.bfactor < confidence_threshold:
                    c_terminus.add(a.get_parent().id[1])
                else:
                    break
            n_terminus = sorted(list(n_terminus))
            c_terminus = sorted(list(c_terminus))

            remove_this = []
            for c in self.structures[model].get_chains():
                for r in c.get_residues():
                    if r.id[1] in n_terminus or r.id[1] in c_terminus:
                        remove_this.append(r)
                chain = c

            # Remove residues
            for r in remove_this:
                chain.detach_child(r.id)

        self.getModelsSequences()
        # self.calculateSecondaryStructure(_save_structure=True)

        # Missing save models and reload them to take effect.

    def alignModelsToReferencePDB(self, reference, output_folder, chain_indexes=None,
                                  trajectory_chain_indexes=None, reference_chain_indexes=None,
                                  aligment_mode='aligned'):
        """
        Align all models to a reference PDB based on a sequence alignemnt.

        The chains are specified using their indexes. When the trajectories have
        corresponding chains use the option chain_indexes to specify the list of
        chains to align. Otherwise, specify the chains with trajectory_chain_indexes
        and reference_chain_indexes options. Note that the list of chain indexes
        must be corresponding.

        Parameters
        ==========
        reference : str
            Path to the reference PDB
        output_folder : str
            Path to the output folder to store models
        mode : str
            The mode defines how sequences are aligned. 'exact' for structurally
            aligning positions with exactly the same aminoacids after the sequence
            alignemnt or 'aligned' for structurally aligining sequences using all
            positions aligned in the sequence alignment.
        """

        if not os.path.exists(output_folder):
            os.mkdir(output_folder)

        reference = md.load(reference)
        for model in self.models_names:
            traj = md.load(self.models_paths[model])
            MD.alignTrajectoryBySequenceAlignment(traj, reference, chain_indexes=chain_indexes,
                                                  trajectory_chain_indexes=trajectory_chain_indexes,
                                                  aligment_mode=aligment_mode)

            traj.save(output_folder+'/'+model+'.pdb')

    def createMutants(self, job_folder, mutants, nstruct=100, relax_cycles=0, cst_optimization=True,
                      param_files=None, mpi_command='slurm'):
        """
        Create mutations from protein models. Mutations (mutants) must be given as a nested dictionary
        with each protein as the first key and the name of the particular mutant as the second key.
        The value of each inner dictionary is a list containing the mutations, with each mutation
        described by a 2-element tuple (residue_id, aa_to_mutate). E.g., (73, 'A').

        Parameters
        ==========
        job_folder : str
            Folder path where to place the mutation job.
        mutants : dict
            Dictionary specify the mutants to generate.
        relax_cycles : int
            Apply this number of relax cycles (default:0, i.e., no relax).
        nstruct : int
            Number of structures to generate when relaxing mutant
        param_files : list
            Params file to use when reading model with Rosetta.
        """

        mpi_commands = ['slurm', 'openmpi', None]
        if mpi_command not in ['slurm', 'openmpi', None]:
            raise ValuError('Wrong mpi_command it should either: '+' '.join(mpi_commands))

        # Create mutation job folder
        if not os.path.exists(job_folder):
            os.mkdir(job_folder)
        if not os.path.exists(job_folder+'/input_models'):
            os.mkdir(job_folder+'/input_models')
        if not os.path.exists(job_folder+'/flags'):
            os.mkdir(job_folder+'/flags')
        if not os.path.exists(job_folder+'/xml'):
            os.mkdir(job_folder+'/xml')
        if not os.path.exists(job_folder+'/output_models'):
            os.mkdir(job_folder+'/output_models')

        # Save considered models
        considered_models = list(mutants.keys())
        self.saveModels(job_folder+'/input_models', models=considered_models)

        jobs = []

        # Create all-atom score function
        score_fxn_name = 'ref2015'
        sfxn = rosettaScripts.scorefunctions.new_scorefunction(score_fxn_name,
                                                               weights_file=score_fxn_name)

        for model in self.models_names:
            # Skip models not in given mutants
            if model not in considered_models:
                continue

            if not os.path.exists(job_folder+'/output_models/'+model):
                os.mkdir(job_folder+'/output_models/'+model)

            # Iterate each mutant
            for mutant in mutants[model]:

                # Create xml mutation (and minimization) protocol
                xml = rosettaScripts.xmlScript()
                protocol = []

                # Add score function
                xml.addScorefunction(sfxn)

                for m in mutants[model][mutant]:
                    mutate = rosettaScripts.movers.mutate(name='mutate_'+str(m[0]),
                                                          target_residue=m[0],
                                                          new_residue=PDB.Polypeptide.one_to_three(m[1]))
                    xml.addMover(mutate)
                    protocol.append(mutate)

                if relax_cycles:
                    # Create fastrelax mover
                    relax = rosettaScripts.movers.fastRelax(repeats=relax_cycles, scorefxn=sfxn)
                    xml.addMover(relax)
                    protocol.append(relax)
                else:
                    # Turn off more than one structure when relax is not performed
                    nstruct = 1

                # Set protocol
                xml.setProtocol(protocol)

                # Add scorefunction output
                xml.addOutputScorefunction(sfxn)

                # Write XMl protocol file
                xml.write_xml(job_folder+'/xml/'+model+'_'+mutant+'.xml')

                # Create options for minimization protocol
                flags = rosettaScripts.flags('../../xml/'+model+'_'+mutant+'.xml',
                                             nstruct=nstruct, s='../../input_models/'+model+'.pdb',
                                             output_silent_file=model+'_'+mutant+'.out')

                # Add relaxation with constraints options and write flags file
                if cst_optimization and relax_cycles:
                    flags.add_relax_cst_options()
                else:
                    flags.add_relax_options()

                # Add path to params files
                if param_files != None:
                    if not os.path.exists(job_folder+'/params'):
                        os.mkdir(job_folder+'/params')
                    if isinstance(param_files, str):
                        param_files = [param_files]
                    for param in param_files:
                        param_name = param.split('/')[-1]
                        shutil.copyfile(param, job_folder+'/params/'+param_name)
                    flags.addOption('in:file:extra_res_path', '../../params')

                flags.write_flags(job_folder+'/flags/'+model+'_'+mutant+'.flags')

                # Create and append execution command
                if mpi_command == None:
                    mpi_command = ''

                command = 'cd '+job_folder+'/output_models/'+model+'\n'
                command += mpi_command+' rosetta_scripts.mpi.linuxgccrelease @ '+'../../flags/'+model+'_'+mutant+'.flags\n'
                command += 'cd ../../..\n'
                jobs.append(command)

        return jobs

    def setUpRosettaOptimization(self, relax_folder, nstruct=1000, relax_cycles=5,
                                 cst_files=None, mutations=False, models=None, cst_optimization=True,
                                 membrane=False, membrane_thickness=15, param_files=None):
        """
        Set up minimizations using Rosetta FastRelax protocol.

        Parameters
        ==========
        relax_folder : str
            Folder path where to place the relax job.
        """

        # Create minimization job folders
        if not os.path.exists(relax_folder):
            os.mkdir(relax_folder)
        if not os.path.exists(relax_folder+'/input_models'):
            os.mkdir(relax_folder+'/input_models')
        if not os.path.exists(relax_folder+'/flags'):
            os.mkdir(relax_folder+'/flags')
        if not os.path.exists(relax_folder+'/xml'):
            os.mkdir(relax_folder+'/xml')
        if not os.path.exists(relax_folder+'/output_models'):
            os.mkdir(relax_folder+'/output_models')

        # Save all models
        self.saveModels(relax_folder+'/input_models', models=models)

        # Check that sequence comparison has been done before adding mutational steps
        if mutations:
            if self.sequence_differences == {}:
                raise ValueError('Mutations have been enabled but no sequence comparison\
has been carried out. Please run compareSequences() function before setting mutation=True.')

        # Create flags files
        jobs = []
        for model in self.models_names:

            # Skip models not in the given list
            if models != None:
                    continue

            if not os.path.exists(relax_folder+'/output_models/'+model):
                os.mkdir(relax_folder+'/output_models/'+model)

            # Create xml minimization protocol
            xml = rosettaScripts.xmlScript()
            protocol = []

            # Create membrane scorefucntion
            if membrane:
                # Create all-atom score function
                sfxn = rosettaScripts.scorefunctions.new_scorefunction('mpframework_smooth_fa_2012',
                                                                       weights_file='mpframework_smooth_fa_2012')
                # Add constraint weights to membrane score function
                if cst_files != None:
                    reweights = (('chainbreak', 1.0),
                                ('coordinate_constraint', 1.0),
                                ('atom_pair_constraint', 1.0),
                                ('angle_constraint', 1.0),
                                ('dihedral_constraint', 1.0),
                                ('res_type_constraint', 1.0),
                                ('metalbinding_constraint', 1.0))

                    for rw in reweights:
                        sfxn.addReweight(rw[0],rw[1])

            # Create all-atom scorefucntion
            else:
                score_fxn_name = 'ref2015'
                # Check if constraints are given
                if cst_files != None:
                    score_fxn_name = score_fxn_name+'_cst'

                # Create all-atom score function
                sfxn = rosettaScripts.scorefunctions.new_scorefunction(score_fxn_name,
                                                                       weights_file=score_fxn_name)
            xml.addScorefunction(sfxn)

            # Create mutation movers if needed
            if mutations:
                if self.sequence_differences[model]['mutations'] != {}:
                    for m in self.sequence_differences[model]['mutations']:
                        mutate = rosettaScripts.movers.mutate(name='mutate_'+str(m[0]),
                                                              target_residue=m[0],
                                                              new_residue=PDB.Polypeptide.one_to_three(m[1]))
                        xml.addMover(mutate)
                        protocol.append(mutate)

            # Add constraint mover if constraint file is given.
            if cst_files != None:
                if model not in cst_files:
                    raise ValuError('Model %s is not in the cst_files dictionary!' % model)
                set_cst = rosettaScripts.movers.constraintSetMover(add_constraints=True,
                                                                   cst_file='../../../'+cst_files[model])
                xml.addMover(set_cst)
                protocol.append(set_cst)

            if membrane:
                add_membrane = rosettaScripts.rosetta_MP.movers.addMembraneMover()
                xml.addMover(add_membrane)
                protocol.append(add_membrane)

                init_membrane = rosettaScripts.rosetta_MP.movers.membranePositionFromTopologyMover()
                xml.addMover(init_membrane)
                protocol.append(init_membrane)

            # Create fastrelax mover
            relax = rosettaScripts.movers.fastRelax(repeats=relax_cycles, scorefxn=sfxn)
            xml.addMover(relax)
            protocol.append(relax)

            # Set protocol
            xml.setProtocol(protocol)

            # Add scorefunction output
            xml.addOutputScorefunction(sfxn)

            # Write XMl protocol file
            xml.write_xml(relax_folder+'/xml/'+model+'_relax.xml')

            # Create options for minimization protocol
            flags = rosettaScripts.flags('../../xml/'+model+'_relax.xml',
                                         nstruct=nstruct, s='../../input_models/'+model+'.pdb',
                                         output_silent_file=model+'_relax.out')

            # Add relaxation with constraints options and write flags file
            if cst_optimization:
                flags.add_relax_cst_options()
            else:
                flags.add_relax_options()

            # Add path to params files
            if param_files != None:

                if not os.path.exists(relax_folder+'/params'):
                    os.mkdir(relax_folder+'/params')

                if isinstance(param_files, str):
                    param_files = [param_files]
                for param in param_files:
                    param_name = param.split('/')[-1]
                    shutil.copyfile(param, relax_folder+'/params/'+param_name)
                flags.addOption('in:file:extra_res_path', '../../params')

            if membrane:
                flags.addOption('mp::setup::spans_from_structure', 'true')
                flags.addOption('relax:constrain_relax_to_start_coords', '')
            flags.write_flags(relax_folder+'/flags/'+model+'_relax.flags')

            # Create and append execution command
            command = 'cd '+relax_folder+'/output_models/'+model+'\n'
            command += 'srun rosetta_scripts.mpi.linuxgccrelease @ '+'../../flags/'+model+'_relax.flags\n'
            command += 'cd ../../..\n'
            jobs.append(command)

        return jobs

    def setUpMembranePositioning(self, job_folder, membrane_thickness=15, models=None):
        """
        """
        # Create minimization job folders
        if not os.path.exists(job_folder):
            os.mkdir(job_folder)
        if not os.path.exists(job_folder+'/input_models'):
            os.mkdir(job_folder+'/input_models')
        if not os.path.exists(job_folder+'/flags'):
            os.mkdir(job_folder+'/flags')
        if not os.path.exists(job_folder+'/output_models'):
            os.mkdir(job_folder+'/output_models')

        # Save all models
        self.saveModels(job_folder+'/input_models', models=models)

        # Copy embeddingToMembrane.py script
        _copyScriptFile(job_folder, 'embeddingToMembrane.py')

        # Create flags files
        jobs = []
        for model in self.models_names:

            # Skip models not in the given list
            if models != None:
                if model not in models:
                    continue

            if not os.path.exists(job_folder+'/output_models/'+model):
                os.mkdir(job_folder+'/output_models/'+model)

            flag_file = job_folder+'/flags/mp_span_from_pdb_'+model+'.flags'
            with open(flag_file, 'w') as flags:
                flags.write('-mp::thickness '+str(membrane_thickness)+'\n')
                flags.write('-s model.pdb\n')
                flags.write('-out:path:pdb .\n')

            flag_file = job_folder+'/flags/mp_transform_'+model+'.flags'
            with open(flag_file, 'w') as flags:
                flags.write('-s ../../input_models/'+model+'.pdb\n')
                flags.write('-mp:transform:optimize_embedding true\n')
                flags.write('-mp:setup:spanfiles '+model+'.span\n')
                flags.write('-out:no_nstruct_label\n')

            command = 'cd '+job_folder+'/output_models/'+model+'\n'
            command += 'cp ../../input_models/'+model+'.pdb model.pdb\n'
            command += 'mp_span_from_pdb.linuxgccrelease @ ../../flags/mp_span_from_pdb_'+model+'.flags\n'
            command += 'rm model.pdb \n'
            command += 'mv model.span '+model+'.span\n'
            command += 'mp_transform.linuxgccrelease @ ../../flags/mp_transform_'+model+'.flags\n'
            command += 'python ../../._embeddingToMembrane.py'+' '+model+'.pdb\n'
            command += 'cd ../../..\n'
            jobs.append(command)

        return jobs

    def addMissingLoops(self, job_folder, nstruct=1, sfxn='ref2015', param_files=None):
        """
        Create a Rosetta loop optimization protocol for missing loops in the structure.

        Parameters
        ==========
        job_folder : str
            Loop modeling calculation folder.
        """

        # Create minimization job folders
        if not os.path.exists(job_folder):
            os.mkdir(job_folder)
        if not os.path.exists(job_folder+'/input_models'):
            os.mkdir(job_folder+'/input_models')
        if not os.path.exists(job_folder+'/flags'):
            os.mkdir(job_folder+'/flags')
        if not os.path.exists(job_folder+'/xml'):
            os.mkdir(job_folder+'/xml')
        if not os.path.exists(job_folder+'/output_models'):
            os.mkdir(job_folder+'/output_models')

        # Save all models
        self.saveModels(job_folder+'/input_models')

        # Check that sequence comparison has been done before checking missing loops
        if self.sequence_differences == {}:
            raise ValuError('No sequence comparison has been carried out. Please run \
compareSequences() function before adding missing loops.')

        # Create flags files
        jobs = []
        for model in self.models_names:

            # Check that model has missing loops
            if self.sequence_differences[model]['missing_loops'] != []:

                missing_loops = self.sequence_differences[model]['missing_loops']

                for loop in missing_loops:

                    loop_name = str(loop[0])+'_'+str(loop[1])

                    if not os.path.exists(job_folder+'/output_models/'+model):
                        os.mkdir(job_folder+'/output_models/'+model)

                    if not os.path.exists(job_folder+'/output_models/'+model+'/'+loop_name):
                        os.mkdir(job_folder+'/output_models/'+model+'/'+loop_name)

                    # Create xml minimization protocol
                    xml = rosettaScripts.xmlScript()
                    protocol = []

                    # Create score function

                    scorefxn = rosettaScripts.scorefunctions.new_scorefunction(sfxn,
                                                                               weights_file=sfxn)

                    # Add loop remodel protocol
                    if len(loop[1]) == 1:
                        hanging_residues = 3
                    elif len(loop[1]) == 2:
                        hanging_residues = 2
                    else:
                        hanging_residues = 1
                    loop_movers = rosettaScripts.loop_modeling.loopRebuild(xml, loop[0], loop[1],
                                                                           scorefxn=sfxn, hanging_residues=hanging_residues)
                    for m in loop_movers:
                        protocol.append(m)

                    # Add idealize step
                    idealize = rosettaScripts.movers.idealize()
                    xml.addMover(idealize)
                    protocol.append(idealize)

                    # Set protocol
                    xml.setProtocol(protocol)

                    # Add scorefunction output
                    xml.addOutputScorefunction(scorefxn)
                    # Write XMl protocol file
                    xml.write_xml(job_folder+'/xml/'+model+'_'+loop_name+'.xml')

                    # Create options for minimization protocol
                    output_silent = 'output_models/'+model+'/'+loop_name+'/'+model+'_'+loop_name+'.out'
                    flags = rosettaScripts.flags('xml/'+model+'_'+loop_name+'.xml',
                                                 nstruct=nstruct, s='input_models/'+model+'.pdb',
                                                 output_silent_file=output_silent)

                    # Add path to params files
                    if param_files != None:
                        if not os.path.exists(job_folder+'/params'):
                            os.mkdir(job_folder+'/params')

                        if isinstance(param_files, str):
                            param_files = [param_files]
                        for param in param_files:
                            param_name = param.split('/')[-1]
                            shutil.copyfile(param, job_folder+'/params/'+param_name)
                        flags.addOption('in:file:extra_res_path', 'params')

                    # Write flags file
                    flags.write_flags(job_folder+'/flags/'+model+'_'+loop_name+'.flags')

                    # Create and append execution command
                    command = 'cd '+job_folder+'\n'
                    command += 'srun rosetta_scripts.mpi.linuxgccrelease @ '+'flags/'+model+'_'+loop_name+'.flags\n'
                    command += 'cd ..\n'

                    jobs.append(command)

        return jobs

    def setUpPrepwizardOptimization(self, prepare_folder, pH=7.0, epik_pH=False, samplewater=False,
                                    epik_pHt=False, remove_hydrogens=True, delwater_hbond_cutoff=False,
                                    fill_loops=False, protonation_states=None, write_conect=False,
                                    no_epik=False, use_new_version=False, **kwargs):
        """
        Set up an structure optimization with the Schrodinger Suite prepwizard.

        Parameters
        ==========
        prepare_folder : str
            Folder name for the prepwizard optimization.
        """

        # Create prepare job folders
        if not os.path.exists(prepare_folder):
            os.mkdir(prepare_folder)
        if not os.path.exists(prepare_folder+'/input_models'):
            os.mkdir(prepare_folder+'/input_models')
        if not os.path.exists(prepare_folder+'/output_models'):
            os.mkdir(prepare_folder+'/output_models')

        # Save all input models
        self.saveModels(prepare_folder+'/input_models', remove_hydrogens=remove_hydrogens,
                        write_conect=write_conect, **kwargs)

        # Generate jobs
        jobs = []
        for model in self.models_names:
            if fill_loops:
                if model not in self.target_sequences:
                    raise ValueError('Target sequence for model %s was not given. First\
make sure of reading the target sequences with the function readTargetSequences()' % model)
                sequence = {}
                sequence[model] = self.target_sequences[model]
                fasta_file = prepare_folder+'/input_models/'+model+'.fasta'
                alignment.writeFastaFile(sequence, fasta_file)

            # Create model output folder
            output_folder = prepare_folder+'/output_models/'+model
            if not os.path.exists(output_folder):
                os.mkdir(output_folder)

            if fill_loops:
                command = 'cd '+prepare_folder+'/input_models/\n'
                command += 'pwd=$(pwd)\n'
                command += 'cd ../output_models/'+model+'\n'
            else:
                command = 'cd '+output_folder+'\n'

            command += '"${SCHRODINGER}/utilities/prepwizard" '
            command += '../../input_models/'+model+'.pdb '
            command += model+'.pdb '
            command += '-fillsidechains '
            command += '-disulfides '
            if fill_loops:
                command += '-fillloops '
                command += '-fasta_file "$pwd"/'+model+'.fasta '
            if remove_hydrogens:
                command += '-rehtreat '
            if no_epik:
                command += '-noepik '
            else:
                if epik_pH:
                    command += '-epik_pH '+str(pH)+' '
                if epik_pHt:
                    command += '-epik_pHt '+str(epik_pHt)+' '
            command += '-propka_pH '+str(pH)+' '
            command += '-f 2005 '
            command += '-rmsd 0.3 '
            if samplewater:
                command += '-samplewater '
            if delwater_hbond_cutoff:
                command += '-delwater_hbond_cutoff '+str(delwater_hbond_cutoff)+' '

            if not isinstance(protonation_states, type(None)):
                for ps in protonation_states[model]:
                    if use_new_version:
                        command += '-force '+str(ps[0])+" "+str(ps[1])+' '
                    else:
                        command += '-force '+str(ps[0])+" "+str(ps[1])+' '

            command += '-JOBNAME '+model+' '
            command += '-HOST localhost:1 '
            command += '-WAIT\n'
            command += 'cd ../../..\n'
            jobs.append(command)

        return jobs

    def setUpDockingGrid(self, grid_folder, center_atoms, innerbox=(10,10,10), use_new_version=False, write_conect=False,
                         outerbox=(30,30,30), useflexmae=True, peptide=False):
        """
        Setup grid calculation for each model.

        Parameters
        ==========
        grid_folder : str
            Path to grid calculation folder
        center_atoms : tuple
        """

        # Create grid job folders
        if not os.path.exists(grid_folder):
            os.mkdir(grid_folder)

        if not os.path.exists(grid_folder+'/input_models'):
            os.mkdir(grid_folder+'/input_models')

        if not os.path.exists(grid_folder+'/grid_inputs'):
            os.mkdir(grid_folder+'/grid_inputs')

        if not os.path.exists(grid_folder+'/output_models'):
            os.mkdir(grid_folder+'/output_models')

        # Save all input models
        self.saveModels(grid_folder+'/input_models', write_conect=write_conect)

        # Check that inner and outerbox values are given as integers
        for v in innerbox:
            if type(v) != int:
                raise ValuError('Innerbox values must be given as integers')
        for v in outerbox:
            if type(v) != int:
                raise ValuError('Outerbox values must be given as integers')

        # Create grid input files
        jobs = []
        for model in self.models_names:

            # Get coordinates of center residue
            chainid = center_atoms[model][0]
            resid = center_atoms[model][1]
            atom_name = center_atoms[model][2]

            x = None
            for c in self.structures[model].get_chains():
                if c.id == chainid:
                    for r in c.get_residues():
                        if r.id[1] == resid:
                            for a in r.get_atoms():
                                if a.name == atom_name:
                                    x = a.coord[0]
                                    y = a.coord[1]
                                    z = a.coord[2]

            # Check if any atom center was found.
            if x == None:
                raise ValueError('Given atom center not found for model %s' % model)

            # Write grid input file
            with open(grid_folder+'/grid_inputs/'+model+'.in', 'w') as gif:
                gif.write('GRID_CENTER %.14f, %.14f, %.14f\n' % (x,y,z))
                gif.write('GRIDFILE '+model+'.zip\n')
                gif.write('INNERBOX %s, %s, %s\n' % innerbox)
                gif.write('OUTERBOX %s, %s, %s\n' % outerbox)
                gif.write('RECEP_FILE %s\n' % (model+'.mae'))
                if peptide:
                    gif.write('PEPTIDE True\n')
                if useflexmae:
                    gif.write('USEFLEXMAE YES\n')

            command = 'cd '+grid_folder+'/output_models\n'

            # Add convert PDB into mae format command
            command += '"$SCHRODINGER/utilities/structconvert" '
            if use_new_version:
                command += '-i ../input_models/'+model+'.pdb'+' '
                command += '-o '+model+'.mae\n'
            else:
                command += '-ipdb ../input_models/'+model+'.pdb'+' '
                command += '-omae '+model+'.mae\n'

            # Add grid generation command
            command += '"${SCHRODINGER}/glide" '
            command += '../grid_inputs/'+model+'.in'+' '
            command += '-OVERWRITE '
            command += '-HOST localhost '
            command += '-TMPLAUNCHDIR '
            command += '-WAIT\n'

            command += 'cd ../..\n'

            jobs.append(command)

        return jobs

    def setUpGlideDocking(self, docking_folder, grids_folder, ligands_folder,
                          poses_per_lig=100, precision='SP', use_ligand_charges=False,
                          energy_by_residue=False):
        """
        Set docking calculations for all the proteins and set of ligands located
        grid_folders and ligands_folder folders, respectively. The ligands must be provided
        in MAE format.

        Parameters
        ==========
        docking_folder : str

        ligands_folder : str
            Path to the folder containing the ligands to dock.
        residues : dict
            Dictionary with the residues for each model near which to position the
            ligand as the starting pose.
        """

        # Create docking job folders
        if not os.path.exists(docking_folder):
            os.mkdir(docking_folder)

        if not os.path.exists(docking_folder+'/input_models'):
            os.mkdir(docking_folder+'/input_models')

        if not os.path.exists(docking_folder+'/output_models'):
            os.mkdir(docking_folder+'/output_models')

        # Save all input models
        self.saveModels(docking_folder+'/input_models')

        # Read paths to grid files
        grids_paths = {}
        for f in os.listdir(grids_folder+'/output_models'):
            if f.endswith('.zip'):
                name = f.replace('.zip','')
                grids_paths[name] = grids_folder+'/output_models/'+f

        # Read paths to substrates
        substrates_paths = {}
        for f in os.listdir(ligands_folder):
            if f.endswith('.mae'):
                name = f.replace('.mae','')
                substrates_paths[name] = ligands_folder+'/'+f

        # Set up docking jobs
        jobs = []
        for grid in grids_paths:
            # Create ouput folder
            if not os.path.exists(docking_folder+'/output_models/'+grid):
                os.mkdir(docking_folder+'/output_models/'+grid)

            for substrate in substrates_paths:

                # Create glide dock input
                with open(docking_folder+'/output_models/'+grid+'/'+grid+'_'+substrate+'.in', 'w') as dif:
                    dif.write('GRIDFILE GRID_PATH/'+grid+'.zip\n')
                    dif.write('LIGANDFILE ../../../%s\n' % substrates_paths[substrate])
                    dif.write('POSES_PER_LIG %s\n' % poses_per_lig)
                    if use_ligand_charges:
                        dif.write('LIG_MAECHARGES true\n')
                    dif.write('PRECISION %s\n' % precision)
                    if energy_by_residue:
                        dif.write('WRITE_RES_INTERACTION true\n')

                # Create commands
                command = 'cd '+docking_folder+'/output_models/'+grid+'\n'

                # Schrodinger has problem with relative paths to the grid files
                # This is a quick fix for that (not elegant, but works).
                command += 'cwd=$(pwd)\n'
                grid_folder = '/'.join(grids_paths[grid].split('/')[:-1])
                command += 'cd ../../../%s\n' % grid_folder
                command += 'gd=$(pwd)\n'
                command += 'cd $cwd\n'
                command += 'sed -i "s@GRID_PATH@$gd@" %s \n' % (grid+'_'+substrate+'.in')

                # Add docking command
                command += '"${SCHRODINGER}/glide" '
                command += grid+'_'+substrate+'.in'+' '
                command += '-OVERWRITE '
                command += '-adjust '
                command += '-HOST localhost:1 '
                command += '-TMPLAUNCHDIR '
                command += '-WAIT\n'
                command += 'cd ../../..\n'
                jobs.append(command)

        return jobs

    def setUpSiteMapForModels(self, job_folder, target_residue, site_box=10,
                              resolution='fine', reportsize=100, overwrite=False):
        """
        Generates a SiteMap calculation for model poses (no ligand) near specified residues.

        Parameters
        ==========
        job_folder : str
            Path to the calculation folder
        """

        # Create site map job folders
        if not os.path.exists(job_folder):
            os.mkdir(job_folder)

        if not os.path.exists(job_folder+'/input_models'):
            os.mkdir(job_folder+'/input_models')

        if not os.path.exists(job_folder+'/output_models'):
            os.mkdir(job_folder+'/output_models')

        # Copy script to generate protein and ligand mae inputs, separately.
        _copyScriptFile(job_folder, 'prepareForSiteMap.py')
        script_path = job_folder+'/._prepareForSiteMap.py'

        # Save all input models
        self.saveModels(job_folder+'/input_models')

        # Create input files
        jobs = []
        for model in self.models_names:

            # Createa output folder for each model
            if not os.path.exists(job_folder+'/output_models/'+model):
                os.mkdir(job_folder+'/output_models/'+model)

            # Generate input protein and ligand files
            input_protein = job_folder+'/input_models/'+model+'.pdb'
            if not os.path.exists(input_protein) or overwrite:
                command = 'run '+script_path+' '
                command += input_protein+' '
                command += job_folder+'/output_models/'+model+' '
                command += '--protein_only '
                os.system(command)

            # Add site map command
            command = 'cd '+job_folder+'/output_models/'+model+'\n'
            command += '"${SCHRODINGER}/sitemap" '
            command += '-prot ../../input_models/'+model+'/'+model+'_protein.mae'+' '
            command += '-sitebox '+str(site_box)+' '
            command += '-resolution '+str(resolution)+' '
            command += '-reportsize '+str(reportsize)+' '
            command += '-keepvolpts yes '
            command += '-keeplogs yes '
            command += '-siteasl \"res.num {'+target_residue+'}\" '
            command += '-HOST localhost:1 '
            command += '-TMPLAUNCHDIR\n'
            command += '-WAIT\n'
            command += 'cd ../../..\n'
            jobs.append(command)

        return jobs

    def setUpSiteMapForLigands(self, job_folder, poses_folder, site_box=10, resolution='fine', overwrite=False):
        """
        Generates a SiteMap calculation for Docking poses outputed by the extractDockingPoses()
        function.

        Parameters
        ==========
        job_folder : str
            Path to the calculation folder
        poses_folder : str
            Path to docking poses folder.
        """

        # Create site map job folders
        if not os.path.exists(job_folder):
            os.mkdir(job_folder)

        if not os.path.exists(job_folder+'/input_models'):
            os.mkdir(job_folder+'/input_models')

        if not os.path.exists(job_folder+'/output_models'):
            os.mkdir(job_folder+'/output_models')

        # Copy script to generate protein and ligand mae inputs, separately.
        _copyScriptFile(job_folder, 'prepareForSiteMap.py')
        script_path = job_folder+'/._prepareForSiteMap.py'

        # Create input files
        jobs = []
        for model in os.listdir(poses_folder):
            if not os.path.isdir(poses_folder+'/'+model):
                continue
            if not os.path.exists(job_folder+'/input_models/'+model):
                os.mkdir(job_folder+'/input_models/'+model)
            if not os.path.exists(job_folder+'/output_models/'+model):
                os.mkdir(job_folder+'/output_models/'+model)

            for pose in os.listdir(poses_folder+'/'+model):
                if pose.endswith('.pdb'):
                    pose_name = pose.replace('.pdb','')

                    # Generate input protein and ligand files
                    input_ligand = job_folder+'/input_models/'+model+'/'+pose_name+'_ligand.mae'
                    input_protein = job_folder+'/input_models/'+model+'/'+pose_name+'_protein.mae'
                    if not os.path.exists(input_ligand) or not os.path.exists(input_protein) or overwrite:
                        command = 'run '+script_path+' '
                        command += poses_folder+'/'+model+'/'+pose+' '
                        command += job_folder+'/input_models/'+model
                        os.system(command)

                    # Write Site Map input file
                    with open(job_folder+'/output_models/'+model+'/'+pose_name+'.in', 'w') as smi:
                        smi.write('PROTEIN ../../input_models/'+model+'/'+pose_name+'_protein.mae\n')
                        smi.write('LIGMAE ../../input_models/'+model+'/'+pose_name+'_ligand.mae\n')
                        smi.write('SITEBOX '+str(site_box)+'\n')
                        smi.write('RESOLUTION '+resolution+'\n')
                        smi.write('REPORTSIZE 100\n')
                        smi.write('KEEPVOLPTS yes\n')
                        smi.write('KEEPLOGS yes\n')

                    # Add site map command
                    command = 'cd '+job_folder+'/output_models/'+model+'\n'
                    command += '"${SCHRODINGER}/sitemap" '
                    command += pose_name+'.in'+' '
                    command += '-HOST localhost:1 '
                    command += '-TMPLAUNCHDIR '
                    command += '-WAIT\n'
                    command += 'cd ../../..\n'
                    jobs.append(command)
        return jobs

    def setUpLigandParameterization(self, job_folder, ligands_folder):
        """
        Run PELE platform for ligand parameterization

        Parameters
        ==========
        job_folder : str
            Path to the job input folder
        ligands_folder : str
            Path to the folder containing the ligand molecules in PDB format.
        """

        # Create PELE job folder
        if not os.path.exists(job_folder):
            os.mkdir(job_folder)

        # Copy script to generate protein and ligand mae inputs, separately.
        _copyScriptFile(job_folder, 'peleffy_ligand.py')

        jobs = []
        for pdb in os.listdir(ligands_folder):
            if pdb.endswith('.pdb'):
                pdb_name = pdb.replace('.pdb', '')
                structure = _readPDB(pdb_name, ligands_folder+'/'+pdb)
                if not os.path.exists(job_folder+'/'+pdb_name):
                    os.mkdir(job_folder+'/'+pdb_name)

                # _saveStructureToPDB(structure, job_folder+'/'+pdb_name+'/'+pdb_name+'.pdb')
                shutil.copyfile(ligands_folder+'/'+pdb, job_folder+'/'+pdb_name+'/'+pdb_name+'.pdb')

                # Create command
                command = 'cd '+job_folder+'/'+pdb_name+'\n'
                command += 'python  ../._peleffy_ligand.py '+pdb_name+'.pdb\n'
                command += 'cd ../..\n'
                jobs.append(command)

        return jobs

    def setUpPELECalculation(self, pele_folder, models_folder, input_yaml, box_centers=None, distances=None, ligand_index=1,
                             box_radius=10, steps=100, debug=False, iterations=3, cpus=96, equilibration_steps=100, ligand_energy_groups=None,
                             separator='-', use_peleffy=True, usesrun=True, energy_by_residue=False, ebr_new_flag=False, ninety_degrees_version=False,
                             analysis=False, energy_by_residue_type='all', peptide=False, equilibration_mode='equilibrationLastSnapshot',
<<<<<<< HEAD
                             spawning='independent', continuation=False, equilibration=True, skip_models=None,skip_ligands=None):
=======
                             spawning='independent', continuation=False, equilibration=True, skip_models=None, copy_input_models=False):
>>>>>>> f4c20c82
        """
        Generates a PELE calculation for extracted poses. The function reads all the
        protein ligand poses and creates input for a PELE platform set up run.

        Parameters
        ==========
        pele_folder : str
            Path to the folder where PELE calcualtions will be located
        models_folder : str
            Path to input docking poses folder.
        input_yaml : str
            Path to the input YAML file to be used as template for all the runs.
        ligand_energy_groups : dict
            Additional groups to consider when doing energy by residue reports.
        Missing!
        """

        spawnings = ['independent', 'inverselyProportional', 'epsilon', 'variableEpsilon',
                     'independentMetric', 'UCB', 'FAST', 'ProbabilityMSM', 'MetastabilityMSM',
                     'IndependentMSM']

        if spawining not in spawnings:
            message = 'Spawning method %s not found.' % spawning
            message = 'Allowed options are: '+str(spawnings)
            raise ValuError(message)

        # Create PELE job folder
        if not os.path.exists(pele_folder):
            os.mkdir(pele_folder)

        # Read docking poses information from models_folder and create pele input
        # folders.
        jobs = []
        for d in os.listdir(models_folder):
            if os.path.isdir(models_folder+'/'+d):
                models = {}
                ligand_pdb_name = {}
                for f in os.listdir(models_folder+'/'+d):
                    fs = f.split(separator)
                    protein = fs[0]
                    ligand = fs[1]
                    pose = fs[2].replace('.pdb','')

                    # Skip given protein models
                    if skip_models != None:
                        if protein in skip_models:
                            continue

                    if skip_ligands != None:
                        ligand_name = ''
                        for char in ligand:
                            try:
                                int(char)
                                continue
                            except:
                                ligand_name += char

                        if ligand_name in skip_ligands:
                            continue



                    # Create PELE job folder for each docking
                    if not os.path.exists(pele_folder+'/'+protein+'_'+ligand):
                        os.mkdir(pele_folder+'/'+protein+'_'+ligand)

                    # Copy directly the input pdb to PELE folder
                    # This can avoid connect line problems.
                    if copy_input_models:
                        shutil.copyfile(models_folder+'/'+d+'/'+f,
                        pele_folder+'/'+protein+'_'+ligand+'/'+f)
                        structure = _readPDB(protein+'_'+ligand, models_folder+'/'+d+'/'+f)
                        # Change water names if any
                        for residue in structure.get_residues():
                            if residue.get_parent().id == 'L':
                                ligand_pdb_name[ligand] = residue.resname
                    else:
                        structure = _readPDB(protein+'_'+ligand, models_folder+'/'+d+'/'+f)

                        # Change water names if any
                        for residue in structure.get_residues():
                            if residue.id[0] == 'W':
                                residue.resname = 'HOH'

                            if residue.get_parent().id == 'L':
                                ligand_pdb_name[ligand] = residue.resname

                        ## Add dummy atom if peptide docking ### Strange fix =)
                        if peptide:
                            for chain in structure.get_chains():
                                if chain.id == 'L':
                                    # Create new residue
                                    new_resid = max([r.id[1] for r in chain.get_residues()])+1
                                    residue = PDB.Residue.Residue(('H', new_resid, ' '), 'XXX', ' ')
                                    serial_number = max([a.serial_number for a in chain.get_atoms()])+1
                                    atom = PDB.Atom.Atom('X', [0,0,0], 0, 1.0, ' ',
                                                         '%-4s' % 'X', serial_number+1, 'H')
                                    residue.add(atom)
                                    chain.add(residue)

                        _saveStructureToPDB(structure, pele_folder+'/'+protein+'_'+ligand+'/'+f)

                    if (protein, ligand) not in models:
                        models[(protein,ligand)] = []
                    models[(protein,ligand)].append(f)

                # Create YAML file
                for model in models:
                    protein, ligand = model

                    keywords = ['system', 'chain', 'resname', 'steps', 'iterations', 'atom_dist', 'analyse',
                                'cpus', 'equilibration', 'equilibration_steps', 'traj', 'working_folder',
                                'usesrun', 'use_peleffy', 'debug', 'box_radius', 'equilibration_mode', 'spawning']

                    # Skip given protein models
                    if skip_models != None:
                        if model in skip_models:
                            continue

                    with open(pele_folder+'/'+protein+'_'+ligand+'/'+'input.yaml', 'w') as iyf:
                        if energy_by_residue:
                            # Use new PELE version with implemented energy_by_residue
                            iyf.write('pele_exec: "/gpfs/projects/bsc72/PELE++/mniv/V1.7.2-b6/bin/PELE-1.7.2_mpi"\n')
                            iyf.write('pele_data: "/gpfs/projects/bsc72/PELE++/mniv/V1.7.2-b6/Data"\n')
                            iyf.write('pele_documents: "/gpfs/projects/bsc72/PELE++/mniv/V1.7.2-b6/Documents/"\n')
                        elif ninety_degrees_version:
                            # Use new PELE version with implemented 90 degrees fix
                            iyf.write('pele_exec: "/gpfs/projects/bsc72/PELE++/mniv/V1.8_pre_degree_fix/bin/PELE-1.8_mpi"\n')
                            iyf.write('pele_data: "/gpfs/projects/bsc72/PELE++/mniv/V1.8_pre_degree_fix/Data"\n')
                            iyf.write('pele_documents: "/gpfs/projects/bsc72/PELE++/mniv/V1.8_pre_degree_fix/Documents/"\n')
                        if len(models[model]) > 1:
                            equilibration_mode = 'equilibrationCluster'
                            iyf.write("system: '*.pdb'\n")
                        else:
                            iyf.write("system: '"+" ".join(models[model])+"'\n")
                        iyf.write("chain: 'L'\n")
                        if peptide:
                            iyf.write("resname: 'XXX'\n")
                            iyf.write("skip_ligand_prep:\n")
                            iyf.write(" - 'XXX'\n")
                        else:
                            iyf.write("resname: '"+ligand_pdb_name[ligand]+"'\n")
                        iyf.write("steps: "+str(steps)+"\n")
                        iyf.write("iterations: "+str(iterations)+"\n")
                        iyf.write("cpus: "+str(cpus)+"\n")
                        if equilibration:
                            iyf.write("equilibration: true\n")
                            iyf.write("equilibration_mode: '"+equilibration_mode+"'\n")
                            iyf.write("equilibration_steps: "+str(equilibration_steps)+"\n")
                        else:
                            iyf.write("equilibration: false\n")
                        if spawning != None:
                            iyf.write("spawning: '"+str(spawning)+"'\n")
                        iyf.write("traj: trajectory.xtc\n")
                        iyf.write("working_folder: 'output'\n")
                        if usesrun:
                            iyf.write("usesrun: true\n")
                        else:
                            iyf.write("usesrun: false\n")
                        if use_peleffy:
                            iyf.write("use_peleffy: true\n")
                        else:
                            iyf.write("use_peleffy: false\n")
                        if analysis:
                            iyf.write("analyse: true\n")
                        else:
                            iyf.write("analyse: false\n")

                        iyf.write("box_radius: "+str(box_radius)+"\n")
                        if isinstance(box_centers, type(None)) and peptide:
                            raise ValuError('You must give per-protein box_centers when docking peptides!')
                        if not isinstance(box_centers, type(None)):
                            if not all(isinstance(x, float) for x in box_centers[model]):
                                # get coordinates from tuple
                                for chain in self.structures[model[0]].get_chains():
                                    if chain.id == box_centers[model][0]:
                                        for r in chain:
                                            if r.id[1] == box_centers[model][1]:
                                                for atom in r:
                                                    if atom.name == box_centers[model][2]:
                                                        coordinates = atom.coord
                            else:
                                coordinates = box_centers[model]

                            box_center = ''
                            for coord in coordinates:
                                #if not isinstance(coord, float):
                                #    raise ValueError('Box centers must be given as a (x,y,z) tuple or list of floats.')
                                box_center += '  - '+str(coord)+'\n'
                            iyf.write("box_center: \n"+box_center)

                        # energy by residue is not implemented in PELE platform, therefore
                        # a scond script will modify the PELE.conf file to set up the energy
                        # by residue calculation.
                        if debug or energy_by_residue or peptide:
                            iyf.write("debug: true\n")

                        if distances != None:
                            iyf.write("atom_dist:\n")
                            for d in distances[protein][ligand]:
                                if isinstance(d[0], str):
                                    d1 = "- 'L:"+str(ligand_index)+":"+d[0]+"'\n"
                                else:
                                    d1 = "- '"+d[0][0]+":"+str(d[0][1])+":"+d[0][2]+"'\n"
                                if isinstance(d[1], str):
                                    d2 = "- 'L:"+str(ligand_index)+":"+d[1]+"'\n"
                                else:
                                    d2 = "- '"+d[1][0]+":"+str(d[1][1])+":"+d[1][2]+"'\n"
                                iyf.write(d1)
                                iyf.write(d2)

                        iyf.write('\n')
                        iyf.write("#Options gathered from "+input_yaml+'\n')

                        with open(input_yaml) as tyf:
                            for l in tyf:
                                if l.startswith('#'):
                                    continue
                                elif l.startswith('-'):
                                    continue
                                elif l.strip() == '':
                                    continue
                                if l.split()[0].replace(':', '') not in keywords:
                                    iyf.write(l)

                    if energy_by_residue:
                        _copyScriptFile(pele_folder, 'addEnergyByResidueToPELEconf.py')
                        ebr_script_name = '._addEnergyByResidueToPELEconf.py'
                        if not isinstance(ligand_energy_groups, type(None)):
                            if not isinstance(ligand_energy_groups, dict):
                                raise ValuError('ligand_energy_groups, must be given as a dictionary')
                            with open(pele_folder+'/'+protein+'_'+ligand+'/ligand_energy_groups.json', 'w') as jf:
                                json.dump(ligand_energy_groups[ligand], jf)

                    if peptide:
                        _copyScriptFile(pele_folder, 'modifyPelePlatformForPeptide.py')
                        peptide_script_name = '._modifyPelePlatformForPeptide.py'

                    # Create command
                    command = 'cd '+pele_folder+'/'+protein+'_'+ligand+'\n'
                    if not continuation:
                        command += 'python -m pele_platform.main input.yaml\n'
                    if continuation:
                        debug_line = False
                        restart_line = False
                        with open(pele_folder+'/'+protein+'_'+ligand+'/'+'input_restart.yaml', 'w') as oyml:
                            with open(pele_folder+'/'+protein+'_'+ligand+'/'+'input.yaml') as iyml:
                                for l in iyml:
                                    if 'debug: true' in l:
                                        debug_line = True
                                        oyml.write('restart: true\n')
                                        oyml.write('adaptive_restart: true\n')
                                    elif 'restart: true' in l:
                                        continue
                                    oyml.write(l)
                                if not debug_line:
                                    oyml.write('restart: true\n')
                                    oyml.write('adaptive_restart: true\n')

                        command += 'python -m pele_platform.main input_restart.yaml\n'
                    elif energy_by_residue:
                        command += 'python ../'+ebr_script_name+' output --energy_type '+energy_by_residue_type
                        if isinstance(ligand_energy_groups, dict):
                            command += ' --ligand_energy_groups ligand_energy_groups.json'
                            command += ' --ligand_index '+str(ligand_index)
                        if ebr_new_flag:
                            command += ' --new_version '
                        if peptide:
                            command += ' --peptide \n'
                            command += 'python ../'+peptide_script_name+' output '+" ".join(models[model])+'\n'
                        else:
                            command += '\n'
                        with open(pele_folder+'/'+protein+'_'+ligand+'/'+'input_restart.yaml', 'w') as oyml:
                            with open(pele_folder+'/'+protein+'_'+ligand+'/'+'input.yaml') as iyml:
                                for l in iyml:
                                    if 'debug: true' in l:
                                        l = 'restart: true\n'
                                    oyml.write(l)
                        command += 'python -m pele_platform.main input_restart.yaml\n'
                    elif peptide:
                        command += 'python ../'+peptide_script_name+' output '+" ".join(models[model])+'\n'
                        with open(pele_folder+'/'+protein+'_'+ligand+'/'+'input_restart.yaml', 'w') as oyml:
                            with open(pele_folder+'/'+protein+'_'+ligand+'/'+'input.yaml') as iyml:
                                for l in iyml:
                                    if 'debug: true' in l:
                                        l = 'restart: true\n'
                                    oyml.write(l)
                        command += 'python -m pele_platform.main input_restart.yaml\n'
                    command += 'cd ../..'
                    jobs.append(command)

        return jobs


    def setUpMDSimulations(self,md_folder,sim_time,frags=5,program='gromacs',ff='amber99sb-star-ildn'):
        """
        Sets up MD simulations for each model. The current state only allows to set
        up simulations for apo proteins and using the Gromacs software.

        Parameters
        ==========
        md_folder : str
            Path to the job folder where the MD input files are located.
        """

        available_programs = ['gromacs']

        if program not in available_programs:
            raise ValueError('The program %s is not available for setting MD simulations.' % program)

        # Create MD job folders
        if not os.path.exists(md_folder):
            os.mkdir(md_folder)
        if not os.path.exists(md_folder+'/scripts'):
            os.mkdir(md_folder+'/scripts')
        if not os.path.exists(md_folder+'/FF'):
            os.mkdir(md_folder+'/FF')
        if not os.path.exists(md_folder+'/FF/'+ff+".ff"):
            os.mkdir(md_folder+'/FF/'+ff+".ff")
        if not os.path.exists(md_folder+'/input_models'):
            os.mkdir(md_folder+'/input_models')
        if not os.path.exists(md_folder+'/output_models'):
            os.mkdir(md_folder+'/output_models')

        # Save all input models
        self.saveModels(md_folder+'/input_models')

        # Copy script files
        if program == 'gromacs':
            for file in resource_listdir(Requirement.parse("prepare_proteins"), 'prepare_proteins/scripts/md/gromacs/mdp'):
                if not file.startswith("__"):
                    _copyScriptFile(md_folder+'/scripts/', file, subfolder='md/gromacs/mdp',no_py=True)

            for file in resource_listdir(Requirement.parse("prepare_proteins"), 'prepare_proteins/scripts/md/gromacs/ff/'+ff):
                if not file.startswith("__"):
                    _copyScriptFile(md_folder+'/FF/'+ff+'.ff', file, subfolder='md/gromacs/ff/'+ff,no_py=True)

        md_file = MDP(md_folder+'/scripts/md.mdp')
        md_file['nsteps'] = int(sim_time/frags)
        md_file.write()

        jobs = []
        for model in self.models_names:

            # Create additional folders
            if not os.path.exists(md_folder+'/output_models/'+model):
                os.mkdir(md_folder+'/output_models/'+model)

            command = 'cd '+md_folder+'\n'
            command += "export GMXLIB=$(pwd)/FF" +'\n'

            # Set up commands
            if not os.path.exists(md_folder+'/output_models/'+model+"/topol/prot_ions.pdb"):
                command += 'mkdir output_models/'+model+'/topol'+'\n'
                command += 'cp input_models/'+model+'.pdb output_models/'+model+'/topol/protein.pdb'+'\n'
                command += 'cd output_models/'+model+'/topol'+'\n'
                command += 'echo 6 | gmx pdb2gmx -f protein.pdb -o prot.pdb -p topol.top -ignh -ff '+ff+' -water tip3p -vsite hydrogens'+'\n'
                command += 'gmx editconf -f prot.pdb -o prot_box.pdb -c -d 1.0 -bt cubic'+'\n'
                command += 'gmx solvate -cp prot_box.pdb -cs spc216.gro -o prot_solv.pdb -p topol.top'+'\n'
                command += 'gmx grompp -f ../../../scripts/ions.mdp -c prot_solv.pdb -p topol.top -o prot_ions.tpr -maxwarn 1'+'\n'
                command += 'echo 13 | gmx genion -s prot_ions.tpr -o prot_ions.pdb -p topol.top -pname NA -nname CL -neutral -conc 0.1'+'\n'
                command += 'cd ..'+'\n'
            else:
                command += 'cd output_models/'+model+'\n'

            # Energy minimization
            if not os.path.exists(md_folder+'/output_models/'+model+"/em/prot_em.tpr"):
                command += 'mkdir em'+'\n'
                command += 'cd em'+'\n'
                command += 'gmx grompp -f ../../../scripts/em.mdp -c ../topol/prot_ions.pdb -p ../topol/topol.top -o prot_em.tpr'+'\n'
                command += 'gmx mdrun -v -deffnm prot_em'+'\n'
                command += 'cd ..'+'\n'

            # NVT equilibration
            if not os.path.exists(md_folder+'/output_models/'+model+"/nvt/prot_nvt.tpr"):
                command += 'mkdir nvt'+'\n'
                command += 'cd nvt'+'\n'
                command += 'echo 1 | gmx genrestr -f ../topol/prot_ions.pdb -o ../topol/posre.itp -fc 1000 1000 1000'+'\n'
                command += 'gmx grompp -f ../../../scripts/nvt.mdp -c ../em/prot_em.gro -p ../topol/topol.top -o prot_nvt.tpr -r ../em/prot_em.gro'+'\n'
                command += 'gmx mdrun -v -deffnm prot_nvt'+'\n'
                command += 'cd ..'+'\n'

            # NPT equilibration
            FClist = ('300','30')
            #FClist= ('550','300','170','90','50','30','15','10','5')
            if not os.path.exists(md_folder+'/output_models/'+model+'/npt'):
                command += 'mkdir npt'+'\n'
            command += 'cd npt'+'\n'
            for i in range(len(FClist)+1):
                if not os.path.exists(md_folder+'/output_models/'+model+'/npt/prot_npt_'+str(i+1)+'.tpr'):
                    if i == 0:
                        command += 'gmx grompp -f ../../../scripts/npt.mdp -c ../nvt/prot_nvt.gro -t ../nvt/prot_nvt.cpt -p ../topol/topol.top -o prot_npt_1.tpr -r ../nvt/prot_nvt.gro'+'\n'
                        command += 'gmx mdrun -v -deffnm prot_npt_'+str(i+1)+'\n'
                    else:
                        command += 'echo 1 | gmx genrestr -f ../topol/prot_ions.pdb -o ../topol/posre.itp -fc '+FClist[i-1]+' '+FClist[i-1]+' '+FClist[i-1]+'\n'
                        command += 'gmx grompp -f ../../../scripts/npt.mdp -c prot_npt_'+str(i)+'.gro -t prot_npt_'+str(i)+'.cpt -p ../topol/topol.top -o prot_npt_'+str(i+1)+'.tpr -r prot_npt_'+str(i)+'.gro'+'\n'
                        command += 'gmx mdrun -v -deffnm prot_npt_'+str(i+1)+'\n'
            command += 'cd ..'+'\n'

            #Production run
            if not os.path.exists(md_folder+'/output_models/'+model+'/md'):
                command += 'mkdir md'+'\n'
            command += 'cd md'+'\n'
            for i in range(1,frags+1):
                if not os.path.exists(md_folder+'/output_models/'+model+'/md/prot_md_'+str(i)+'.xtc'):
                    if i == 1:
                        command += 'gmx grompp -f ../../../scripts/md.mdp -c ../npt/prot_npt_' + str(len(FClist)+1) + '.gro  -t ../npt/prot_npt_' + str(len(FClist)+1) + '.cpt -p ../topol/topol.top -o prot_md_'+str(i)+'.tpr'+'\n'
                        command += 'gmx mdrun -v -deffnm prot_md_' + str(i) + '\n'
                    else:
                        command += 'gmx grompp -f ../../../scripts/md.mdp -c prot_md_'+str(i-1)+'.gro -t prot_md_'+str(i-1)+'.cpt -p ../topol/topol.top -o prot_md_'+str(i)+'.tpr'+'\n'
                        command += 'gmx mdrun -v -deffnm prot_md_'+str(i)+'\n'

            jobs.append(command)

        return jobs

    def analyseDocking(self, docking_folder, protein_atoms=None, atom_pairs=None,
                        skip_chains=False, return_failed=False, ignore_hydrogens=False):
        """
        Analyse a Glide Docking simulation. The function allows to calculate ligand
        distances with the options protein_atoms or protein_pairs. With the first option
        the analysis will calculate the closest distance between the protein atoms given
        and any ligand atom (or heavy atom if ignore_hydrogens=True). The analysis will
        also return which ligand atom is the closest for each pose. On the other hand, with
        the atom_pairs option only distances for the specific atom pairs between the
        protein and the ligand will be calculated.

        The protein_atoms dictionary must contain as keys the model names (see iterable of this class),
        and as values a list of tuples, with each tuple representing a protein atom:
            {model1_name: [(chain1_id, residue1_id, atom1_name), (chain2_id, residue2_id, atom2_name), ...], model2_name:...}

        The atom pairs must be given in a dicionary with each key representing the name
        of a model and each value  a sub dicionary with the ligands as keys and a list of the atom pairs
        to calculate in the format:
            {model1_name: { ligand_name : [((chain1_id, residue1_id, atom1_name), (chain2_id, residue2_id, atom2_name)), ...],...} model2_name:...}

        Paramaeters
        ===========
        docking_folder : str
            Path to the folder where the docking resuts are (the format comes from the setUpGlideDocking() function.
        protein_atoms : dict
            Protein atoms to use for the closest distance calculation.
        atom_pairs : dict
            Protein and ligand atoms to use for distances calculation.
        skip_chains : bool
            Consider chains when atom tuples are given?
        return_failed : bool
            Return failed dockings as a list?
        ignore_hydrogens : bool
            With this option ligand hydrogens will be ignored for the closest distance (i.e., protein_atoms) calculation.
        """
        # Copy analyse docking script (it depends on Schrodinger Python API so we leave it out to minimise dependencies)
        _copyScriptFile(docking_folder, 'analyse_docking.py')
        script_path = docking_folder+'/._analyse_docking.py'

        # Write protein_atoms dictionary to json file
        if protein_atoms != None:
            with open(docking_folder+'/._protein_atoms.json', 'w') as jf:
                json.dump(protein_atoms, jf)

        # Write atom_pairs dictionary to json file
        if atom_pairs != None:
            with open(docking_folder+'/._atom_pairs.json', 'w') as jf:
                json.dump(atom_pairs, jf)

        # Execute docking analysis
        os.chdir(docking_folder)

        command = 'run ._analyse_docking.py'
        if atom_pairs != None:
            command += ' --atom_pairs ._atom_pairs.json'
        elif protein_atoms != None:
            command += ' --protein_atoms ._protein_atoms.json'
        if skip_chains:
            command += ' --skip_chains'
        if return_failed:
            command += ' --return_failed'
        if ignore_hydrogens:
            command += ' --ignore_hydrogens'
        os.system(command)

        # Read the CSV file into pandas
        if not os.path.exists('._docking_data.csv'):
            os.chdir('..')
            raise ValueError('Docking analysis failed. Check the ouput of the analyse_docking.py script.')

        self.docking_data = pd.read_csv('._docking_data.csv')
        # Create multiindex dataframe
        self.docking_data.set_index(['Protein', 'Ligand', 'Pose'], inplace=True)

        # Create dictionary with proteins and ligands
        for protein in self.docking_data.index.levels[0]:
            protein_series = self.docking_data[self.docking_data.index.get_level_values('Protein') == protein]
            self.docking_ligands[protein] = []
            ligands = [*set(protein_series.index.get_level_values('Ligand'))]
            for ligand in ligands:
                self.docking_ligands[protein].append(ligand)

        # Remove tmp files
        os.remove('._analyse_docking.py')
        os.remove('._docking_data.csv')
        if os.path.exists('._protein_atoms.json'):
            os.remove('._protein_atoms.json')

        if return_failed:
            with open('._failed_dockings.json') as jifd:
                failed_dockings = json.load(jifd)
            os.remove('._failed_dockings.json')
            os.chdir('..')
            return failed_dockings

        os.chdir('..')

    def convertLigandPDBtoMae(self, ligands_folder):
        """
        Convert ligand PDBs into MAE files.

        Parameters
        ==========
        ligands_folder : str
            Path to the folder where ligands are in PDB format
        """

        # Copy analyse docking script (it depends on Schrodinger Python API so we leave it out to minimise dependencies)
        _copyScriptFile(ligands_folder, 'PDBtoMAE.py')
        script_name = '._PDBtoMAE.py'

        cwd = os.getcwd()
        os.chdir(ligands_folder)
        os.system('run ._PDBtoMAE.py')
        os.chdir(cwd)

    def convertLigandMAEtoPDB(self, ligands_folder):
        """
        Convert ligand MAEs into PDB files.

        Parameters
        ==========
        ligands_folder : str
            Path to the folder where ligands are in MAE format
        """

        # Copy analyse docking script (it depends on Schrodinger Python API so we leave it out to minimise dependencies)
        _copyScriptFile(ligands_folder, 'MAEtoPDB.py')
        script_name = '._MAEtoPDB.py'

        cwd = os.getcwd()
        os.chdir(ligands_folder)
        os.system('run ._MAEtoPDB.py')
        os.chdir(cwd)

    def getDockingDistances(self, protein, ligand):
        """
        Get the distances related to a protein and ligand docking.
        """
        protein_series = self.docking_data[self.docking_data.index.get_level_values('Protein') == protein]
        ligand_series = protein_series[protein_series.index.get_level_values('Ligand') == ligand]
        if not ligand_series.empty:
            distances = []
            for d in ligand_series:
                if d not in ['Score', 'RMSD', 'Catalytic distance']:
                    if not ligand_series[d].dropna().empty:
                        distances.append(d)
            return distances
        else:
            return None

    def calculateModelsDistances(self, atom_pairs):
        """
        Calculate models distances for a set of atom pairs.

        The atom pairs must be given in a dicionary with each key representing the name
        of a model and each value a list of the atom pairs to calculate in the format:
            {model_name: [((chain1_id, residue1_id, atom1_name), (chain2_id, residue2_id, atom2_name)), ...], ...}

        Paramters
        =========
        atom_pairs : dict
            Atom pairs to calculate for each model
        """

        self.distance_data = {}
        self.distance_data['model'] = []

        ### Add all label entries to dictionary
        for model in self.structures:
            for d in atom_pairs[model]:
                # Generate label for distance
                label = 'distance_'
                label += '_'.join([str(x) for x in d[0]])+'-'
                label += '_'.join([str(x) for x in d[1]])
                if label not in self.distance_data:
                    self.distance_data[label] = []

        for model in self.structures:

            self.distance_data['model'].append(model)

            # Get atoms in atom_pairs as dictionary
            atoms = {}
            for d in atom_pairs[model]:
                for t in d:
                    if t[0] not in atoms:
                        atoms[t[0]] = {}
                    if t[1] not in atoms[t[0]]:
                        atoms[t[0]][t[1]] = []
                    if t[2] not in atoms[t[0]][t[1]]:
                        atoms[t[0]][t[1]].append(t[2])

            # Get atom coordinates for each atom in atom_pairs
            coordinates = {}
            for chain in self.structures[model].get_chains():
                if chain.id in atoms:
                    coordinates[chain.id] = {}
                    for r in chain:
                        if r.id[1] in atoms[chain.id]:
                            coordinates[chain.id][r.id[1]] = {}
                            for atom in r:
                                if atom.name in atoms[chain.id][r.id[1]]:
                                    coordinates[chain.id][r.id[1]][atom.name] = atom.coord

            # Calculate atom distances
            for d in atom_pairs[model]:

                # Generate label for distance
                label = 'distance_'
                label += '_'.join([str(x) for x in d[0]])+'-'
                label += '_'.join([str(x) for x in d[1]])

                # Calculate distance
                atom1 = d[0]
                atom2 = d[1]
                coord1 = coordinates[atom1[0]][atom1[1]][atom1[2]]
                coord2 = coordinates[atom2[0]][atom2[1]][atom2[2]]
                value = np.linalg.norm(coord1-coord2)

                # Add data to dataframe
                self.distance_data[label].append(value)

            # Check length of each label
            for label in self.distance_data:
                if label not in ['model']:
                    delta = len(self.distance_data['model'])-len(self.distance_data[label])
                    for x in range(delta):
                        self.distance_data[label].append(None)

        self.distance_data = pd.DataFrame(self.distance_data)
        self.distance_data.set_index('model', inplace=True)

        return self.distance_data



    def getModelDistances(self, model):
        """
        Get the distances associated with a specific model included in the
        self.distance_data atrribute. This attribute must be calculated in advance
        by running the calculateModelsDistances() function.

        Parameters
        ==========
        model : str
            model name
        """

        model_data = self.distance_data[self.distance_data.index == model]
        distances = []
        for d in model_data:
            if 'distance_' in d:
                if not model_data[d].dropna().empty:
                    distances.append(d)
        return distances

    def combineModelDistancesIntoMetric(self, metric_distances, overwrite=False):
        """
        Combine different equivalent distances contained in the self.distance_data
        attribute into specific named metrics. The function takes as input a
        dictionary (catalytic_labels) composed of inner dictionaries as follows:

            catalytic_labels = {
                metric_name = {
                    protein = distances_list}}}

        The innermost distances_list object contains all equivalent distance names for
        a specific protein to be combined under the same metric_name column.

        The combination is done by taking the minimum value of all equivalent distances.

        Parameters
        ==========
        catalytic_labels : dict
            Dictionary defining which distances will be combined under a common name.
            (for details see above).
        """
        for name in metric_distances:
            if 'metric_'+name in self.distance_data.keys() and not overwrite:
                print('Combined metric %s already added. Give overwrite=True to recombine' % name)
            else:
                values = []
                models = []

                for model in self.models_names:
                    mask = []
                    for index in self.distance_data.index:
                        if model == index:
                            mask.append(True)
                        else:
                            mask.append(False)

                    model_data = self.distance_data[mask]
                    model_distances = metric_distances[name][model]
                    values += model_data[model_distances].min(axis=1).tolist()

                self.distance_data['metric_'+name] = values

        return self.distance_data

    def getModelsProtonationStates(self, residues=None):
        """
        Get the protonation state of all or specific residues in all protein models.

        For getting the protonation states of only a subset of residues a dictionary must
        be given with the 'residues' option. The keys of the dictionary are the models'
        names, and, the values, lists of tuples defining each residue to be query. The
        residue's tuples are defined as: (chain_id, residue_id).

        Parameters
        ==========
        residues : dict
            Dictionary with lists of tuples of residues (e.g., (chain_id, residue_id)) to query for each model.

        Returns
        =======
        protonation_states : pandas.DataFrame
            Data frame with protonation information.
        """

        # Set input dictionary to store protonation states
        self.protonation_states = {}
        self.protonation_states['model'] = []
        self.protonation_states['chain'] = []
        self.protonation_states['residue'] = []
        self.protonation_states['name'] = []
        self.protonation_states['state'] = []

        # Iterate all models' structures
        for model in self.models_names:
            structure = self.structures[model]
            for r in structure.get_residues():

                # Skip if a list of residues is given per model
                if residues != None:
                    if (r.get_parent().id, r.id[1]) not in residues[model]:
                        continue

                # Get Histidine protonation states
                if r.resname == 'HIS':
                    atoms = [a.name for a in r]
                    self.protonation_states['model'].append(model)
                    self.protonation_states['chain'].append(r.get_parent().id)
                    self.protonation_states['residue'].append(r.id[1])
                    self.protonation_states['name'].append(r.resname)
                    if 'HE2' in atoms and 'HD1' in atoms:
                        self.protonation_states['state'].append('HIP')
                    elif 'HD1' in atoms:
                        self.protonation_states['state'].append('HID')
                    elif 'HE2' in atoms:
                        self.protonation_states['state'].append('HIE')

        # Convert dictionary to Pandas
        self.protonation_states = pd.DataFrame(self.protonation_states)
        self.protonation_states.set_index(['model', 'chain', 'residue'], inplace=True)

        return self.protonation_states

    def combineDockingDistancesIntoMetrics(self, catalytic_labels, exclude=None,overwrite=False):
        """
        Combine different equivalent distances into specific named metrics. The function
        takes as input a dictionary (catalytic_labels) composed of inner dictionaries as follows:

            catalytic_labels = {
                metric_name = {
                    protein = {
                        ligand = distances_list}}}

        The innermost distances_list object contains all equivalent distance names for
        a specific protein and ligand pair to be combined under the same metric_name column.

        The combination is done by taking the minimum value of all equivalent distances.

        Parameters
        ==========
        catalytic_labels : dict
            Dictionary defining which distances will be combined under a common name.
            (for details see above).
        """

        for name in catalytic_labels:
            if 'metric_'+name in self.docking_data.keys() and not overwrite:
                print('Combined metric %s already added. Give overwrite=True to recombine' % name)
            else:
                changed = True
                values = []
                for protein in self.docking_data.index.levels[0]:
                    protein_series = self.docking_data[self.docking_data.index.get_level_values('Protein') == protein]
                    for ligand in self.docking_data.index.levels[1]:
                        ligand_series = protein_series[protein_series.index.get_level_values('Ligand') == ligand]
                        if not ligand_series.empty:
                            distances = catalytic_labels[name][protein][ligand]
                            values += ligand_series[distances].min(axis=1).tolist()
                self.docking_data['metric_'+name] = values

    def getBestDockingPoses(self, filter_values, n_models=1, return_failed=False):
        """
        Get best models based on the best SCORE and a set of metrics with specified thresholds.
        The filter thresholds must be provided with a dictionary using the metric names as keys
        and the thresholds as the values.

        Parameters
        ==========
        n_models : int
            The number of models to select for each protein + ligand docking.
        filter_values : dict
            Thresholds for the filter.
        return_failed : bool
            Whether to return a list of the dockings without any models fulfilling
            the selection criteria. It is returned as a tuple (index 0) alongside
            the filtered data frame (index 1).
        """
        best_poses = pd.DataFrame()
        bp = []
        failed = []
        for model in self.docking_ligands:
            protein_series = self.docking_data[self.docking_data.index.get_level_values('Protein') == model]
            for ligand in self.docking_ligands[model]:
                ligand_data = protein_series[protein_series.index.get_level_values('Ligand') == ligand]
                for metric in filter_values:
                    ligand_data = ligand_data[ligand_data['metric_'+metric] < filter_values[metric]]
                if ligand_data.empty:
                    failed.append((model, ligand))
                    continue
                if ligand_data.shape[0] < n_models:
                    print('WARNING: less than %s models available for docking %s + %s' % (n_models, model, ligand))
                for i in ligand_data['Score'].nsmallest(n_models).index:
                    bp.append(i)

        if return_failed:
            return failed, self.docking_data[self.docking_data.index.isin(bp)]
        return self.docking_data[self.docking_data.index.isin(bp)]

    def getBestDockingPosesIteratively(self, metrics, ligands=None, min_threshold=3.5, max_threshold=5.0, step_size=0.1):
        extracted = []
        selected_indexes = []

        for t in np.arange(min_threshold, max_threshold+(step_size/10), step_size):
            filter_values = {m:t for m in metrics}
            best_poses = self.getBestDockingPoses(filter_values, n_models=1)
            mask = []
            if not isinstance(ligands, type(None)):
                for level in best_poses.index.get_level_values('Ligand'):
                    if level in ligands:
                        mask.append(True)
                    else:
                        mask.append(False)
                pele_data = best_poses[mask]
            else:
                pele_data = best_poses

            for row in pele_data.index:
                if row[:2] not in extracted:
                    selected_indexes.append(row)
                if row[:2] not in extracted:
                    extracted.append(row[:2])

        final_mask = []
        for row in self.docking_data.index:
            if row in selected_indexes:
                final_mask.append(True)
            else:
                final_mask.append(False)
        pele_data = self.docking_data[final_mask]

        return pele_data

    def extractDockingPoses(self, docking_data, docking_folder, output_folder, separator='-'):
        """
        Extract docking poses present in a docking_data dataframe. The docking DataFrame
        contains the same structure as the self.docking_data dataframe, parameter of
        this class. This dataframe makes reference to the docking_folder where the
        docking results are contained.

        Parameters
        ==========
        dockign_data : pandas.DataFrame
            Datframe containing the poses to be extracted
        docking_folder : str
            Path the folder containing the docking results
        output_folder : str
            Path to the folder where the docking structures will be saved.
        separator : str
            Symbol used to separate protein, ligand, and docking pose index.
        """

        # Check the separator is not in model or ligand names
        for model in self.docking_ligands:
            if separator in model:
                raise ValueError('The separator %s was found in model name %s. Please use a different separator symbol.' % (separator, model))
            for ligand in self.docking_ligands[model]:
                if separator in ligand:
                    raise ValueError('The separator %s was found in ligand name %s. Please use a different separator symbol.' % (separator, ligand))

        if not os.path.exists(output_folder):
            os.mkdir(output_folder)

        # Copy analyse docking script (it depends on schrodinger so we leave it out.)
        _copyScriptFile(output_folder, 'extract_docking.py')
        script_path = output_folder+'/._extract_docking.py'

        # Move to output folder
        os.chdir(output_folder)

        # Save given docking data to csv
        dd = docking_data.reset_index()
        dd.to_csv('._docking_data.csv', index=False)

        # Execute docking analysis
        command = 'run ._extract_docking.py ._docking_data.csv ../'+docking_folder+' --separator '+separator
        os.system(command)

        # Remove docking data
        os.remove('._docking_data.csv')

        # move back to folder
        os.chdir('..')

    def getSingleDockingData(self, protein, ligand, data_frame=None):
        """
        Get the docking data for a particular combination of protein and ligand

        Parameters
        ==========
        protein : str
            Protein model name
        ligad : str
            Ligand name
        data_frame : pandas.DataFrame
            Optional dataframe to get docking data from.
        """

        if ligand not in self.docking_ligands[protein]:
            raise ValueError('has no docking data')

        if isinstance(data_frame, type(None)):
            data_frame = self.docking_data

        protein_series = data_frame[data_frame.index.get_level_values('Protein') == protein]
        ligand_series = protein_series[protein_series.index.get_level_values('Ligand') == ligand]

        return ligand_series

    def plotDocking(self, protein, ligand, x='RMSD', y='Score', z=None, colormap='Blues_r', output_folder=None, extension='.png',
                    dpi=200):

        if output_folder != None:
            if not os.path.exists(output_folder):
                os.mkdir(output_folder)

        protein_series = self.docking_data[self.docking_data.index.get_level_values('Protein') == protein]
        if protein_series.empty:
            print('Model %s not found in Docking data' % protein)
            return None
        ligand_series = protein_series[protein_series.index.get_level_values('Ligand') == ligand]
        if ligand_series.empty:
            print('Ligand %s not found in Docking data for protein %s' % (ligand, protein))
            return None

        fig, ax = plt.subplots()
        if z != None:
            ligand_series.plot(kind='scatter', x=x, y=y, c=z, colormap=colormap, ax=ax)
        else:
            ligand_series.plot(kind='scatter', x=x, y=y, ax=ax)

        plt.title(protein+' + '+ligand)
        if output_folder != None:
            plt.savefig(output_folder+'/'+protein+'_'+ligand+extension, dpi=dpi)
            plt.close()

    def loadModelsFromPrepwizardFolder(self, prepwizard_folder, return_missing=False,
                                       keep_conect=False, return_failed=False):
        """
        Read structures from a Schrodinger calculation.

        Parameters
        ==========
        prepwizard_folder : str
            Path to the output folder from a prepwizard calculation
        """

        models = []
        failed_models = []
        for d in os.listdir(prepwizard_folder+'/output_models'):
            if os.path.isdir(prepwizard_folder+'/output_models/'+d):
                for f in os.listdir(prepwizard_folder+'/output_models/'+d):
                    if f.endswith('.log'):
                        with open(prepwizard_folder+'/output_models/'+d+'/'+f) as lf:
                            for l in lf:
                                if 'error' in l.lower():
                                    print('Error was found in log file: %s. Please check the calculation!' % f)
                                    model = f.replace('.log', '')
                                    failed_models.append(model)
                                    break

                    if f.endswith('.pdb'):
                        model = f.replace('.pdb', '')
                        models.append(model)
                        self.readModelFromPDB(model, prepwizard_folder+'/output_models/'+d+'/'+f)
                        if keep_conect:
                            self.conect_lines[model] = _getPDBConectLines(prepwizard_folder+'/output_models/'+d+'/'+f)

        self.getModelsSequences()

        missing_models = set(self.models_names) - set(models)
        if missing_models != set():
            print('Missing models in prepwizard folder:')
            print('\t'+', '.join(missing_models))

        if return_missing:
            return missing_models
        if return_failed:
            return failed_models

    def analyseRosettaCalculation(self, rosetta_folder, atom_pairs=None, energy_by_residue=False,
                                  interacting_residues=False, query_residues=None, overwrite=False,
                                  protonation_states=False, decompose_bb_hb_into_pair_energies=False):
        """
        Analyse Rosetta calculation folder. The analysis reads the energies and calculate distances
        between atom pairs given. Optionally the analysis get the energy of each residue in each pose.
        Additionally, it can analyse the interaction between specific residues (query_residues option)and
        their neighbouring sidechains by mutating the neighbour residues to glycines.

        The atom pairs must be given in a dicionary with each key representing the name
        of a model and each value a list of the atom pairs to calculate in the format:
            {model_name: [((chain1_id, residue1_id, atom1_name), (chain2_id, residue2_id, atom2_name)), ...], ...}

        The main analysis is stored at self.rosetta_data
        The energy by residue analysis is soterd at self.rosetta_ebr_data
        Sidechain interaction analysis is stored at self.rosetta_interacting_residues

        Data is also stored in csv files inside the Rosetta folder for easy retrieving the data if found:

        The main analysis is stored at ._rosetta_data.csv
        The energy by residue analysis is soterd at ._rosetta_energy_residue_data.csv
        Sidechain interaction analysis is stored at ._rosetta_interacting_residues_data.csv


        The overwrite option forces recalcualtion of the data.

        Parameters
        ==========
        rosetta_folder : str
            Path to the Rosetta Calculation Folder.
        atom_pairs : dict
            Pairs of atom to calculate for each model.
        energy_by_residue : bool
            Calculate energy by residue data?
        overwrite : bool
            Force the data calculation from the files.
        interacting_residues : str
            Calculate interacting energies between residues
        query_residues : list
            Residues to query neoghbour atoms. Leave None for all residues (not recommended, too slow!)
        decompose_bb_hb_into_pair_energies : bool
            Store backbone hydrogen bonds in the energy graph on a per-residue basis (this doubles the
            number of calculations, so is off by default).
        """

        # Write atom_pairs dictionary to json file
        if atom_pairs != None:
            with open(rosetta_folder+'/._atom_pairs.json', 'w') as jf:
                json.dump(atom_pairs, jf)

        # Copy analyse docking script (it depends on Schrodinger Python API so we leave it out to minimise dependencies)
        _copyScriptFile(rosetta_folder, 'analyse_calculation.py', subfolder='pyrosetta')

        # Execute docking analysis
        os.chdir(rosetta_folder)

        analyse = True
        # Check if analysis files exists
        if os.path.exists('._rosetta_data.csv') and not overwrite:
            self.rosetta_data = pd.read_csv('._rosetta_data.csv')
            self.rosetta_data.set_index('description', inplace=True)
            analyse = False
            atom_pairs = None

        if energy_by_residue and not overwrite:
            if os.path.exists('._rosetta_energy_residue_data.csv'):
                self.rosetta_ebr_data = pd.read_csv('._rosetta_energy_residue_data.csv')
                self.rosetta_ebr_data.set_index(['description', 'chain', 'residue'], inplace=True)
            else:
                analyse = True

        if interacting_residues and not overwrite:
            if os.path.exists('._rosetta_interacting_residues_data.csv'):
                self.rosetta_interacting_residues = pd.read_csv('._rosetta_interacting_residues_data.csv')
                self.rosetta_interacting_residues.set_index(['description', 'chain', 'residue', 'neighbour chain', 'neighbour residue'], inplace=True)
            else:
                analyse = True

        if protonation_states and not overwrite:
            if os.path.exists('._rosetta_protonation_data.csv'):
                self.rosetta_protonation_states = pd.read_csv('._rosetta_protonation_data.csv')
                self.rosetta_protonation_states.set_index(['description', 'chain', 'residue'], inplace=True)
            else:
                analyse = True

        if analyse:
            command = 'python ._analyse_calculation.py . '
            if atom_pairs != None:
                command += '--atom_pairs ._atom_pairs.json '
            if energy_by_residue:
                command += '--energy_by_residue '
            if interacting_residues:
                command += '--interacting_residues '
                if query_residues != None:
                    command += '--query_residues '
                    command += ','.join([str(r) for r in query_residues])+' '
            if protonation_states:
                command += '--protonation_states '
            if decompose_bb_hb_into_pair_energies:
                command += '--decompose_bb_hb_into_pair_energies'
            try:
                os.system(command)
            except:
                os.chdir('..')
                raise ValueError('Rosetta calculation analysis failed. Check the ouput of the analyse_calculation.py script.')

            # Read the CSV file into pandas
            if not os.path.exists('._rosetta_data.csv'):
                os.chdir('..')
                raise ValueError('Rosetta analysis failed. Check the ouput of the analyse_calculation.py script.')

            # Read the CSV file into pandas
            self.rosetta_data = pd.read_csv('._rosetta_data.csv')
            self.rosetta_data.set_index('description', inplace=True)

            if energy_by_residue:
                if not os.path.exists('._rosetta_energy_residue_data.csv'):
                    raise ValueError('Rosetta energy by reisdue analysis failed. Check the ouput of the analyse_calculation.py script.')
                self.rosetta_ebr_data = pd.read_csv('._rosetta_energy_residue_data.csv')
                self.rosetta_ebr_data.set_index(['description', 'chain', 'residue'], inplace=True)

            if interacting_residues:
                if not os.path.exists('._rosetta_energy_residue_data.csv'):
                    raise ValueError('Rosetta interacting reisdues analysis failed. Check the ouput of the analyse_calculation.py script.')
                self.rosetta_interacting_residues = pd.read_csv('._rosetta_interacting_residues_data.csv')
                self.rosetta_interacting_residues.set_index(['description', 'chain', 'residue', 'neighbour chain', 'neighbour residue'], inplace=True)

            if protonation_states:
                self.rosetta_protonation_states = pd.read_csv('._rosetta_protonation_data.csv')
                self.rosetta_protonation_states.set_index(['description', 'chain', 'residue'], inplace=True)

        os.chdir('..')

    def getRosettaModelDistances(self, model):
        """
        Get all distances related to a model from the self.rosetta_data DataFrame.

        Parameters
        ==========
        model : str
            Model name

        Return
        ======
        distances : list
            Distances containing non-nan values for the model.

        """

        mask = []
        for pose in self.rosetta_data.index:
            model_base_name = '_'.join(pose.split('_')[:-1])
            if model == model_base_name:
                mask.append(True)
            else:
                mask.append(False)
        model_data = self.rosetta_data[mask]

        distances = []
        for d in model_data:
            if d.startswith('distance_'):
                if not model_data[d].dropna().empty:
                    distances.append(d)

        return distances

    def combineRosettaDistancesIntoMetric(self, metric_labels, overwrite=False):
        """
        Combine different equivalent distances contained in the self.distance_data
        attribute into specific named metrics. The function takes as input a
        dictionary (metric_distances) composed of inner dictionaries as follows:

            metric_labels = {
                metric_name = {
                    model = distances_list}}}

        The innermost distances_list object contains all equivalent distance names for
        a specific protein to be combined under the same metric_name column.

        The combination is done by taking the minimum value of all equivalent distances.

        Parmeters
        =========
        metric_labels : dict
            Dictionary defining which distances will be combined under a common name.
            (for details see above).
        """

        for name in metric_labels:
            if 'metric_'+name in self.rosetta_data.keys() and not overwrite:
                print('Combined metric %s already added. Give overwrite=True to recombine' % name)
            else:
                values = []
                models = []
                for model in self.rosetta_data.index:
                    base_name = '_'.join(model.split('_')[:-1])
                    if base_name not in models:
                        models.append(base_name)

                for model in list(models):
                    mask = []
                    for index in self.rosetta_data.index:
                        if model in index:
                            mask.append(True)
                        else:
                            mask.append(False)
                    model_data = self.rosetta_data[mask]
                    model_distances = metric_labels[name][model]

                    values += model_data[model_distances].min(axis=1).tolist()

                self.rosetta_data['metric_'+name] = values

    def rosettaFilterByProtonationStates(self, residue_states=None, inplace=False):
        """
        Filter the rosetta_data attribute based on the fufillment of protonation state conditions. Protonations states
        defintions must be given through the residue_states attribute. The input is a dictionary with model names as keys
        and as values lists of tuples with the following format: [((chain_id, residue_id), protonation_state), etc.]

        The function is currently implemented to only work with histidine residues.

        Parameters
        ==========
        residue_states : dict
            By model and residue definition of protonation states.
        inplace : bool
            Overwrites the self.rosetta_data by the filtered data frame.

        Returns
        =======
        filtered_data : pandas.DataFrame
            self.rosetta_data dataframe filterd by protonation states.
        """

        data = self.rosetta_protonation_states.reset_index()
        data.columns = [c.replace(' ', '_') for c in data.columns]

        filtered_models = []
        filtered_rows = []

        old_model = None
        histidines = []
        for index, row in data.iterrows():
            ti = time.time()
            model_tag = row.description

            # Empty hisitidine list
            if model_tag != old_model:

                # Check protonation states are in data
                keep_model = True
                if histidines != []:
                    model_base_name = '_'.join(model_tag.split('_')[:-1])
                    for rs in residue_states[model_base_name]:
                        if rs not in histidines:
                            keep_model = False

                # Store model
                if keep_model and histidines != []:
                    filtered_models.append(model_tag)

                histidines = []

            histidines.append(((row.chain, row.residue), (row.residue_state)))

            # Update current model as old
            old_model = model_tag

        # filter the rosetta_data attribute
        mask = []
        rosetta_data = self.rosetta_data.reset_index()
        for index, row in rosetta_data.iterrows():
            if row.description in filtered_models:
                mask.append(True)
            else:
                mask.append(False)

        filtered_data = self.rosetta_data[mask]
        if inplace:
            self.rosetta_data = filtered_data

        return filtered_data

    def loadMutantsAsNewModels(self, mutants_folder, filter_score_term='score', tags=None,
                               min_value=True, wat_to_hoh=True, keep_model_name=True):
        """
        Load the best energy models from a set of silent files inside a createMutants()
        calculation folder. The models are added to the list of models and do not replace
        any previous model already present in the library.

        Parameters
        ==========
        mutants_folder : str
            Path to folder where the Mutants output files are contained (see createMutants() function)
        filter_score_term : str
            Score term used to filter models
        tags : dict
            Tags to extract specific models from the mutant optimization
        """

        executable = 'extract_pdbs.linuxgccrelease'
        models = []

        # Check if params were given
        params = None
        if os.path.exists(mutants_folder+'/params'):
            params = mutants_folder+'/params'

        for d in os.listdir(mutants_folder+'/output_models'):
            if os.path.isdir(mutants_folder+'/output_models/'+d):
                for f in os.listdir(mutants_folder+'/output_models/'+d):
                    if f.endswith('.out'):
                        model = d
                        mutant = f.replace(model+'_', '').replace('.out', '')
                        scores = readSilentScores(mutants_folder+'/output_models/'+d+'/'+f)
                        if tags != None and mutant in tags:
                            print('Reading mutant model %s from the given tag %s' % (mutant, tags[mutant]))
                            best_model_tag = tags[mutant]
                        elif min_value:
                            best_model_tag = scores.idxmin()[filter_score_term]
                        else:
                            best_model_tag = scores.idxmxn()[filter_score_term]
                        command = executable
                        command += ' -silent '+mutants_folder+'/output_models/'+d+'/'+f
                        if params != None:
                            command += ' -extra_res_path '+params+' '
                        command += ' -tags '+best_model_tag
                        os.system(command)

                        # Load mutants to the class
                        if keep_model_name:
                            mutant = model+'_'+mutant

                        self.models_names.append(mutant)
                        self.readModelFromPDB(mutant, best_model_tag+'.pdb', wat_to_hoh=wat_to_hoh)
                        os.remove(best_model_tag+'.pdb')
                        models.append(mutant)

        self.getModelsSequences()
        print('Added the following mutants from folder %s:' % mutants_folder)
        print('\t'+', '.join(models))

    def loadModelsFromRosettaOptimization(self, optimization_folder, filter_score_term='score',
                                          min_value=True, tags=None, wat_to_hoh=True, keep_conect=False,
                                          return_missing=False):
        """
        Load the best energy models from a set of silent files inside a specfic folder.
        Useful to get the best models from a relaxation run.

        Parameters
        ==========
        optimization_folder : str
            Path to folder where the Rosetta optimization files are contained
        filter_score_term : str
            Score term used to filter models
        relax_run : bool
            Is this a relax run?
        min_value : bool
            Grab the minimum score value. Set false to grab the maximum scored value.
        """

        executable = 'extract_pdbs.linuxgccrelease'
        models = []

        # Check if params were given
        params = None
        if os.path.exists(optimization_folder+'/params'):
            params = optimization_folder+'/params'

        for d in os.listdir(optimization_folder+'/output_models'):
            if os.path.isdir(optimization_folder+'/output_models/'+d):
                for f in os.listdir(optimization_folder+'/output_models/'+d):
                    if f.endswith('_relax.out'):
                        model = d
                        scores = readSilentScores(optimization_folder+'/output_models/'+d+'/'+f)
                        if tags != None and model in tags:
                            print('Reading model %s from the given tag %s' % (model, tags[model]))
                            best_model_tag = tags[model]
                        elif min_value:
                            best_model_tag = scores.idxmin()[filter_score_term]
                        else:
                            best_model_tag = scores.idxmxn()[filter_score_term]
                        command = executable
                        command += ' -silent '+optimization_folder+'/output_models/'+d+'/'+f
                        if params != None:
                            command += ' -extra_res_path '+params+' '
                        command += ' -tags '+best_model_tag
                        os.system(command)
                        self.readModelFromPDB(model, best_model_tag+'.pdb', wat_to_hoh=wat_to_hoh)
                        if keep_conect:
                            self.conect_lines[model] = _getPDBConectLines(best_model_tag+'.pdb')
                        os.remove(best_model_tag+'.pdb')
                        models.append(model)

        self.getModelsSequences()
        missing_models = set(self.models_names) - set(models)
        if missing_models != set():
            print('Missing models in relaxation folder:')
            print('\t'+', '.join(missing_models))
            if return_missing:
                return missing_models

    def loadModelsFromMissingLoopBuilding(self, job_folder, filter_score_term='score', min_value=True, param_files=None):
        """
        Load models from addMissingLoops() job calculation output.

        Parameters:
        job_folder : str
            Path to the addMissingLoops() calculation folder containing output.
        """

        # Get silent models paths
        executable = 'extract_pdbs.linuxgccrelease'
        output_folder = job_folder+'/output_models'
        models = []

        # Check if params were given
        params = None
        if os.path.exists(job_folder+'/params'):
            params = job_folder+'/params'

        # Check loops to rebuild from output folder structure
        for model in os.listdir(output_folder):
            model_folder = output_folder+'/'+model
            loop_models = {}
            for loop in os.listdir(model_folder):
                loop_folder = model_folder+'/'+loop
                for f in os.listdir(loop_folder):
                    # If rebuilded loops are found get best structures.
                    if f.endswith('.out'):
                        scores = readSilentScores(loop_folder+'/'+f)
                        best_model_tag = scores.idxmin()[filter_score_term]
                        if min_value:
                            best_model_tag = scores.idxmin()[filter_score_term]
                        else:
                            best_model_tag = scores.idxmxn()[filter_score_term]
                        command = executable
                        command += ' -silent '+loop_folder+'/'+f
                        if params != None:
                            command += ' -extra_res_path '+params+' '
                        command += ' -tags '+best_model_tag
                        os.system(command)
                        loop = (int(loop.split('_')[0]), loop.split('_')[1])
                        loop_models[loop] = _readPDB(loop, best_model_tag+'.pdb')
                        os.remove(best_model_tag+'.pdb')
                        models.append(model)

            if len(loop_models) > 1:
                # Get original model chains
                model_chains = [*self.structures[model].get_chains()]

                # Create new structure, model and chains to add rebuilded segments
                structure = PDB.Structure.Structure(0)
                _model = PDB.Model.Model(0)
                chains = {}
                for model_chain in model_chains:
                    chains[model_chain.id] = PDB.Chain.Chain(model_chain.id)

                # Add missing loop segments to overall model
                current_residue = 0

                for loop in loop_models:
                    # Add loop remodel protocol
                    if len(loop[1]) == 1:
                        hanging_residues = 3
                    elif len(loop[1]) == 2:
                        hanging_residues = 2
                    else:
                        hanging_residues = 1
                    larger_loop_residue = loop[0]+len(loop[1])+1+hanging_residues
                    for i,residue in enumerate(loop_models[loop].get_residues()):
                        if i+1 > current_residue and i+1 <= larger_loop_residue:
                            chain_id = residue.get_parent().id
                            chains[chain_id].add(residue)
                            current_residue += 1

                # Load final model into the library
                for chain in chains:
                    _model.add(chains[chain])
                structure.add(_model)
                _saveStructureToPDB(structure, model+'.pdb')
            else:
                for loop in loop_models:
                    _saveStructureToPDB(loop_models[loop], model+'.pdb')

            self.readModelFromPDB(model, model+'.pdb')
            os.remove(model+'.pdb')

        missing_models = set(self.models_names) - set(models)
        if missing_models != set():
            print('Missing models in loop rebuild folder:')
            print('\t'+', '.join(missing_models))

    def loadModelsFromMembranePositioning(self, job_folder):
        """
        """
        for model in os.listdir(job_folder+'/output_models'):
            pdb_path = job_folder+'/output_models/'+model+'/'+model+'.pdb'
            self.readModelFromPDB(model, pdb_path)

    def saveModels(self, output_folder, keep_residues={}, models=None, write_conect=False, **keywords):
        """
        Save all models as PDBs into the output_folder.

        Parameters
        ==========
        output_folder : str
            Path to the output folder to store models.
        """
        if not os.path.exists(output_folder):
            os.mkdir(output_folder)

        for model in self.models_names:

            # Skip models not in the given list
            if models != None:
                if model not in models:
                    continue

            # Get residues to keep
            if model in keep_residues:
                kr = keep_residues[model]
            else:
                kr = []

            _saveStructureToPDB(self.structures[model],
                                output_folder+'/'+model+'.pdb',
                                keep_residues=kr,
                                **keywords)

            if write_conect:
                self._write_conect_lines(model, output_folder+'/'+model+'.pdb')

    def removeModel(self, model):
        """
        Removes a specific model from this class

        Parameters
        ==========
        model : str
            Model name to remove
        """
        try:
            self.models_paths.pop(model)
            self.models_names.remove(model)
            self.structures.pop(model)
            self.sequences.pop(model)
        except:
            raise ValueError('Model  %s is not present' % model)

    def readTargetSequences(self, fasta_file):
        """
        Read the set of target sequences for the protein models
        """
        # Read sequences and store them in target_sequence attributes
        sequences = prepare_proteins.alignment.readFastaFile(fasta_file)
        for sequence in sequences:
            if sequence not in self.models_names:
                print('Given sequence name %s does not matches any protein model' % sequence)
            else:
                self.target_sequences[sequence] = sequences[sequence]

        missing_models = set(self.models_names) - set(self.target_sequences)
        if missing_models != set():
            print('Missing sequences in the given fasta file:')
            print('\t'+', '.join(missing_models))

    def compareSequences(self, sequences_file):
        """
        Compare models sequences to a set of different sequences and check missing
        or changed sequence information.

        Parameters
        ==========
        sequences_file : str
            Path to the sequences to compare

        Returns
        =======
        sequence_differences : dict
            Dictionary containing missing or changed information.
        """

        if self.multi_chain:
            raise ValueError('PDBs contain multiple chains. Please select one chain.')
        self.readTargetSequences(sequences_file)

        # Iterate models to store sequence differences
        for model in self.models_names:

            if model not in self.target_sequences:
                message = 'Sequence for model %s not found in the given fasta file! ' % model
                message += 'Please make sure to include one sequence for each model '
                message += 'loaded into prepare proteins.'
                raise ValueError(message)

            # Create lists for missing information
            self.sequence_differences[model] = {}
            self.sequence_differences[model]['n_terminus'] = []
            self.sequence_differences[model]['mutations'] = []
            self.sequence_differences[model]['missing_loops'] = []
            self.sequence_differences[model]['c_terminus'] = []

            # Create a sequence alignement between current and target sequence
            to_align = {}
            to_align['current'] = self.sequences[model]
            to_align['target'] = self.target_sequences[model]
            msa = prepare_proteins.alignment.mafft.multipleSequenceAlignment(to_align)

            # Iterate the alignment to gather sequence differences
            p = 0
            n = True
            loop_sequence = ''
            loop_start = 0

            # Check for n-terminus, mutations and missing loops
            for i in range(msa.get_alignment_length()):
                csp = msa[0].seq[i]
                tsp = msa[1].seq[i]
                if csp != '-':
                    p += 1
                if csp == '-' and tsp != '-' and n:
                    self.sequence_differences[model]['n_terminus'].append(tsp)
                elif csp != '-' and tsp != '-':
                    n = False
                    if loop_sequence != '':
                        self.sequence_differences[model]['missing_loops'].append((loop_start, loop_sequence))
                    loop_sequence = ''
                    loop_start = 0

                    if csp != tsp:
                        self.sequence_differences[model]['mutations'].append((p, tsp))

                elif csp == '-' and  tsp != '-' and p < len(to_align['current']):
                    if loop_start == 0:
                        loop_start = p
                    loop_sequence += tsp


            # Check for c-terminus
            for i in reversed(range(msa.get_alignment_length())):
                csp = msa[0].seq[i]
                tsp = msa[1].seq[i]
                if csp == '-' and tsp != '-':
                    self.sequence_differences[model]['c_terminus'].append(tsp)
                elif csp != '-' and tsp != '-':
                    break

            self.sequence_differences[model]['n_terminus'] = ''.join(self.sequence_differences[model]['n_terminus'])
            self.sequence_differences[model]['c_terminus'] = ''.join(reversed(self.sequence_differences[model]['c_terminus']))

        return self.sequence_differences

    def _write_conect_lines(self, model, pdb_file):
        """
        Write stored conect lines for a particular model into the given PDB file.

        Parameters
        ==========
        model : str
            Model name
        pdb_file : str
            Path to PDB file to modify
        """
        if model in self.conect_lines:
            with open(pdb_file) as pdb:
                with open(pdb_file+'.tmp', 'w') as tmp:
                    for l in pdb:
                        if not l.startswith('END'):
                            tmp.write(l)
                    for l in self.conect_lines[model]:
                        tmp.write(l)

            shutil.move(pdb_file+'.tmp',
                        pdb_file)
        else:
            print('WARNING: No CONECT lines are stored for model %s' % model)

    def _getChainSequence(self, chain):
        """
        Get the one-letter protein sequence of a Bio.PDB.Chain object.

        Parameters
        ----------
        chain : Bio.PDB.Chain
            Input chain to retrieve its sequence from.

        Returns
        -------
        sequence : str
            Sequence of the input protein chain.
        None
            If chain does not contain protein residues.
        """
        sequence = ''
        for r in chain:
            if r.id[0] == ' ': # Non heteroatom filter
                try:
                    sequence += PDB.Polypeptide.three_to_one(r.resname)
                except:
                    sequence += 'X'

        if sequence == '':
            return None
        else:
            return sequence

    def _getModelsPaths(self):
        """
        Get PDB models paths in the models_folder attribute

        Returns
        =======

        paths : dict
            Paths to all models
        """
        paths = {}
        for d in os.listdir(self.models_folder):
            if d.endswith('.pdb'):
                pdb_name = '.'.join(d.split('.')[:-1])
                paths[pdb_name] = self.models_folder+'/'+d

        return paths

    def __iter__(self):
        #returning __iter__ object
        self._iter_n = -1
        self._stop_inter = len(self.models_names)
        return self

    def __next__(self):
        self._iter_n += 1
        if self._iter_n < self._stop_inter:
            return self.models_names[self._iter_n]
        else:
            raise StopIteration

def readSilentScores(silent_file):
    """
    Read scores from a silent file into a Pandas DataFrame object.

    Parameters
    ==========
    silent_file : str
        Path to the silent file.

    Returns
    =======
    scores : Pandas.DataFrame
        Rosetta score for each model.
    """

    scores = {}
    terms = []
    with open(silent_file) as sf:
        for l in sf:
            if l.startswith('SCORE'):
                if terms == []:
                    terms = l.strip().split()
                    for t in terms:
                        scores[t] = []
                else:
                    for i,t in enumerate(terms):
                        try:
                            scores[t].append(float(l.strip().split()[i]))
                        except:
                            scores[t].append(l.strip().split()[i])
    scores = pd.DataFrame(scores)
    scores.pop('SCORE:')
    scores = pd.DataFrame(scores)
    scores = scores.set_index('description')
    scores = scores.sort_index()

    return scores

def _readPDB(name, pdb_file):
    """
    Read PDB file to a structure object
    """
    parser = PDB.PDBParser()
    structure = parser.get_structure(name, pdb_file)
    return structure

def _getPDBConectLines(pdb_file):
    """
    Read PDB file and get connect lines only
    """
    lines = []
    with open(pdb_file) as pdbf:
        for l in pdbf:
            if l.startswith('CONECT'):
                lines.append(l)
    return lines

def _saveStructureToPDB(structure, output_file, remove_hydrogens=False,
                        remove_water=False, only_protein=False, keep_residues=[]):
    """
    Saves a structure into a PDB file

    Parameters
    ----------
    structure : list or Bio.PDB.Structure
        Structure to save
    remove_hydrogens : bool
        Remove hydrogen atoms from model?
    remove_water : bool
        Remove water residues from model?
    only_protein : bool
        Remove everything but the protein atoms?
    keep_residues : list
        List of residue indexes to keep when using the only_protein selector.
    """

    io = PDB.PDBIO()
    io.set_structure(structure)

    selector = None
    if remove_hydrogens:
        selector = _atom_selectors.notHydrogen()
    elif remove_water:
        selector = _atom_selectors.notWater()
    elif only_protein:
        selector = _atom_selectors.onlyProtein(keep_residues=keep_residues)
    if selector != None:
        io.save(output_file, selector)
    else:
        io.save(output_file)

def _copyScriptFile(output_folder, script_name, no_py=False, subfolder=None, hidden=True):
    """
    Copy a script file from the prepare_proteins package.

    Parameters
    ==========

    """
    # Get script
    path = "prepare_proteins/scripts"
    if subfolder != None:
        path = path+'/'+subfolder

    script_file = resource_stream(Requirement.parse("prepare_proteins"),
                                     path+'/'+script_name)
    script_file = io.TextIOWrapper(script_file)

    # Write control script to output folder
    if no_py == True:
        script_name = script_name[:-3]

    if hidden:
        output_path = output_folder+'/._'+script_name
    else:
        output_path = output_folder+'/'+script_name

    with open(output_path, 'w') as sof:
        for l in script_file:
            sof.write(l)<|MERGE_RESOLUTION|>--- conflicted
+++ resolved
@@ -1475,11 +1475,7 @@
                              box_radius=10, steps=100, debug=False, iterations=3, cpus=96, equilibration_steps=100, ligand_energy_groups=None,
                              separator='-', use_peleffy=True, usesrun=True, energy_by_residue=False, ebr_new_flag=False, ninety_degrees_version=False,
                              analysis=False, energy_by_residue_type='all', peptide=False, equilibration_mode='equilibrationLastSnapshot',
-<<<<<<< HEAD
-                             spawning='independent', continuation=False, equilibration=True, skip_models=None,skip_ligands=None):
-=======
-                             spawning='independent', continuation=False, equilibration=True, skip_models=None, copy_input_models=False):
->>>>>>> f4c20c82
+                             spawning='independent', continuation=False, equilibration=True, skip_models=None,skip_ligands=None,copy_input_models=False):
         """
         Generates a PELE calculation for extracted poses. The function reads all the
         protein ligand poses and creates input for a PELE platform set up run.
