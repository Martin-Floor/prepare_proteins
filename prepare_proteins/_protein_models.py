--- conflicted
+++ resolved
@@ -4473,12 +4473,8 @@
         regional_energy_bias="Binding Energy",
         regional_best_fraction=0.2,
         constraint_level=1,
-<<<<<<< HEAD
-        restore_input_coordinates=True, 
+        restore_input_coordinates=False,
         skip_connect_rewritting=False
-=======
-        restore_input_coordinates=False
->>>>>>> 66d149c3
     ):
         """
         Generates a PELE calculation for extracted poses. The function reads all the
