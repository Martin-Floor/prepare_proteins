from . import alignment
from . import _atom_selectors
from . import rosettaScripts
from . import MD
import time
import os
import sys
import shutil
import uuid
import itertools
import io
import subprocess
import json
from pkg_resources import resource_stream, Requirement, resource_listdir

import numpy as np
from Bio import PDB
from Bio.PDB.DSSP import DSSP
import pandas as pd
import matplotlib.pyplot as plt
import mdtraj as md
import fileinput


import prepare_proteins

class proteinModels:
    """
    Attributes
    ==========
    models_folder : str
        Path to folder were PDB models are located.
    models_paths : dict
        Contains the paths to each model folder.
    msa :
        Multiple sequence alignment object
    multi_chain :
        Whether any model contains multiple chains
    sequences : dict
        Contains the sequence of each model.
    structures : dict
        Contains the Bio.PDB.Structure object to each model.

    Methods
    =======
    readModelFromPDB(self, models_folder)
        Read a model from a PDB file.
    getModelsSequences(self)
        Updates the sequences of each model in the PDB.
    calculateMSA(self)
        Calculates a multiple sequence alignment from the current sequences.
    calculateSecondaryStructure(self)
        Calculate secondary structure strings using DSSP.
    removeTerminalUnstructuredRegions(self)
        Remove terminal unstructured regions from all models.
    saveModels(self, output_folder)
        Save current models into an output folder.

    Hidden Methods
    ==============
    _getChainSequence(self, chain):
        Get the sequnce from a Bio.PDB.Chain.Chain object.
    _getModelsPaths(self)
        Get the paths for all PDBs in the input_folder path.
    """

    def __init__(self, models_folder, get_sequences=True, get_ss=False, msa=False):
        """
        Read PDB models as Bio.PDB structure objects.

        Parameters
        ==========
        models_folder : str
            Path to the folder containing the PDB models.
        get_sequences : bool
            Get the sequences from the structure. They will be separated by chain and
            can be accessed through the .sequences attribute.
        get_ss : bool
            Get the strign representing the secondary structure of the models. they
            can be accessed through the .ss attribute.
        msa : bool
            single-chain structures at startup, othewise look for the calculateMSA()
            method.
        """

        self.models_folder = models_folder
        self.models_paths = self._getModelsPaths()
        self.models_names = [] # Store model names
        self.structures = {} # structures are stored here
        self.sequences = {} # sequences are stored here
        self.target_sequences = {} # Final sequences are stored here
        self.msa = None # multiple sequence alignment
        self.multi_chain = False
        self.ss = {} # secondary structure strings are stored here
        self.docking_data = None # secondary structure strings are stored here
        self.docking_ligands = {}
        self.rosetta_data = None # Rosetta data is stored here
        self.sequence_differences = {} # Store missing/changed sequence information
        self.conects = {} # Store the conection inforamtion for each model
        self.covalent = {} # Store covalent residues

        # Read PDB structures into Biopython
        for model in sorted(self.models_paths):
            self.models_names.append(model)
            self.readModelFromPDB(model, self.models_paths[model])

        if get_sequences:
            # Get sequence information based on stored structure objects
            self.getModelsSequences()

        if get_ss:
            # Calculate secondary structure inforamtion as strings
            self.calculateSecondaryStructure()

        # # Perform a multiple sequence aligment of models
        if msa:
            if self.multichain:
                print('MSA cannot be calculated at startup when multichain models \
are given. See the calculateMSA() method for selecting which chains will be algined.')
            else:
                self.calculateMSA()

    def addResidueToModel(self, model, chain_id, resname, atom_names, coordinates,
                          new_resid=None, elements=None, hetatom=True, water=False):
        """
        Add a residue to a specific model.

        Parameters
        ==========
        model : str
            Model name to edit
        chain_id : str
            Chain ID to which the residue will be added.
        resname : str
            Name of the residue to be added.
        atom_names : list ot tuple
            Atom names of each atom in the residue to add.
        coordinates : numpy.ndarray
            Atom coordinates array, it should match the order in the given
            atom_names.
        elements : list
            List of atomic elements. One per each atom.
        hetatom : bool
            Is the residue an hetatm?
        water : bool
            Is the residue a water residue?
        """

        # Check model name
        if model not in self.structures:
            raise ValueError('The input model was not found.')

        # Check chain ID
        chain = [chain for chain in self.structures[model].get_chains() if chain_id == chain.id]
        if len(chain) != 1:
            raise ValueError('Chain ID given was not found in the selected model.')

        # Check coordinates correctness
        if coordinates.shape == ():
            if np.isnan(coordinates):
                raise ValueError('Given Coordinate in nan!')
        elif np.isnan(coordinates.any()):
            raise ValueError('Some given Coordinates are nan!')
        if coordinates.shape[1] != 3:
            raise ValueError('Coordinates must have shape (x,3). X=number of atoms in residue.')
        if len(coordinates.shape) > 1:
            if coordinates.shape[0] != len(atom_names):
                raise ValueError('Mismatch between the number of atom_names and coordinates.')
        if len(coordinates.shape) == 1:
                if len(atom_names) != 1:
                    raise ValueError('Mismatch between the number of atom_names and coordinates.')

        # Create new residue
        if new_resid == None:
            new_resid = max([r.id[1] for r in chain[0].get_residues()])+1

        rt_flag = ' ' # Define the residue type flag for complete the residue ID.
        if hetatom:
            rt_flag = 'H'
        if water:
            rt_flag = 'W'
        residue = PDB.Residue.Residue((rt_flag, new_resid, ' '), resname, ' ')

        # Add new atoms to residue
        serial_number = max([a.serial_number for a in chain[0].get_atoms()])+1
        for i, atnm in enumerate(atom_names):
            if elements:
                atom = PDB.Atom.Atom(atom_names[i], coordinates[i], 0, 1.0, ' ',
                                     '%-4s' % atom_names[i], serial_number+i, elements[i])
            else:
                atom = PDB.Atom.Atom(atom_names[i], coordinates[i], 0, 1.0, ' ',
                                     '%-4s' % atom_names[i], serial_number+i)
            residue.add(atom)
        chain[0].add(residue)

        return new_resid

    def removeModelAtoms(self, model, atoms_list):
        """
        Remove specific atoms of a model. Atoms to delete are given as a list of tuples.
        Each tuple contains three positions specifying (chain_id, residue_id, atom_name).

        Paramters
        =========
        model : str
            model ID
        atom_lists : list
            Specifies the list of atoms to delete for the particular model.
        """

        def removeAtomInConects(self, model, atom):
            """
            Function for removing conect lines involving the deleted atom.
            """
            to_remove = []
            for conect in self.conects[model]:
                if atom in conect:
                    to_remove.append(conect)
            for conect in to_remove:
                self.conects[model].remove(conect)

        for remove_atom in atoms_list:
            for chain in self.structures[model].get_chains():
                if chain.id == remove_atom[0]:
                    for residue in chain:
                        if residue.id[1] == remove_atom[1]:
                            for atom in residue:
                                if atom.name == remove_atom[2]:
                                    print('Removing atom: '+str(remove_atom)+' from model '+model)
                                    residue.detach_child(atom.id)
                                    removeAtomInConects(self, model, remove_atom)

    def removeModelResidues(self, model, residues_list):
        """
        Remove a group of residues from the model structure.

        Paramters
        =========
        model : str
            model ID
        residues_list : list
            Specifies the list of resdiues to delete for the particular model.
        """

        # Get all atoms for residues to remove them
        atoms_to_remove = []
        for residue in self.structures[model].get_residues():
            chain = residue.get_parent().id
            if (chain, residue.id[1]) in residues_list:
                for atom in residue:
                    atoms_to_remove.append((chain, residue.id[1], atom.name))

        if atoms_to_remove == []:
            raise ValueError('No atoms were found for the specified residue!')

        self.removeModelAtoms(model, atoms_to_remove)

    def readModelFromPDB(self, model, pdb_file, wat_to_hoh=False, covalent_check=True,
                         atom_mapping=None):
        """
        Adds a model from a PDB file.

        Parameters
        ----------
        model : str
            Model name.
        pdb_file : str
            Path to the pdb file.
        wat_to_hoh : bool
            Change the water name from WAT to HOH. Specially useful when resing from
            Rosetta optimization output files containing water.

        Returns
        -------
        structure : Bio.PDB.Structure
            Structure object.
        """
        self.structures[model] = _readPDB(model, pdb_file)

        if wat_to_hoh:
            for residue in self.structures[model].get_residues():
                if residue.resname == 'WAT':
                    residue.resname = 'HOH'

        if model not in self.conects or self.conects[model] == []:
            # Read conect lines
            self.conects[model] = self._readPDBConectLines(pdb_file, model)

        # Check covalent ligands
        if covalent_check:
            self._checkCovalentLigands(model, pdb_file, atom_mapping=atom_mapping)

        # Update conect lines
        self.conects[model] = self._readPDBConectLines(pdb_file, model)

        self.models_paths[model] = pdb_file

        return self.structures[model]

    def getModelsSequences(self):
        """
        Get sequence information for all stored models. It modifies the self.multi_chain
        option to True if more than one chain is found in the models.

        Returns
        =======
        sequences : dict
            Contains the sequences of all models.
        """
        self.multi_chain = False
        # Add sequence information
        for model in self.models_names:
            chains = [c for c in self.structures[model].get_chains()]
            if len(chains) == 1:
                for c in chains:
                    self.sequences[model] = self._getChainSequence(c)
            else:
                self.sequences[model] = {}
                for c in chains:
                    self.sequences[model][c.id] = self._getChainSequence(c)
                # If any model has more than one chain set multi_chain to True.
                self.multi_chain = True

        return self.sequences

    def calculateMSA(self, chains=None):
        """
        Calculate a Multiple Sequence Alignment from the current models' sequences.

        Returns
        =======
        alignment : Bio.AlignIO
            Multiple sequence alignment in Biopython format.
        chains : dict
            Dictionary specifying which chain to use for each model
        """

        for model in self.models_names:
            if isinstance(self.sequences[model], dict) and chains == None:
                raise ValueError('There are multiple chains in model %s. Specify which \
chain to use for each model with the chains option.' % model)

        if chains != None:
            sequences = {}
            for model in self.models_names:
                if isinstance(self.sequences[model], dict):
                    sequences[model] = self.sequences[model][chains[model]]
                else:
                    sequences[model] = self.sequences[model]

            self.msa = alignment.mafft.multipleSequenceAlignment(sequences)
        else:
            self.msa = alignment.mafft.multipleSequenceAlignment(self.sequences)

        return self.msa

    def getConservedMSAPositions(self, msa):
        """
        Get all conserved MSA positions.

        Returns
        =======
        conserved : list
            All conserved MSA positions indexes and the conserved amino acid identity.
        """

        positions = {}
        conserved = []
        n_models = len(self.msa)
        for i in range(self.msa.get_alignment_length()):
            positions[i] = []
            for model in self.msa:
                positions[i].append(model.seq[i])
            positions[i] = set(positions[i])
            if len(positions[i]) == 1:
                conserved.append((i,list(positions[i])[0]))

        return conserved

    def getStructurePositionFromMSAindex(self, msa_index):
        """
        Get the individual model residue structure positions of a specific MSA index

        Paramters
        =========
        msa_index : int
            Zero-based MSA index

        Returns
        =======
        residue_indexes : dict
            Residue indexes for each protein at the MSA position
        """

        residue_positions = {}
        residue_ids = {}

        # Gather dictionary between sequence position and residue PDB index
        for model in self.models_names:
            residue_positions[model] = 0
            residue_ids[model] = {}
            for i,r in enumerate(self.structures[model].get_residues()):
                residue_ids[model][i+1] = r.id[1]

        # Gather sequence indexes for the given MSA index
        for i in range(self.msa.get_alignment_length()):

            # Count structure positions
            for entry in self.msa:
                if entry.seq[i] != '-':
                    residue_positions[entry.id] += 1

            # Get residue positions matching the MSA indexes
            if i == msa_index:
                for entry in self.msa:
                    if entry.seq[i] == '-':
                        residue_positions[entry.id] = None
                    else:
                        residue_positions[entry.id] = residue_ids[entry.id][residue_positions[entry.id]]
                break

        return residue_positions

    def calculateSecondaryStructure(self, _save_structure=False):
        """
        Calculate secondary structure information for each model.
        DSSP Code:
        H : Alpha helix (4-12)
        B : Isolated beta-bridge residue
        E : Strand
        G : 3-10 helix
        I : Pi helix
        T : Turn
        S : Bend
        - : None
        Parameters
        ==========
        _save_structure : bool
            Save structure model before computing secondary structure. This option
            is used if models have been modified.
        Returns
        ss : dict
            Contains the secondary structure strings for each model.
        """

        for model in self.models_names:
            structure_path = self.models_paths[model]
            if _save_structure:
                structure_path = '.'+str(uuid.uuid4())+'.pdb'
                _saveStructureToPDB(self.structures[model], structure_path)

            dssp = DSSP(self.structures[model][0], structure_path)
            if _save_structure:
                os.remove(structure_path)
            ss = []
            for k in dssp.keys():
                ss.append(dssp[k][2])
            ss = ''.join(ss)
            self.ss[model] = ss

        return self.ss

    def keepModelChains(self, model, chains):
        """
        Only keep the specified chains for the selected model.

        Parameters
        ==========
        model : str
            Model name
        chains : list or tuple or str
            Chain IDs to keep.
        """
        if isinstance(chains, str):
            chains = list(chains)

        remove = []
        for chain in self.structures[model].get_chains():
            if chain.id not in chains:
                print('From model %s Removing chain %s' % (model, chain.id))
                remove.append(chain)

        model = [*self.structures[model].get_models()][0]
        for chain in remove:
            model.detach_child(chain.id)

        self.getModelsSequences()

    def removeTerminalUnstructuredRegions(self, n_hanging=3):
        """
        Remove unstructured terminal regions from models.

        Parameters
        ==========
        n_hangin : int
            Maximum unstructured number of residues to keep at the unstructured terminal regions.
        """

        if self.multi_chain:
            raise ValueError('removeTerminalUnstructuredRegions() function only supports single chain models')

        # Calculate residues to be removed
        for model in self.models_names:

            # Get N-terminal residues to remove based on secondary structure.
            remove_indexes = []
            for i,r in enumerate(self.ss[model]):
                if r == '-':
                    remove_indexes.append(i)
                else:
                    break

            if len(remove_indexes) > n_hanging:
                remove_indexes = remove_indexes[:-n_hanging]
            else:
                remove_indexes = []

            # Get C-terminal residues to remove based on secondary structure.
            remove_C = []
            for i,r in enumerate(self.ss[model][::-1]):
                if r == '-':
                    remove_C.append(i)
                else:
                    break
            if len(remove_C) > n_hanging:
                remove_C = remove_C[:-n_hanging]
            else:
                remove_C = []

            for x in remove_C:
                remove_indexes.append(len(self.ss[model])-1-x)

            # Sort indexes
            remove_indexes = sorted(remove_indexes)

            # Get residues to remove from models structures
            remove_this = []
            for c in self.structures[model].get_chains():
                for i,r in enumerate(c.get_residues()):
                    if i in remove_indexes:
                        remove_this.append(r)
                chain = c

            # Remove residues
            for r in remove_this:
                chain.detach_child(r.id)

        self.getModelsSequences()
        self.calculateSecondaryStructure(_save_structure=True)

    def removeTerminiByConfidenceScore(self, confidence_threshold=70, verbose=True):
        """
        Remove terminal regions with low confidence scores from models.
        """

        remove_models = set()
        ## Warning only single chain implemented
        for model in self.models_names:

            atoms = [a for a in self.structures[model].get_atoms()]
            bfactors = [a.bfactor for a in atoms]

            if np.average(bfactors) == 0:
                if verbose:
                    print('Warning: model %s has no atom with the selected confidence!' % model)
                remove_models.add(model)
                continue

            n_terminus = set()
            something = False
            for a in atoms:
                if a.bfactor < confidence_threshold:
                    n_terminus.add(a.get_parent().id[1])
                else:
                    something = True
                    break

            c_terminus = set()

            for a in reversed(atoms):
                if a.bfactor < confidence_threshold:
                    c_terminus.add(a.get_parent().id[1])
                else:
                    something = True
                    break

            if not something:
                if verbose and model not in remove_models:
                    print('Warning: model %s has no atom with the selected confidence!' % model)
                remove_models.add(model)
                continue

            n_terminus = sorted(list(n_terminus))
            c_terminus = sorted(list(c_terminus))

            remove_this = []
            for c in self.structures[model].get_chains():
                for r in c.get_residues():
                    if r.id[1] in n_terminus or r.id[1] in c_terminus:
                        remove_this.append(r)
                chain = c
                # Remove residues
                for r in remove_this:
                    chain.detach_child(r.id)

        for model in remove_models:
            self.removeModel(model)

        self.getModelsSequences()
        # self.calculateSecondaryStructure(_save_structure=True)

        # Missing save models and reload them to take effect.

    def alignModelsToReferencePDB(self, reference, output_folder, chain_indexes=None,
                                  trajectory_chain_indexes=None, reference_chain_indexes=None,
                                  aligment_mode='aligned'):
        """
        Align all models to a reference PDB based on a sequence alignemnt.

        The chains are specified using their indexes. When the trajectories have
        corresponding chains use the option chain_indexes to specify the list of
        chains to align. Otherwise, specify the chains with trajectory_chain_indexes
        and reference_chain_indexes options. Note that the list of chain indexes
        must be corresponding.

        Parameters
        ==========
        reference : str
            Path to the reference PDB
        output_folder : str
            Path to the output folder to store models
        mode : str
            The mode defines how sequences are aligned. 'exact' for structurally
            aligning positions with exactly the same aminoacids after the sequence
            alignemnt or 'aligned' for structurally aligining sequences using all
            positions aligned in the sequence alignment.
        """

        if not os.path.exists(output_folder):
            os.mkdir(output_folder)

        reference = md.load(reference)
        for model in self.models_names:
            traj = md.load(self.models_paths[model])
            MD.alignTrajectoryBySequenceAlignment(traj, reference, chain_indexes=chain_indexes,
                                                  trajectory_chain_indexes=trajectory_chain_indexes,
                                                  aligment_mode=aligment_mode)

            traj.save(output_folder+'/'+model+'.pdb')


    def positionLigandsAtCoordinate(self, coordinate, ligand_folder, output_folder,
                                    separator='-', overwrite=True, only_models=None,
                                    only_ligands=None):
        """
        Position a set of ligands into specific protein coordinates.

        Parameters
        ==========
        coordinate : tuple or dict
            New desired coordinates of the ligand
        ligand_folder : str
            Path to the ligands folder to store ligand molecules
        output_folder : str
            Path to the output folder to store models
        overwrite : bool
            Overwrite if structure file already exists.
        """

        # Create output directory
        if not os.path.exists(output_folder):
            os.mkdir(output_folder)

        if isinstance(only_models, str):
            only_models = [only_models]

        if isinstance(only_ligands, str):
            only_ligands = [only_ligands]

        # Copy script file to output directory
        _copyScriptFile(output_folder, 'positionLigandAtCoordinate.py')

        for l in os.listdir(ligand_folder):
            if l.endswith('.mae'):
                ln = l.replace('.mae', '')
            elif l.endswith('.pdb'):
                ln = l.replace('.pdb', '')
            else:
                continue

            if not isinstance(only_ligands, type(None)):
                if ln not in only_ligands:
                    continue

            for model in self:

                if not isinstance(only_models, type(None)):
                    if model not in only_models:
                        continue

                self.docking_ligands.setdefault(model, [])
                self.docking_ligands[model].append(ln)

                if not os.path.exists(output_folder+'/'+model):
                    os.mkdir(output_folder+'/'+model)

                if os.path.exists(output_folder+'/'+model+'/'+model+separator+ln+separator+'0.pdb') and not overwrite:
                    continue

                _saveStructureToPDB(self.structures[model],
                                                     output_folder+'/'+model+'/'+model+separator+ln+'.pdb')
                command = 'run python3 '+output_folder+'/._positionLigandAtCoordinate.py '
                command += output_folder+'/'+model+'/'+model+separator+ln+'.pdb '
                command += ligand_folder+'/'+l+' '
                if isinstance(coordinate, dict):
                    command += '"'+','.join([str(x) for x in coordinate[model]])+'"'
                elif isinstance(coordinate, tuple) and len(coordinate) == 3:
                    command += '"'+','.join([str(x) for x in coordinate])+'"'
                else:
                    raise ValueError('coordinate needs to be a 3-element tuple of integers or dict.')
                command += ' --separator "'+separator+'" '
                command += ' --pele_poses\n'
                os.system(command)

    def createMutants(self, job_folder, mutants, nstruct=100, relax_cycles=0, cst_optimization=True,
                      param_files=None, mpi_command='slurm'):
        """
        Create mutations from protein models. Mutations (mutants) must be given as a nested dictionary
        with each protein as the first key and the name of the particular mutant as the second key.
        The value of each inner dictionary is a list containing the mutations, with each mutation
        described by a 2-element tuple (residue_id, aa_to_mutate). E.g., (73, 'A').

        Parameters
        ==========
        job_folder : str
            Folder path where to place the mutation job.
        mutants : dict
            Dictionary specify the mutants to generate.
        relax_cycles : int
            Apply this number of relax cycles (default:0, i.e., no relax).
        nstruct : int
            Number of structures to generate when relaxing mutant
        param_files : list
            Params file to use when reading model with Rosetta.
        """

        mpi_commands = ['slurm', 'openmpi', None]
        if mpi_command not in ['slurm', 'openmpi', None]:
            raise ValueError('Wrong mpi_command it should either: '+' '.join(mpi_commands))

        # Create mutation job folder
        if not os.path.exists(job_folder):
            os.mkdir(job_folder)
        if not os.path.exists(job_folder+'/input_models'):
            os.mkdir(job_folder+'/input_models')
        if not os.path.exists(job_folder+'/flags'):
            os.mkdir(job_folder+'/flags')
        if not os.path.exists(job_folder+'/xml'):
            os.mkdir(job_folder+'/xml')
        if not os.path.exists(job_folder+'/output_models'):
            os.mkdir(job_folder+'/output_models')

        # Save considered models
        considered_models = list(mutants.keys())
        self.saveModels(job_folder+'/input_models', models=considered_models)

        jobs = []

        # Create all-atom score function
        score_fxn_name = 'ref2015'
        sfxn = rosettaScripts.scorefunctions.new_scorefunction(score_fxn_name,
                                                               weights_file=score_fxn_name)

        for model in self.models_names:

            # Skip models not in given mutants
            if model not in considered_models:
                continue

            if not os.path.exists(job_folder+'/output_models/'+model):
                os.mkdir(job_folder+'/output_models/'+model)

            # Iterate each mutant
            for mutant in mutants[model]:

                # Create xml mutation (and minimization) protocol
                xml = rosettaScripts.xmlScript()
                protocol = []

                # Add score function
                xml.addScorefunction(sfxn)

                for m in mutants[model][mutant]:
                    mutate = rosettaScripts.movers.mutate(name='mutate_'+str(m[0]),
                                                          target_residue=m[0],
                                                          new_residue=PDB.Polypeptide.one_to_three(m[1]))
                    xml.addMover(mutate)
                    protocol.append(mutate)

                if relax_cycles:
                    # Create fastrelax mover
                    relax = rosettaScripts.movers.fastRelax(repeats=relax_cycles, scorefxn=sfxn)
                    xml.addMover(relax)
                    protocol.append(relax)
                else:
                    # Turn off more than one structure when relax is not performed
                    nstruct = 1

                # Set protocol
                xml.setProtocol(protocol)

                # Add scorefunction output
                xml.addOutputScorefunction(sfxn)

                # Write XMl protocol file
                xml.write_xml(job_folder+'/xml/'+model+'_'+mutant+'.xml')

                # Create options for minimization protocol
                flags = rosettaScripts.flags('../../xml/'+model+'_'+mutant+'.xml',
                                             nstruct=nstruct, s='../../input_models/'+model+'.pdb',
                                             output_silent_file=model+'_'+mutant+'.out')

                # Add relaxation with constraints options and write flags file
                if cst_optimization and relax_cycles:
                    flags.add_relax_cst_options()
                else:
                    flags.add_relax_options()

                # Add path to params files
                if param_files != None:
                    if not os.path.exists(job_folder+'/params'):
                        os.mkdir(job_folder+'/params')
                    if isinstance(param_files, str):
                        param_files = [param_files]
                    for param in param_files:
                        param_name = param.split('/')[-1]
                        shutil.copyfile(param, job_folder+'/params/'+param_name)
                    flags.addOption('in:file:extra_res_path', '../../params')

                flags.write_flags(job_folder+'/flags/'+model+'_'+mutant+'.flags')

                # Create and append execution command
                if mpi_command == None:
                    mpi_command = ''

                command = 'cd '+job_folder+'/output_models/'+model+'\n'
                command += mpi_command+' rosetta_scripts.mpi.linuxgccrelease @ '+'../../flags/'+model+'_'+mutant+'.flags\n'
                command += 'cd ../../..\n'
                jobs.append(command)

        return jobs

    def setUpRosettaOptimization(self, relax_folder, nstruct=1000, relax_cycles=5,
                                 cst_files=None, mutations=False, models=None, cst_optimization=True,
                                 membrane=False, membrane_thickness=15, param_files=None):
        """
        Set up minimizations using Rosetta FastRelax protocol.

        Parameters
        ==========
        relax_folder : str
            Folder path where to place the relax job.
        """

        # Create minimization job folders
        if not os.path.exists(relax_folder):
            os.mkdir(relax_folder)
        if not os.path.exists(relax_folder+'/input_models'):
            os.mkdir(relax_folder+'/input_models')
        if not os.path.exists(relax_folder+'/flags'):
            os.mkdir(relax_folder+'/flags')
        if not os.path.exists(relax_folder+'/xml'):
            os.mkdir(relax_folder+'/xml')
        if not os.path.exists(relax_folder+'/output_models'):
            os.mkdir(relax_folder+'/output_models')

        # Save all models
        self.saveModels(relax_folder+'/input_models', models=models)

        # Check that sequence comparison has been done before adding mutational steps
        if mutations:
            if self.sequence_differences == {}:
                raise ValueError('Mutations have been enabled but no sequence comparison\
has been carried out. Please run compareSequences() function before setting mutation=True.')

        # Create flags files
        jobs = []
        for model in self.models_names:

            # Skip models not in the given list
            if models != None:
                    continue

            if not os.path.exists(relax_folder+'/output_models/'+model):
                os.mkdir(relax_folder+'/output_models/'+model)

            # Create xml minimization protocol
            xml = rosettaScripts.xmlScript()
            protocol = []

            # Create membrane scorefucntion
            if membrane:
                # Create all-atom score function
                sfxn = rosettaScripts.scorefunctions.new_scorefunction('mpframework_smooth_fa_2012',
                                                                       weights_file='mpframework_smooth_fa_2012')
                # Add constraint weights to membrane score function
                if cst_files != None:
                    reweights = (('chainbreak', 1.0),
                                ('coordinate_constraint', 1.0),
                                ('atom_pair_constraint', 1.0),
                                ('angle_constraint', 1.0),
                                ('dihedral_constraint', 1.0),
                                ('res_type_constraint', 1.0),
                                ('metalbinding_constraint', 1.0))

                    for rw in reweights:
                        sfxn.addReweight(rw[0],rw[1])

            # Create all-atom scorefucntion
            else:
                score_fxn_name = 'ref2015'
                # Check if constraints are given
                if cst_files != None:
                    score_fxn_name = score_fxn_name+'_cst'

                # Create all-atom score function
                sfxn = rosettaScripts.scorefunctions.new_scorefunction(score_fxn_name,
                                                                       weights_file=score_fxn_name)
            xml.addScorefunction(sfxn)

            # Create mutation movers if needed
            if mutations:
                if self.sequence_differences[model]['mutations'] != {}:
                    for m in self.sequence_differences[model]['mutations']:
                        mutate = rosettaScripts.movers.mutate(name='mutate_'+str(m[0]),
                                                              target_residue=m[0],
                                                              new_residue=PDB.Polypeptide.one_to_three(m[1]))
                        xml.addMover(mutate)
                        protocol.append(mutate)

            # Add constraint mover if constraint file is given.
            if cst_files != None:
                if model not in cst_files:
                    raise ValueError('Model %s is not in the cst_files dictionary!' % model)
                set_cst = rosettaScripts.movers.constraintSetMover(add_constraints=True,
                                                                   cst_file='../../../'+cst_files[model])
                xml.addMover(set_cst)
                protocol.append(set_cst)

            if membrane:
                add_membrane = rosettaScripts.rosetta_MP.movers.addMembraneMover()
                xml.addMover(add_membrane)
                protocol.append(add_membrane)

                init_membrane = rosettaScripts.rosetta_MP.movers.membranePositionFromTopologyMover()
                xml.addMover(init_membrane)
                protocol.append(init_membrane)

            # Create fastrelax mover
            relax = rosettaScripts.movers.fastRelax(repeats=relax_cycles, scorefxn=sfxn)
            xml.addMover(relax)
            protocol.append(relax)

            # Set protocol
            xml.setProtocol(protocol)

            # Add scorefunction output
            xml.addOutputScorefunction(sfxn)

            # Write XMl protocol file
            xml.write_xml(relax_folder+'/xml/'+model+'_relax.xml')

            # Create options for minimization protocol
            flags = rosettaScripts.flags('../../xml/'+model+'_relax.xml',
                                         nstruct=nstruct, s='../../input_models/'+model+'.pdb',
                                         output_silent_file=model+'_relax.out')

            # Add relaxation with constraints options and write flags file
            if cst_optimization:
                flags.add_relax_cst_options()
            else:
                flags.add_relax_options()

            # Add path to params files
            if param_files != None:

                if not os.path.exists(relax_folder+'/params'):
                    os.mkdir(relax_folder+'/params')

                if isinstance(param_files, str):
                    param_files = [param_files]
                for param in param_files:
                    param_name = param.split('/')[-1]
                    shutil.copyfile(param, relax_folder+'/params/'+param_name)
                flags.addOption('in:file:extra_res_path', '../../params')

            if membrane:
                flags.addOption('mp::setup::spans_from_structure', 'true')
                flags.addOption('relax:constrain_relax_to_start_coords', '')
            flags.write_flags(relax_folder+'/flags/'+model+'_relax.flags')

            # Create and append execution command
            command = 'cd '+relax_folder+'/output_models/'+model+'\n'
            command += 'srun rosetta_scripts.mpi.linuxgccrelease @ '+'../../flags/'+model+'_relax.flags\n'
            command += 'cd ../../..\n'
            jobs.append(command)

        return jobs

    def setUpMembranePositioning(self, job_folder, membrane_thickness=15, models=None):
        """
        """
        # Create minimization job folders
        if not os.path.exists(job_folder):
            os.mkdir(job_folder)
        if not os.path.exists(job_folder+'/input_models'):
            os.mkdir(job_folder+'/input_models')
        if not os.path.exists(job_folder+'/flags'):
            os.mkdir(job_folder+'/flags')
        if not os.path.exists(job_folder+'/output_models'):
            os.mkdir(job_folder+'/output_models')

        # Save all models
        self.saveModels(job_folder+'/input_models', models=models)

        # Copy embeddingToMembrane.py script
        _copyScriptFile(job_folder, 'embeddingToMembrane.py')

        # Create flags files
        jobs = []
        for model in self.models_names:

            # Skip models not in the given list
            if models != None:
                if model not in models:
                    continue

            if not os.path.exists(job_folder+'/output_models/'+model):
                os.mkdir(job_folder+'/output_models/'+model)

            flag_file = job_folder+'/flags/mp_span_from_pdb_'+model+'.flags'
            with open(flag_file, 'w') as flags:
                flags.write('-mp::thickness '+str(membrane_thickness)+'\n')
                flags.write('-s model.pdb\n')
                flags.write('-out:path:pdb .\n')

            flag_file = job_folder+'/flags/mp_transform_'+model+'.flags'
            with open(flag_file, 'w') as flags:
                flags.write('-s ../../input_models/'+model+'.pdb\n')
                flags.write('-mp:transform:optimize_embedding true\n')
                flags.write('-mp:setup:spanfiles '+model+'.span\n')
                flags.write('-out:no_nstruct_label\n')

            command = 'cd '+job_folder+'/output_models/'+model+'\n'
            command += 'cp ../../input_models/'+model+'.pdb model.pdb\n'
            command += 'mp_span_from_pdb.linuxgccrelease @ ../../flags/mp_span_from_pdb_'+model+'.flags\n'
            command += 'rm model.pdb \n'
            command += 'mv model.span '+model+'.span\n'
            command += 'mp_transform.linuxgccrelease @ ../../flags/mp_transform_'+model+'.flags\n'
            command += 'python ../../._embeddingToMembrane.py'+' '+model+'.pdb\n'
            command += 'cd ../../..\n'
            jobs.append(command)

        return jobs

    def addMissingLoops(self, job_folder, nstruct=1, sfxn='ref2015', param_files=None, idealize=True):
        """
        Create a Rosetta loop optimization protocol for missing loops in the structure.

        Parameters
        ==========
        job_folder : str
            Loop modeling calculation folder.
        """

        # Create minimization job folders
        if not os.path.exists(job_folder):
            os.mkdir(job_folder)
        if not os.path.exists(job_folder+'/input_models'):
            os.mkdir(job_folder+'/input_models')
        if not os.path.exists(job_folder+'/flags'):
            os.mkdir(job_folder+'/flags')
        if not os.path.exists(job_folder+'/xml'):
            os.mkdir(job_folder+'/xml')
        if not os.path.exists(job_folder+'/output_models'):
            os.mkdir(job_folder+'/output_models')

        # Save all models
        self.saveModels(job_folder+'/input_models')

        # Check that sequence comparison has been done before checking missing loops
        if self.sequence_differences == {}:
            raise ValueError('No sequence comparison has been carried out. Please run \
compareSequences() function before adding missing loops.')

        # Create flags files
        jobs = []
        for model in self.models_names:

            # Check that model has missing loops
            if self.sequence_differences[model]['missing_loops'] != []:

                missing_loops = self.sequence_differences[model]['missing_loops']

                for loop in missing_loops:

                    loop_name = str(loop[0])+'_'+str(loop[1])

                    if not os.path.exists(job_folder+'/output_models/'+model):
                        os.mkdir(job_folder+'/output_models/'+model)

                    if not os.path.exists(job_folder+'/output_models/'+model+'/'+loop_name):
                        os.mkdir(job_folder+'/output_models/'+model+'/'+loop_name)

                    # Create xml minimization protocol
                    xml = rosettaScripts.xmlScript()
                    protocol = []

                    # Create score function

                    scorefxn = rosettaScripts.scorefunctions.new_scorefunction(sfxn,
                                                                               weights_file=sfxn)

                    # Add loop remodel protocol
                    if len(loop[1]) == 1:
                        hanging_residues = 3
                    elif len(loop[1]) == 2:
                        hanging_residues = 2
                    else:
                        hanging_residues = 1
                    loop_movers = rosettaScripts.loop_modeling.loopRebuild(xml, loop[0], loop[1], scorefxn=sfxn,
                                                                           hanging_residues=hanging_residues)
                    for m in loop_movers:
                        protocol.append(m)

                    # Add idealize step
                    if idealize:
                        idealize = rosettaScripts.movers.idealize()
                        xml.addMover(idealize)
                        protocol.append(idealize)

                    # Set protocol
                    xml.setProtocol(protocol)

                    # Add scorefunction output
                    xml.addOutputScorefunction(scorefxn)
                    # Write XMl protocol file
                    xml.write_xml(job_folder+'/xml/'+model+'_'+loop_name+'.xml')

                    # Create options for minimization protocol
                    output_silent = 'output_models/'+model+'/'+loop_name+'/'+model+'_'+loop_name+'.out'
                    flags = rosettaScripts.flags('xml/'+model+'_'+loop_name+'.xml',
                                                 nstruct=nstruct, s='input_models/'+model+'.pdb',
                                                 output_silent_file=output_silent)

                    # Add path to params files
                    if param_files != None:
                        if not os.path.exists(job_folder+'/params'):
                            os.mkdir(job_folder+'/params')

                        if isinstance(param_files, str):
                            param_files = [param_files]
                        for param in param_files:
                            param_name = param.split('/')[-1]
                            shutil.copyfile(param, job_folder+'/params/'+param_name)
                        flags.addOption('in:file:extra_res_path', 'params')

                    # Write flags file
                    flags.write_flags(job_folder+'/flags/'+model+'_'+loop_name+'.flags')

                    # Create and append execution command
                    command = 'cd '+job_folder+'\n'
                    command += 'srun rosetta_scripts.mpi.linuxgccrelease @ '+'flags/'+model+'_'+loop_name+'.flags\n'
                    command += 'cd ..\n'

                    jobs.append(command)

        return jobs

    def setUpPrepwizardOptimization(self, prepare_folder, pH=7.0, epik_pH=False, samplewater=False,
                                    epik_pHt=False, remove_hydrogens=False, delwater_hbond_cutoff=False,
                                    fill_loops=False, protonation_states=None, noepik=False, mae_input=False,
                                    noprotassign=False, use_new_version=False, **kwargs):
        """
        Set up an structure optimization with the Schrodinger Suite prepwizard.

        Parameters
        ==========
        prepare_folder : str
            Folder name for the prepwizard optimization.
        """

        # Create prepare job folders
        if not os.path.exists(prepare_folder):
            os.mkdir(prepare_folder)
        if not os.path.exists(prepare_folder+'/input_models'):
            os.mkdir(prepare_folder+'/input_models')
        if not os.path.exists(prepare_folder+'/output_models'):
            os.mkdir(prepare_folder+'/output_models')

        # Save all input models
        self.saveModels(prepare_folder+'/input_models', convert_to_mae=mae_input,
                        remove_hydrogens=remove_hydrogens, **kwargs)

        # Generate jobs
        jobs = []
        for model in self.models_names:
            if fill_loops:
                if model not in self.target_sequences:
                    raise ValueError('Target sequence for model %s was not given. First\
make sure of reading the target sequences with the function readTargetSequences()' % model)
                sequence = {}
                sequence[model] = self.target_sequences[model]
                fasta_file = prepare_folder+'/input_models/'+model+'.fasta'
                alignment.writeFastaFile(sequence, fasta_file)

            # Create model output folder
            output_folder = prepare_folder+'/output_models/'+model
            if not os.path.exists(output_folder):
                os.mkdir(output_folder)

            if fill_loops:
                command = 'cd '+prepare_folder+'/input_models/\n'
                command += 'pwd=$(pwd)\n'
                command += 'cd ../output_models/'+model+'\n'
            else:
                command = 'cd '+output_folder+'\n'

            command += '"${SCHRODINGER}/utilities/prepwizard" '
            if mae_input:
                command += '../../input_models/'+model+'.mae '
            else:
                command += '../../input_models/'+model+'.pdb '
            command += model+'.pdb '
            command += '-fillsidechains '
            command += '-disulfides '
            if fill_loops:
                command += '-fillloops '
                command += '-fasta_file "$pwd"/'+model+'.fasta '
            if remove_hydrogens:
                command += '-rehtreat '
            if noepik:
                command += '-noepik '
            if noprotassign:
                command += '-noprotassign '
            else:
                if epik_pH:
                    command += '-epik_pH '+str(pH)+' '
                if epik_pHt:
                    command += '-epik_pHt '+str(epik_pHt)+' '
            command += '-propka_pH '+str(pH)+' '
            command += '-f 2005 '
            command += '-rmsd 0.3 '
            if samplewater:
                command += '-samplewater '
            if delwater_hbond_cutoff:
                command += '-delwater_hbond_cutoff '+str(delwater_hbond_cutoff)+' '

            if not isinstance(protonation_states, type(None)):
                for ps in protonation_states[model]:
                    if use_new_version:
                        command += '-force '+str(ps[0])+" "+str(ps[1])+' '
                    else:
                        command += '-force '+str(ps[0])+" "+str(ps[1])+' '

            command += '-JOBNAME '+model+' '
            command += '-HOST localhost:1 '
            command += '-WAIT\n'
            command += 'cd ../../..\n'
            jobs.append(command)

        return jobs

    def setUpDockingGrid(self, grid_folder, center_atoms, innerbox=(10,10,10),
                         outerbox=(30,30,30), useflexmae=True, peptide=False, mae_input=True):
        """
        Setup grid calculation for each model.

        Parameters
        ==========
        grid_folder : str
            Path to grid calculation folder
        center_atoms : tuple
        """

        # Create grid job folders
        if not os.path.exists(grid_folder):
            os.mkdir(grid_folder)

        if not os.path.exists(grid_folder+'/input_models'):
            os.mkdir(grid_folder+'/input_models')

        if not os.path.exists(grid_folder+'/grid_inputs'):
            os.mkdir(grid_folder+'/grid_inputs')

        if not os.path.exists(grid_folder+'/output_models'):
            os.mkdir(grid_folder+'/output_models')

        # Save all input models
        self.saveModels(grid_folder+'/input_models', convert_to_mae=mae_input)

        # Check that inner and outerbox values are given as integers
        for v in innerbox:
            if type(v) != int:
                raise ValueError('Innerbox values must be given as integers')
        for v in outerbox:
            if type(v) != int:
                raise ValueError('Outerbox values must be given as integers')

        # Create grid input files
        jobs = []
        for model in self.models_names:

            # Get coordinates of center residue
            chainid = center_atoms[model][0]
            resid = center_atoms[model][1]
            atom_name = center_atoms[model][2]

            x = None
            for c in self.structures[model].get_chains():
                if c.id == chainid:
                    for r in c.get_residues():
                        if r.id[1] == resid:
                            for a in r.get_atoms():
                                if a.name == atom_name:
                                    x = a.coord[0]
                                    y = a.coord[1]
                                    z = a.coord[2]

            # Check if any atom center was found.
            if x == None:
                raise ValueError('Given atom center not found for model %s' % model)

            # Write grid input file
            with open(grid_folder+'/grid_inputs/'+model+'.in', 'w') as gif:
                gif.write('GRID_CENTER %.14f, %.14f, %.14f\n' % (x,y,z))
                gif.write('GRIDFILE '+model+'.zip\n')
                gif.write('INNERBOX %s, %s, %s\n' % innerbox)
                gif.write('OUTERBOX %s, %s, %s\n' % outerbox)
                if mae_input:
                    gif.write('RECEP_FILE %s\n' % ('../input_models/'+model+'.mae'))
                else:
                    gif.write('RECEP_FILE %s\n' % ('../input_models/'+model+'.pdb'))
                if peptide:
                    gif.write('PEPTIDE True\n')
                if useflexmae:
                    gif.write('USEFLEXMAE YES\n')

            command = 'cd '+grid_folder+'/output_models\n'

            # Add convert PDB into mae format command
            # command += '"$SCHRODINGER/utilities/structconvert" '
            # if mae_input:
            #     command += '-ipdb ../input_models/'+model+'.pdb'+' '
            #     command += '-omae '+model+'.mae\n'

            # Add grid generation command
            command += '"${SCHRODINGER}/glide" '
            command += '../grid_inputs/'+model+'.in'+' '
            command += '-OVERWRITE '
            command += '-HOST localhost '
            command += '-TMPLAUNCHDIR '
            command += '-WAIT\n'

            command += 'cd ../..\n'

            jobs.append(command)

        return jobs

    def setUpGlideDocking(self, docking_folder, grids_folder, ligands_folder,
                          poses_per_lig=100, precision='SP', use_ligand_charges=False,
                          energy_by_residue=False, use_new_version=False,):
        """
        Set docking calculations for all the proteins and set of ligands located
        grid_folders and ligands_folder folders, respectively. The ligands must be provided
        in MAE format.

        Parameters
        ==========
        docking_folder : str

        ligands_folder : str
            Path to the folder containing the ligands to dock.
        residues : dict
            Dictionary with the residues for each model near which to position the
            ligand as the starting pose.
        """

        # Create docking job folders
        if not os.path.exists(docking_folder):
            os.mkdir(docking_folder)

        if not os.path.exists(docking_folder+'/input_models'):
            os.mkdir(docking_folder+'/input_models')

        if not os.path.exists(docking_folder+'/output_models'):
            os.mkdir(docking_folder+'/output_models')

        # Save all input models
        self.saveModels(docking_folder+'/input_models')

        # Read paths to grid files
        grids_paths = {}
        for f in os.listdir(grids_folder+'/output_models'):
            if f.endswith('.zip'):
                name = f.replace('.zip','')
                grids_paths[name] = grids_folder+'/output_models/'+f

        # Read paths to substrates
        substrates_paths = {}
        for f in os.listdir(ligands_folder):
            if f.endswith('.mae'):
                name = f.replace('.mae','')
                substrates_paths[name] = ligands_folder+'/'+f

        # Set up docking jobs
        jobs = []
        for grid in grids_paths:
            # Create ouput folder
            if not os.path.exists(docking_folder+'/output_models/'+grid):
                os.mkdir(docking_folder+'/output_models/'+grid)

            for substrate in substrates_paths:

                # Create glide dock input
                with open(docking_folder+'/output_models/'+grid+'/'+grid+'_'+substrate+'.in', 'w') as dif:
                    dif.write('GRIDFILE GRID_PATH/'+grid+'.zip\n')
                    dif.write('LIGANDFILE ../../../%s\n' % substrates_paths[substrate])
                    dif.write('POSES_PER_LIG %s\n' % poses_per_lig)
                    if use_ligand_charges:
                        dif.write('LIG_MAECHARGES true\n')
                    dif.write('PRECISION %s\n' % precision)
                    if energy_by_residue:
                        dif.write('WRITE_RES_INTERACTION true\n')

                # Create commands
                command = 'cd '+docking_folder+'/output_models/'+grid+'\n'

                # Schrodinger has problem with relative paths to the grid files
                # This is a quick fix for that (not elegant, but works).
                command += 'cwd=$(pwd)\n'
                grid_folder = '/'.join(grids_paths[grid].split('/')[:-1])
                command += 'cd ../../../%s\n' % grid_folder
                command += 'gd=$(pwd)\n'
                command += 'cd $cwd\n'
                command += 'sed -i "s@GRID_PATH@$gd@" %s \n' % (grid+'_'+substrate+'.in')

                # Add docking command
                command += '"${SCHRODINGER}/glide" '
                command += grid+'_'+substrate+'.in'+' '
                command += '-OVERWRITE '
                command += '-adjust '
                command += '-HOST localhost:1 '
                command += '-TMPLAUNCHDIR '
                command += '-WAIT\n'
                command += 'cd ../../..\n'
                jobs.append(command)

        return jobs

    def setUpSiteMapForModels(self, job_folder, target_residue, site_box=10,
                              resolution='fine', reportsize=100, overwrite=False):
        """
        Generates a SiteMap calculation for model poses (no ligand) near specified residues.

        Parameters
        ==========
        job_folder : str
            Path to the calculation folder
        """

        # Create site map job folders
        if not os.path.exists(job_folder):
            os.mkdir(job_folder)

        if not os.path.exists(job_folder+'/input_models'):
            os.mkdir(job_folder+'/input_models')

        if not os.path.exists(job_folder+'/output_models'):
            os.mkdir(job_folder+'/output_models')

        # Copy script to generate protein and ligand mae inputs, separately.
        _copyScriptFile(job_folder, 'prepareForSiteMap.py')
        script_path = job_folder+'/._prepareForSiteMap.py'

        # Save all input models
        self.saveModels(job_folder+'/input_models')

        # Create input files
        jobs = []
        for model in self.models_names:

            # Createa output folder for each model
            if not os.path.exists(job_folder+'/output_models/'+model):
                os.mkdir(job_folder+'/output_models/'+model)

            # Generate input protein files
            input_protein = job_folder+'/input_models/'+model+'.pdb'
            input_mae = input_protein.replace('.pdb', '.mae')
            if not os.path.exists(input_mae) or overwrite:
                command = 'run '+script_path+' '
                command += input_protein+' '
                command += job_folder+'/output_models/'+model+' '
                command += '--protein_only '
                os.system(command)

            # Add site map command
            command = 'cd '+job_folder+'/output_models/'+model+'\n'
            command += '"${SCHRODINGER}/sitemap" '
            command += '-j '+model+' '
            command += '-prot ../../input_models/'+model+'/'+model+'_protein.mae'+' '
            command += '-sitebox '+str(site_box)+' '
            command += '-resolution '+str(resolution)+' '
            command += '-reportsize '+str(reportsize)+' '
            command += '-keepvolpts yes '
            command += '-keeplogs yes '

            if isinstance(target_residue, dict):
                command += '-siteasl \"res.num {'+str(target_residue[model])+'}\" '
            else:
                command += '-siteasl \"res.num {'+str(target_residue)+'}\" '
            command += '-HOST localhost:1 '
            command += '-TMPLAUNCHDIR '
            command += '-WAIT\n'
            command += 'cd ../../..\n'
            jobs.append(command)

        return jobs

    def setUpSiteMapForLigands(self, job_folder, poses_folder, site_box=10, resolution='fine', overwrite=False):
        """
        Generates a SiteMap calculation for Docking poses outputed by the extractDockingPoses()
        function.

        Parameters
        ==========
        job_folder : str
            Path to the calculation folder
        poses_folder : str
            Path to docking poses folder.
        """

        # Create site map job folders
        if not os.path.exists(job_folder):
            os.mkdir(job_folder)

        if not os.path.exists(job_folder+'/input_models'):
            os.mkdir(job_folder+'/input_models')

        if not os.path.exists(job_folder+'/output_models'):
            os.mkdir(job_folder+'/output_models')

        # Copy script to generate protein and ligand mae inputs, separately.
        _copyScriptFile(job_folder, 'prepareForSiteMap.py')
        script_path = job_folder+'/._prepareForSiteMap.py'

        # Create input files
        jobs = []
        for model in os.listdir(poses_folder):
            if not os.path.isdir(poses_folder+'/'+model):
                continue
            if not os.path.exists(job_folder+'/input_models/'+model):
                os.mkdir(job_folder+'/input_models/'+model)
            if not os.path.exists(job_folder+'/output_models/'+model):
                os.mkdir(job_folder+'/output_models/'+model)

            for pose in os.listdir(poses_folder+'/'+model):
                if pose.endswith('.pdb'):
                    pose_name = pose.replace('.pdb','')

                    # Generate input protein and ligand files
                    input_ligand = job_folder+'/input_models/'+model+'/'+pose_name+'_ligand.mae'
                    input_protein = job_folder+'/input_models/'+model+'/'+pose_name+'_protein.mae'
                    if not os.path.exists(input_ligand) or not os.path.exists(input_protein) or overwrite:
                        command = 'run '+script_path+' '
                        command += poses_folder+'/'+model+'/'+pose+' '
                        command += job_folder+'/input_models/'+model
                        os.system(command)

                    # Write Site Map input file
                    with open(job_folder+'/output_models/'+model+'/'+pose_name+'.in', 'w') as smi:
                        smi.write('PROTEIN ../../input_models/'+model+'/'+pose_name+'_protein.mae\n')
                        smi.write('LIGMAE ../../input_models/'+model+'/'+pose_name+'_ligand.mae\n')
                        smi.write('SITEBOX '+str(site_box)+'\n')
                        smi.write('RESOLUTION '+resolution+'\n')
                        smi.write('REPORTSIZE 100\n')
                        smi.write('KEEPVOLPTS yes\n')
                        smi.write('KEEPLOGS yes\n')

                    # Add site map command
                    command = 'cd '+job_folder+'/output_models/'+model+'\n'
                    command += '"${SCHRODINGER}/sitemap" '
                    command += pose_name+'.in'+' '
                    command += '-HOST localhost:1 '
                    command += '-TMPLAUNCHDIR '
                    command += '-WAIT\n'
                    command += 'cd ../../..\n'
                    jobs.append(command)
        return jobs

    def setUpLigandParameterization(self, job_folder, ligands_folder, charge_method=None,
                                    only_ligands=None):
        """
        Run PELE platform for ligand parameterization

        Parameters
        ==========
        job_folder : str
            Path to the job input folder
        ligands_folder : str
            Path to the folder containing the ligand molecules in PDB format.
        """

        charge_methods = ['gasteiger', 'am1bcc', 'OPLS']
        if charge_method == None:
            charge_method = 'OPLS'

        if charge_method not in charge_methods:
            raise ValueError('The charge method should be one of: '+str(charge_methods))

        # Create PELE job folder
        if not os.path.exists(job_folder):
            os.mkdir(job_folder)

        # Copy script to generate protein and ligand mae inputs, separately.
        _copyScriptFile(job_folder, 'peleffy_ligand.py')

        jobs = []
        for ligand in os.listdir(ligands_folder):

            extension = ligand.split('.')[-1]

            if extension == 'pdb':
                ligand_name = ligand.replace('.'+extension, '')

                # Only process ligands given in only_ligands list
                if only_ligands != None:
                    if ligand_name not in only_ligands:
                        continue

                # structure = _readPDB(ligand_name, ligands_folder+'/'+ligand)
                if not os.path.exists(job_folder+'/'+ligand_name):
                    os.mkdir(job_folder+'/'+ligand_name)

                # _saveStructureToPDB(structure, job_folder+'/'+pdb_name+'/'+pdb_name+extension)
                shutil.copyfile(ligands_folder+'/'+ligand, job_folder+'/'+ligand_name+'/'+ligand_name+'.'+extension)

                # Create command
                command = 'cd '+job_folder+'/'+ligand_name+'\n'
                command += 'python  ../._peleffy_ligand.py '+ligand_name+'.'+extension+'\n'
                command += 'cd ../..\n'
                jobs.append(command)

        return jobs

    def _setUpCovalentLigandParameterization(self, model, residue_index, base_aa, output_folder=''):
        """
        Add a step of parameterization for a covalent residue in a specific model.

        Parameters
        ==========
        model : str
            Model name
        resname : str
            Name of the covalent residue
        base_aa : dict
            Three letter identity of the aminoacid upon which the ligand is covalently bound.
            One entry in the dictionary for residue name, i.e., base_aa={'FAD':'CYS', 'NAD':'ASP', etc.}
        output_folder : str
            Output folder where to put the ligand PDB file.
        """
        def getAtomsIndexes(pdb_file):

            atoms_indexes = {}
            with open(pdb_file) as pdb:
                for l in pdb:
                    if l.startswith('ATOM') or l.startswith('HETATM'):
                        index, name, chain, resid = (int(l[7:12]), l[12:17].strip(), l[21], int(l[22:27]))
                        atoms_indexes[(chain, resid, name)] = index
            return atoms_indexes

        def addConectLines(model, pdb_file):

            # Add conect lines to ligand structure
            atoms_indexes = getAtomsIndexes(pdb_file)
            with open(pdb_file) as pdb:
                for l in pdb:
                    if l.startswith('ATOM') or l.startswith('HETATM'):
                        index, name, chain, resid = (int(l[7:12]), l[12:17].strip(), l[21], int(l[22:27]))
                        atoms_indexes[(chain, resid, name)] = index

            with open(pdb_file+'.tmp', 'w') as tmp:
                with open(pdb_file) as pdb:
                    for l in pdb:
                        if l.startswith('ATOM') or l.startswith('HETATM'):
                            if not l.startswith('END'):
                                tmp.write(l)

                    # count = 0
                    for conect in self.conects[model]:
                        if conect[0] in atoms_indexes:
                            line = 'CONECT'
                            for atom in conect:
                                if atom in atoms_indexes:
                                    line += '%5s' % atoms_indexes[atom]
                            line += '\n'
                            tmp.write(line)
                            # count += 1

                tmp.write('END\n')
            shutil.move(pdb_file+'.tmp', pdb_file)

        # Define atom names
        c_atom='C'
        n_atom='N'
        o_atom='O'

        ### Create covalent-ligand-only PDB
        cov_structure = PDB.Structure.Structure(0)
        cov_model = PDB.Model.Model(0)
        cov_chain = None
        for r in self.structures[model].get_residues():
            if r.id[1] == residue_index:
                resname = r.resname
                if resname not in base_aa:
                    message = 'Residue %s not found in the base_aa dictionary!'
                    message += "Please give the base of the aminoacid with the 'base_aa' keyword"
                    raise ValueError(message)

                cov_residue = r
                cov_chain = PDB.Chain.Chain(r.get_parent().id)
                cov_chain.add(r)
                break

        if cov_chain == None:
            raise ValueError('Residue %s not found in model %s structure' % (resname, model))

        cov_model.add(cov_chain)
        cov_structure.add(cov_model)
        _saveStructureToPDB(cov_structure, output_folder+'/'+resname+'.pdb')
        addConectLines(model, output_folder+'/'+resname+'.pdb')

        # Get atoms to which append hydrogens
        indexes = getAtomsIndexes(output_folder+'/'+resname+'.pdb')
        selected_atoms = []
        for atom in indexes:
            if atom[-1] == c_atom:
                c_atom = str(indexes[atom])
                selected_atoms.append(c_atom)
            elif atom[-1] == n_atom:
                n_atom = str(indexes[atom])
                selected_atoms.append(n_atom)
            elif atom[-1] == o_atom:
                o_atom = str(indexes[atom])
        selected_atoms = ','.join(selected_atoms)

        # Set C-O bond as double bond to secure single hydrogen addition to C atom
        add_bond = str(c_atom)+','+str(o_atom)+',2'

        _copyScriptFile(output_folder, 'addHydrogens.py')

        ### Add hydrogens to PDB structure
        print('Replacing covalent bonds with hydrogens at %s residue...' % resname)
        command = 'run python3 '+output_folder+'/._addHydrogens.py '
        command += output_folder+'/'+resname+'.pdb '
        command += output_folder+'/'+resname+'.pdb '
        command += '--indexes '+selected_atoms+' '
        command += '--add_bond '+add_bond+' '
        command += '--covalent'
        os.system(command)

        # Copy file to avoid the faulty preparation...
        shutil.copyfile(output_folder+'/'+resname+'.pdb',
                        output_folder+'/'+resname+'_p.pdb')

    def setUpPELECalculation(self, pele_folder, models_folder, input_yaml, box_centers=None, distances=None, ligand_index=1,
                             box_radius=10, steps=100, debug=False, iterations=5, cpus=96, equilibration_steps=100, ligand_energy_groups=None,
                             separator='-', use_peleffy=True, usesrun=True, energy_by_residue=False, ebr_new_flag=False, ninety_degrees_version=False,
                             analysis=False, energy_by_residue_type='all', peptide=False, equilibration_mode='equilibrationLastSnapshot',
                             spawning='independent', continuation=False, equilibration=True,  skip_models=None, skip_ligands=None,
                             extend_iterations=False, only_models=None, only_ligands=None, ligand_templates=None, seed=12345, log_file=False,
<<<<<<< HEAD
                             nonbonded_energy=None, nonbonded_energy_type='all', nonbonded_new_flag=False,covalent_setup=False, covalent_base_aa=None):
=======
                             nonbonded_energy=None, nonbonded_energy_type='all', nonbonded_new_flag=False,covalent_setup=False, covalent_base_aa=None,
                             membrane_residues=None, bias_to_point=None, com_bias1=None, com_bias2=None):
>>>>>>> f71866ae
        """
        Generates a PELE calculation for extracted poses. The function reads all the
        protein ligand poses and creates input for a PELE platform set up run.

        Parameters
        ==========
        pele_folder : str
            Path to the folder where PELE calcualtions will be located
        models_folder : str
            Path to input docking poses folder.
        input_yaml : str
            Path to the input YAML file to be used as template for all the runs.
        ligand_energy_groups : dict
            Additional groups to consider when doing energy by residue reports.
        Missing!
        """

        energy_by_residue_types = ['all', 'lennard_jones', 'sgb', 'electrostatic']
        if energy_by_residue_type not in energy_by_residue_types:
            raise ValueError('%s not found. Try: %s' % (energy_by_residue_type, energy_by_residue_types))

        spawnings = ['independent', 'inverselyProportional', 'epsilon', 'variableEpsilon',
                     'independentMetric', 'UCB', 'FAST', 'ProbabilityMSM', 'MetastabilityMSM',
                     'IndependentMSM']

        if spawning != None and spawning not in spawnings:
            message = 'Spawning method %s not found.' % spawning
            message = 'Allowed options are: '+str(spawnings)
            raise ValueError(message)

        if isinstance(membrane_residues, type(None)):
            membrane_residues = {}

        if isinstance(bias_to_point, type(None)):
            bias_to_point = {}

        # Check bias_to_point input
        if isinstance(bias_to_point, (list, tuple)):
            d = {}
            for model in self:
                d[model] = bias_to_point
            bias_to_point = d

        if not isinstance(bias_to_point, dict):
            raise ValueError('bias_to_point should be a dictionary or a list.')

        # Check COM distance bias inputs
        if isinstance(com_bias1, type(None)):
            com_bias1 = {}

        if isinstance(com_bias2, type(None)):
            com_bias2 = {}

        if com_bias1 != {} and com_bias2 == {} or com_bias1 == {} and com_bias2 != {}:
            raise ValueError('You must give both COM atom groups to apply a COM distance bias.')

        # Create PELE job folder
        if not os.path.exists(pele_folder):
            os.mkdir(pele_folder)

        # Read docking poses information from models_folder and create pele input
        # folders.
        jobs = []
        for d in os.listdir(models_folder):
            if os.path.isdir(models_folder+'/'+d):
                models = {}
                ligand_pdb_name = {}
                for f in os.listdir(models_folder+'/'+d):
                    fs = f.split(separator)
                    protein = fs[0]
                    ligand = fs[1]
                    pose = fs[2].replace('.pdb','')

                    # Skip given protein models
                    if skip_models != None:
                        if protein in skip_models:
                            continue

                    # Skip given ligand models
                    if skip_ligands != None:
                        if ligand in skip_ligands:
                            continue

                    # Skip proteins not in only_proteins list
                    if only_models != None:
                        if protein not in only_models:
                            continue

                    # Skip proteins not in only_ligands list
                    if only_ligands != None:
                        if ligand not in only_ligands:
                            continue

                    # Create PELE job folder for each docking
                    if not os.path.exists(pele_folder+'/'+protein+separator+ligand):
                        os.mkdir(pele_folder+'/'+protein+separator+ligand)

                    structure = _readPDB(protein+separator+ligand, models_folder+'/'+d+'/'+f)

                    # Change water names if any
                    for residue in structure.get_residues():
                        if residue.id[0] == 'W':
                            residue.resname = 'HOH'

                        if residue.get_parent().id == 'L':
                            ligand_pdb_name[ligand] = residue.resname

                    ## Add dummy atom if peptide docking ### Strange fix =)
                    if peptide:
                        for chain in structure.get_chains():
                            if chain.id == 'L':
                                # Create new residue
                                new_resid = max([r.id[1] for r in chain.get_residues()])+1
                                residue = PDB.Residue.Residue(('H', new_resid, ' '), 'XXX', ' ')
                                serial_number = max([a.serial_number for a in chain.get_atoms()])+1
                                atom = PDB.Atom.Atom('X', [0,0,0], 0, 1.0, ' ',
                                                     '%-4s' % 'X', serial_number+1, 'H')
                                residue.add(atom)
                                chain.add(residue)

                    _saveStructureToPDB(structure, pele_folder+'/'+protein+separator+ligand+'/'+f)
                    self._write_conect_lines(protein, pele_folder+'/'+protein+separator+ligand+'/'+f, check_file=True)


                    if (protein, ligand) not in models:
                        models[(protein,ligand)] = []
                    models[(protein,ligand)].append(f)

                # If templates are given for ligands
                templates = {}
                if ligand_templates != None:

                    # Create templates folder
                    if not os.path.exists(pele_folder+'/templates'):
                        os.mkdir(pele_folder+'/templates')

                    for ligand in os.listdir(ligand_templates):

                        if not os.path.isdir(ligand_templates+'/'+ligand):
                            continue

                        # Create ligand template folder
                        if not os.path.exists(pele_folder+'/templates/'+ligand):
                            os.mkdir(pele_folder+'/templates/'+ligand)

                        templates[ligand] = []
                        for f in os.listdir(ligand_templates+'/'+ligand):
                            if f.endswith('.rot.assign') or f.endswith('z'):

                                # Copy template files
                                shutil.copyfile(ligand_templates+'/'+ligand+'/'+f,
                                                pele_folder+'/templates/'+ligand+'/'+f)

                                templates[ligand].append(f)

                # Create YAML file
                for model in models:
                    protein, ligand = model
                    keywords = ['system', 'chain', 'resname', 'steps', 'iterations', 'atom_dist', 'analyse',
                                'cpus', 'equilibration', 'equilibration_steps', 'traj', 'working_folder',
                                'usesrun', 'use_peleffy', 'debug', 'box_radius', 'box_center', 'equilibration_mode',
                                'seed' ,'spawning']

                    # Generate covalent parameterization setup
                    if not covalent_setup:
                        if protein in self.covalent and self.covalent[protein] != []:
                            print('WARNING: Covalent bound ligands were found. Consider giving covalent_setup=True')
                    else:
                        if covalent_base_aa == None:
                            message = 'You must give the base AA upon which each covalently'
                            message += "attached ligand is bound. E.g., covalent_base_aa=base_aa={'FAD':'CYS', 'NAD':'ASP', etc.}"
                            raise ValueError(message)

                        if protein in self.covalent:
                            for index in self.covalent[protein]:
                                output_folder = pele_folder+'/'+protein+separator+ligand+'/output/'
                                if not os.path.exists(output_folder+'/ligand'):
                                    os.makedirs(output_folder+'/ligand')
                                self._setUpCovalentLigandParameterization(protein, index, covalent_base_aa,
                                                                         output_folder=output_folder+'/ligand')

                                # Copy covalent parameterization script
                                _copyScriptFile(output_folder, 'covalentLigandParameterization.py')

                                # Define covalent parameterization command
                                skip_covalent_residue = [r.resname for r in self.structures[protein].get_residues() if r.id[1] == index][0]
                                covalent_command = 'cd output\n'
                                covalent_command += 'python ._covalentLigandParameterization.py ligand/'+skip_covalent_residue+'.pdb '+skip_covalent_residue+' '+covalent_base_aa[skip_covalent_residue]+'\n'

                                # Copy modify processed script
                                _copyScriptFile(output_folder, 'modifyProcessedForCovalentPELE.py')
                                cov_residues = ','.join([str(x) for x in self.covalent[protein]])
                                covalent_command += 'python ._modifyProcessedForCovalentPELE.py '+cov_residues+' \n'
                                covalent_command += 'mv DataLocal/Templates/OPLS2005/Protein/templates_generated/* DataLocal/Templates/OPLS2005/Protein/\n'
                                covalent_command += 'cd ..\n'



                    # Write input yaml
                    with open(pele_folder+'/'+protein+separator+ligand+'/'+'input.yaml', 'w') as iyf:
                        if energy_by_residue or nonbonded_energy != None:
                            # Use new PELE version with implemented energy_by_residue
                            iyf.write('pele_exec: "/gpfs/projects/bsc72/PELE++/mniv/V1.7.2-b6/bin/PELE-1.7.2_mpi"\n')
                            iyf.write('pele_data: "/gpfs/projects/bsc72/PELE++/mniv/V1.7.2-b6/Data"\n')
                            iyf.write('pele_documents: "/gpfs/projects/bsc72/PELE++/mniv/V1.7.2-b6/Documents/"\n')
                        elif ninety_degrees_version:
                            # Use new PELE version with implemented 90 degrees fix
                            iyf.write('pele_exec: "/gpfs/projects/bsc72/PELE++/mniv/V1.8_pre_degree_fix/bin/PELE-1.8_mpi"\n')
                            iyf.write('pele_data: "/gpfs/projects/bsc72/PELE++/mniv/V1.8_pre_degree_fix/Data"\n')
                            iyf.write('pele_documents: "/gpfs/projects/bsc72/PELE++/mniv/V1.8_pre_degree_fix/Documents/"\n')
                        if len(models[model]) > 1:
                            equilibration_mode = 'equilibrationCluster'
                            iyf.write("system: '*.pdb'\n")
                        else:
                            iyf.write("system: '"+" ".join(models[model])+"'\n")
                        iyf.write("chain: 'L'\n")
                        if peptide:
                            iyf.write("resname: 'XXX'\n")
                            iyf.write("skip_ligand_prep:\n")
                            iyf.write(" - 'XXX'\n")
                        else:
                            iyf.write("resname: '"+ligand_pdb_name[ligand]+"'\n")
                        iyf.write("steps: "+str(steps)+"\n")
                        iyf.write("iterations: "+str(iterations)+"\n")
                        iyf.write("cpus: "+str(cpus)+"\n")
                        if equilibration:
                            iyf.write("equilibration: true\n")
                            iyf.write("equilibration_mode: '"+equilibration_mode+"'\n")
                            iyf.write("equilibration_steps: "+str(equilibration_steps)+"\n")
                        else:
                            iyf.write("equilibration: false\n")
                        if spawning != None:
                            iyf.write("spawning: '"+str(spawning)+"'\n")
                        iyf.write("traj: trajectory.xtc\n")
                        iyf.write("working_folder: 'output'\n")
                        if usesrun:
                            iyf.write("usesrun: true\n")
                        else:
                            iyf.write("usesrun: false\n")
                        if use_peleffy:
                            iyf.write("use_peleffy: true\n")
                        else:
                            iyf.write("use_peleffy: false\n")
                        if analysis:
                            iyf.write("analyse: true\n")
                        else:
                            iyf.write("analyse: false\n")

                        if covalent_setup:
                            iyf.write("skip_ligand_prep:\n")
                            iyf.write(' - "'+skip_covalent_residue+'"\n')

                        if ligand in templates:
                            iyf.write("templates:\n")
                            iyf.write(' - "LIGAND_TEMPLATE_PATH_ROT"\n')
                            iyf.write(' - "LIGAND_TEMPLATE_PATH_Z"\n')
                            iyf.write("skip_ligand_prep:\n")
                            iyf.write(' - "'+ligand_pdb_name[ligand]+'"\n')

                        iyf.write("box_radius: "+str(box_radius)+"\n")
                        if isinstance(box_centers, type(None)) and peptide:
                            raise ValueError('You must give per-protein box_centers when docking peptides!')
                        if not isinstance(box_centers, type(None)):
                            if not all(isinstance(x, float) for x in box_centers[model]) and \
                               not all(isinstance(x, int) for x in box_centers[model]) and \
                               not all(isinstance(x, np.float32) for x in box_centers[model]):
                                # get coordinates from tuple
                                for chain in self.structures[model[0]].get_chains():
                                    if chain.id == box_centers[model][0]:
                                        for r in chain:
                                            if r.id[1] == box_centers[model][1]:
                                                for atom in r:
                                                    if atom.name == box_centers[model][2]:
                                                        coordinates = atom.coord
                            else:
                                coordinates = box_centers[model]

                            box_center = ''
                            for coord in coordinates:
                                #if not isinstance(coord, float):
                                #    raise ValueError('Box centers must be given as a (x,y,z) tuple or list of floats.')
                                box_center += '  - '+str(float(coord))+'\n'
                            iyf.write("box_center: \n"+box_center)

                        # energy by residue is not implemented in PELE platform, therefore
                        # a scond script will modify the PELE.conf file to set up the energy
                        # by residue calculation.
                        if debug or energy_by_residue or peptide  or nonbonded_energy != None or membrane_residues or bias_to_point or com_bias1:
                            iyf.write("debug: true\n")

                        if distances != None:
                            iyf.write("atom_dist:\n")
                            for d in distances[protein][ligand]:
                                if isinstance(d[0], str):
                                    d1 = "- 'L:"+str(ligand_index)+":"+d[0]+"'\n"
                                else:
                                    d1 = "- '"+d[0][0]+":"+str(d[0][1])+":"+d[0][2]+"'\n"
                                if isinstance(d[1], str):
                                    d2 = "- 'L:"+str(ligand_index)+":"+d[1]+"'\n"
                                else:
                                    d2 = "- '"+d[1][0]+":"+str(d[1][1])+":"+d[1][2]+"'\n"
                                iyf.write(d1)
                                iyf.write(d2)

                        if seed:
                            iyf.write('seed: '+str(seed)+'\n')

                        if log_file:
                            iyf.write('log: true\n')

                        iyf.write('\n')
                        iyf.write("#Options gathered from "+input_yaml+'\n')

                        with open(input_yaml) as tyf:
                            for l in tyf:
                                if l.startswith('#'):
                                    continue
                                elif l.startswith('-'):
                                    continue
                                elif l.strip() == '':
                                    continue
                                if l.split()[0].replace(':', '') not in keywords:
                                    iyf.write(l)

                    if energy_by_residue:
                        _copyScriptFile(pele_folder, 'addEnergyByResidueToPELEconf.py')
                        ebr_script_name = '._addEnergyByResidueToPELEconf.py'
                        if not isinstance(ligand_energy_groups, type(None)):
                            if not isinstance(ligand_energy_groups, dict):
<<<<<<< HEAD
                                raise ValueError('ligand_energy_groups, must be given as a dictionary')
                            with open(pele_folder+'/'+protein+separator+ligand+'/ligand_energy_groups.json', 'w') as jf:
=======
                                raise ValueError('ligand_energy_groups, covalentmust be given as a dictionary')
                            with open(pele_folder+'/'+protein+'_'+ligand+'/ligand_energy_groups.json', 'w') as jf:
>>>>>>> f71866ae
                                json.dump(ligand_energy_groups[ligand], jf)

                    if protein in membrane_residues:
                        _copyScriptFile(pele_folder, 'addMembraneConstraints.py')
                        mem_res_script = '._addMembraneConstraints.py' #I have added the _

                    if nonbonded_energy != None:
                        _copyScriptFile(pele_folder, 'addAtomNonBondedEnergyToPELEconf.py')
                        nbe_script_name = '._addAtomNonBondedEnergyToPELEconf.py'
                        if not isinstance(nonbonded_energy, dict):
                            raise ValueError('nonbonded_energy, must be given as a dictionary')
                        with open(pele_folder+'/'+protein+separator+ligand+'/nonbonded_energy_atoms.json', 'w') as jf:
                            json.dump(nonbonded_energy[protein][ligand], jf)

                    if protein in bias_to_point:
                        _copyScriptFile(pele_folder, 'addBiasToPoint.py')
                        btp_script = '._addBiasToPoint.py'

                    if protein in com_bias1:
                        _copyScriptFile(pele_folder, 'addComDistancesBias.py')
                        cbs_script = '._addComDistancesBias.py'

                    if peptide:
                        _copyScriptFile(pele_folder, 'modifyPelePlatformForPeptide.py')
                        peptide_script_name = '._modifyPelePlatformForPeptide.py'

                    # Create command
                    command = 'cd '+pele_folder+'/'+protein+separator+ligand+'\n'

                    # Add commands to write template folder absolute paths
                    if ligand in templates:
                        command += "export CWD=$(pwd)\n"
                        command += 'cd ../templates\n'
                        command += 'export TMPLT_DIR=$(pwd)\n'
                        command += 'cd $CWD\n'
                        for tf in templates[ligand]:
                            if continuation:
                                yaml_file = 'input_restart.yaml'
                            else:
                                yaml_file = 'input.yaml'
                            if tf.endswith('.assign'):
                                command += "sed -i s,LIGAND_TEMPLATE_PATH_ROT,$TMPLT_DIR/"+tf+",g "+yaml_file+"\n"
                            elif tf.endswith('z'):
                                command += "sed -i s,LIGAND_TEMPLATE_PATH_Z,$TMPLT_DIR/"+tf+",g "+yaml_file+"\n"

                    if not continuation:
                        command += 'python -m pele_platform.main input.yaml\n'
                        if protein in membrane_residues:
                            command += "python ../"+mem_res_script+' '
                            command += "output " # I think we should change this for a variable
                            command += "--membrane_residues "
                            command += ",".join([str(x) for x in membrane_residues[protein]])+'\n' #1,2,3,4,5
                            continuation = True

                        if protein in bias_to_point:
                            command += "python ../"+btp_script+' '
                            command += "output " # I think we should change this for a variable
                            command += ",".join([str(x) for x in bias_to_point[protein]])+'\n'
                            continuation = True

                        if protein in com_bias1 and ligand in com_bias1[protein]:
                            # Write both COM groups as json files
                            with open(pele_folder+'/'+protein+'_'+ligand+'/._com_group1.json', 'w') as jf:
                                json.dump(com_bias1[protein][ligand], jf)

                            with open(pele_folder+'/'+protein+'_'+ligand+'/._com_group2.json', 'w') as jf:
                                json.dump(com_bias2[protein][ligand], jf)

                            command += "python ../"+cbs_script+' '
                            command += "output " # I think we should change this for a variable
                            command += "._com_group1.json "
                            command += "._com_group2.json\n"
                            continuation = True

                    if covalent_setup:
                        command += covalent_command
                        continuation = True

                    if continuation:
                        debug_line = False
                        restart_line = False
                        with open(pele_folder+'/'+protein+separator+ligand+'/'+'input_restart.yaml', 'w') as oyml:
                            with open(pele_folder+'/'+protein+separator+ligand+'/'+'input.yaml') as iyml:
                                for l in iyml:
                                    if 'debug: true' in l:
                                        debug_line = True
                                        oyml.write('restart: true\n')
                                        oyml.write('adaptive_restart: true\n')
                                        continue
                                    elif 'restart: true' in l:
                                        continue
                                    oyml.write(l)
                                if not debug_line:
                                    oyml.write('restart: true\n')
                                    oyml.write('adaptive_restart: true\n')
                        if covalent_setup:
                            continuation = False

                        command += 'python -m pele_platform.main input_restart.yaml\n'

                        if membrane_residues or bias_to_point or com_bias1:
                            continuation = False
                            debug = False

                    elif energy_by_residue:
                        command += 'python ../'+ebr_script_name+' output --energy_type '+energy_by_residue_type
                        if isinstance(ligand_energy_groups, dict):
                            command += ' --ligand_energy_groups ligand_energy_groups.json'
                            command += ' --ligand_index '+str(ligand_index)
                        if ebr_new_flag:
                            command += ' --new_version '
                        if peptide:
                            command += ' --peptide \n'
                            command += 'python ../'+peptide_script_name+' output '+" ".join(models[model])+'\n'
                        else:
                            command += '\n'
                        with open(pele_folder+'/'+protein+separator+ligand+'/'+'input_restart.yaml', 'w') as oyml:
                            with open(pele_folder+'/'+protein+separator+ligand+'/'+'input.yaml') as iyml:
                                for l in iyml:
                                    if 'debug: true' in l:
                                        l = 'restart: true\n'
                                    oyml.write(l)
                        command += 'python -m pele_platform.main input_restart.yaml\n'
                    elif peptide:
                        command += 'python ../'+peptide_script_name+' output '+" ".join(models[model])+'\n'
                        with open(pele_folder+'/'+protein+separator+ligand+'/'+'input_restart.yaml', 'w') as oyml:
                            with open(pele_folder+'/'+protein+separator+ligand+'/'+'input.yaml') as iyml:
                                for l in iyml:
                                    if 'debug: true' in l:
                                        l = 'restart: true\n'
                                    oyml.write(l)
                        if nonbonded_energy == None:
                            command += 'python -m pele_platform.main input_restart.yaml\n'
                    elif extend_iterations and not continuation:
                        raise ValueError('extend_iterations must be used together with the continuation keyword')

                    if nonbonded_energy != None:
                        command += 'python ../'+nbe_script_name+' output --energy_type '+nonbonded_energy_type
                        command += ' --target_atoms nonbonded_energy_atoms.json'
                        protein_chain = [c for c in self.structures[protein].get_chains() if c != 'L'][0]
                        command += ' --protein_chain '+protein_chain.id
                        if ebr_new_flag or nonbonded_new_flag:
                            command += ' --new_version'
                        command += '\n'

                        if not os.path.exists(pele_folder+'/'+protein+separator+ligand+'/'+'input_restart.yaml'):
                            with open(pele_folder+'/'+protein+separator+ligand+'/'+'input_restart.yaml', 'w') as oyml:
                                with open(pele_folder+'/'+protein+separator+ligand+'/'+'input.yaml') as iyml:
                                    for l in iyml:
                                        if 'debug: true' in l:
                                            l = 'restart: true\n'
                                        oyml.write(l)
                        command += 'python -m pele_platform.main input_restart.yaml\n'

                    # Remove debug line from input.yaml for covalent setup (otherwise the Data folder is not copied!)
                    if covalent_setup:
                        with open(pele_folder+'/'+protein+separator+ligand+'/'+'input.yaml.tmp', 'w') as oyf:
                            with open(pele_folder+'/'+protein+separator+ligand+'/'+'input.yaml') as iyf:
                                for l in iyf:
                                    if not 'debug: true' in l:
                                        oyf.write(l)
                        shutil.move(pele_folder+'/'+protein+separator+ligand+'/'+'input.yaml.tmp',
                                    pele_folder+'/'+protein+separator+ligand+'/'+'input.yaml')

                    command += 'cd ../..'
                    jobs.append(command)

        return jobs

    def setUpMDSimulations(self,md_folder,sim_time,replicas=1,frags=5,program='gromacs',command_name='gmx_mpi',ff='amber99sb-star-ildn',benchmark=False,benchmark_steps=10,water_traj=False,ion_chain=False):
        """
        Sets up MD simulations for each model. The current state only allows to set
        up simulations for apo proteins and using the Gromacs software.

        !!! WARNING: selector indexes may vary depending on structure. !!!

        Parameters
        ==========
        md_folder : str
            Path to the job folder where the MD input files are located.
        sim_time : int
            Number of simulation steps
        frags : int
            Number of fragments to divide the simulation.
        program : str
            Program to execute simulation.
        command : str
            Command to call program.
        ff : str
            Force field to use for simulation.

        """

        available_programs = ['gromacs']

        if program not in available_programs:
            raise ValueError('The program %s is not available for setting MD simulations.' % program)

        # Create MD job folders
        if benchmark == True:
            md_folder = md_folder + '_benchmark'

        if not os.path.exists(md_folder):
            os.mkdir(md_folder)
        if not os.path.exists(md_folder+'/scripts'):
            os.mkdir(md_folder+'/scripts')
        if not os.path.exists(md_folder+'/FF'):
            os.mkdir(md_folder+'/FF')
        if not os.path.exists(md_folder+'/FF/'+ff+".ff"):
            os.mkdir(md_folder+'/FF/'+ff+".ff")
        if not os.path.exists(md_folder+'/input_models'):
            os.mkdir(md_folder+'/input_models')
        if not os.path.exists(md_folder+'/output_models'):
            os.mkdir(md_folder+'/output_models')

        # Save all input models
        self.saveModels(md_folder+'/input_models')

        # Copy script files
        if program == 'gromacs':
            for file in resource_listdir(Requirement.parse("prepare_proteins"), 'prepare_proteins/scripts/md/gromacs/mdp'):
                if not file.startswith("__"):
                    _copyScriptFile(md_folder+'/scripts/', file, subfolder='md/gromacs/mdp',no_py=False,hidden=False)

            for file in resource_listdir(Requirement.parse("prepare_proteins"), 'prepare_proteins/scripts/md/gromacs/ff/'+ff):
                if not file.startswith("__"):
                    _copyScriptFile(md_folder+'/FF/'+ff+'.ff', file, subfolder='md/gromacs/ff/'+ff,no_py=False,hidden=False)


            for line in fileinput.input(md_folder+'/scripts/md.mdp', inplace=True):
                if line.strip().startswith('nsteps'):
                    line = 'nsteps = '+ str(int(sim_time/frags)) + '\n'
                #if water_traj == True:
                #    if line.strip().startswith('compressed-x-grps'):
                #        line = 'compressed_x_grps = '+'System'+ '\n'

                sys.stdout.write(line)


            jobs = []

            for model in self.models_names:
                # Create additional folders
                if not os.path.exists(md_folder+'/output_models/'+model):
                    os.mkdir(md_folder+'/output_models/'+model)

                for i in range(replicas):
                    if not os.path.exists(md_folder+'/output_models/'+model+'/'+str(i)):
                        os.mkdir(md_folder+'/output_models/'+model+'/'+str(i))

                parser = PDB.PDBParser()
                structure = parser.get_structure('protein', md_folder+'/input_models/'+model+'.pdb')

                gmx_codes = []

                for mdl in structure:
                    for chain in mdl:
                        for residue in chain:
                            HD1 = False
                            HE2 = False
                            if residue.resname == 'HIS':
                                for atom in residue:
                                    if atom.name == 'HD1':
                                        HD1 = True
                                    if atom.name == 'HE2':
                                        HE2 = True
                            if HD1 != False or HE2 != False:
                                if HD1 == True and HE2 == False:
                                    number = 0
                                if HD1 == False and HE2 == True:
                                    number = 1
                                if HD1 == True and HE2 == True:
                                    number = 2
                                gmx_codes.append(number)

                his_pro = (str(gmx_codes)[1:-1].replace(',',''))

                for i in range(replicas):
                    command = 'cd '+md_folder+'\n'
                    command += "export GMXLIB=$(pwd)/FF" +'\n'

                    # Set up commands
                    if not os.path.exists(md_folder+'/output_models/'+model+'/'+str(i)+'/topol/prot_ions.pdb'):
                        command += 'mkdir output_models/'+model+'/'+str(i)+'/topol'+'\n'
                        command += 'cp input_models/'+model+'.pdb output_models/'+model+'/'+str(i)+'/topol/protein.pdb'+'\n'
                        command += 'cd output_models/'+model+'/'+str(i)+'/topol'+'\n'
                        if ion_chain:
                            command += 'echo '+his_pro+' | '+command_name+' pdb2gmx -f protein.pdb -o prot.gro -p topol.top -his -ignh -ff '+ff+' -water tip3p -vsite hydrogens -merge all'+'\n'
                        else:
                            command += 'echo '+his_pro+' | '+command_name+' pdb2gmx -f protein.pdb -o prot.gro -p topol.top -his -ignh -ff '+ff+' -water tip3p -vsite hydrogens'+'\n'

                        command += command_name+ ' editconf -f prot.gro -o prot_box.gro -c -d 1.0 -bt octahedron'+'\n'
                        command += command_name+' solvate -cp prot_box.gro -cs spc216.gro -o prot_solv.gro -p topol.top'+'\n'
                        command += command_name+' grompp -f ../../../../scripts/ions.mdp -c prot_solv.gro -p topol.top -o prot_ions.tpr -maxwarn 1'+'\n'

                        if ion_chain:
                            selector = '15'
                        else:
                            selector = '13'

                        command += 'echo '+selector+' | '+command_name+' genion -s prot_ions.tpr -o prot_ions.gro -p topol.top -pname NA -nname CL -neutral -conc 0.1'+'\n'

                        if ion_chain:
                            command += 'echo  -e "1|13\\nq"| '+command_name+' make_ndx -f  prot_ions.gro'+'\n'

                        command += 'cd ../'+'\n'
                    else:
                        command += 'cd output_models/'+model+'/'+str(i)+'\n'

                    # Energy minimization
                    if not os.path.exists(md_folder+'/output_models/'+model+'/'+str(i)+"/em/prot_em.tpr"):
                        command += 'mkdir em'+'\n'
                        command += 'cd em'+'\n'
                        command += command_name+' grompp -f ../../../../scripts/em.mdp -c ../topol/prot_ions.gro -p ../topol/topol.top -o prot_em.tpr'+'\n'
                        command += command_name+' mdrun -v -deffnm prot_em'+'\n'
                        command += 'cd ..'+'\n'

                    # NVT equilibration
                    if not os.path.exists(md_folder+'/output_models/'+model+'/'+str(i)+"/nvt/prot_nvt.tpr"):
                        command += 'mkdir nvt'+'\n'
                        command += 'cd nvt'+'\n'
                        if ion_chain:
                            #command += 'echo 18 | '+command_name+' genrestr -f ../topol/prot_ions.gro -o ../topol/posre_Protein_chain_A.itp -fc 1000 1000 1000'+'\n'
                            #command += 'echo 18 | '+command_name+' genrestr -f ../topol/prot_ions.gro -o ../topol/posre_Protein_chain_L.itp -fc 1000 1000 1000'+'\n'
                            #command += 'echo 18 | '+command_name+' genrestr -f ../topol/prot_ions.gro -o ../topol/posre_Ion_chain_I.itp -fc 1000 1000 1000'+'\n'
                            command += 'echo 20 | '+command_name+' genrestr -f ../topol/prot_ions.gro -o ../topol/posre.itp -fc 1000 1000 1000 -n ../topol/index.ndx'+'\n'
                        else:
                            command += 'echo 1 | '+command_name+' genrestr -f ../topol/prot_ions.gro -o ../topol/posre.itp -fc 1000 1000 1000'+'\n'

                        command += command_name+' grompp -f ../../../../scripts/nvt.mdp -c ../em/prot_em.gro -p ../topol/topol.top -o prot_nvt.tpr -r ../em/prot_em.gro'+'\n'
                        command += command_name+' mdrun -v -deffnm prot_nvt'+'\n'
                        command += 'cd ..'+'\n'

                    # NPT equilibration
                    FClist= ('550','300','170','90','50','30','15','10','5')
                    if not os.path.exists(md_folder+'/output_models/'+model+'/'+str(i)+'/npt'):
                        command += 'mkdir npt'+'\n'
                    command += 'cd npt'+'\n'


                    for j in range(len(FClist)+1):
                        if not os.path.exists(md_folder+'/output_models/'+model+'/'+str(i)+'/npt/prot_npt_'+str(j+1)+'.tpr'):
                            if j == 0:
                                command += command_name+' grompp -f ../../../../scripts/npt.mdp -c ../nvt/prot_nvt.gro -t ../nvt/prot_nvt.cpt -p ../topol/topol.top -o prot_npt_1.tpr -r ../nvt/prot_nvt.gro'+'\n'
                                command += command_name+' mdrun -v -deffnm prot_npt_'+str(j+1)+'\n'
                            else:
                                if ion_chain:
                                    #command += 'echo 18 | '+command_name+' genrestr -f ../topol/prot_ions.gro -o ../topol/posre_Protein_chain_A.itp -fc '+FClist[i-1]+' '+FClist[i-1]+' '+FClist[i-1]+'\n'
                                    #command += 'echo 18 | '+command_name+' genrestr -f ../topol/prot_ions.gro -o ../topol/posre_Protein_chain_L.itp -fc '+FClist[i-1]+' '+FClist[i-1]+' '+FClist[i-1]+'\n'
                                    #command += 'echo 18 | '+command_name+' genrestr -f ../topol/prot_ions.gro -o ../topol/posre_Ion_chain_I.itp -fc '+FClist[i-1]+' '+FClist[i-1]+' '+FClist[i-1]+'\n'
                                    command += 'echo 20 | '+command_name+' genrestr -f ../topol/prot_ions.gro -o ../topol/posre.itp -fc '+FClist[j-1]+' '+FClist[j-1]+' '+FClist[j-1]+' -n ../topol/index.ndx\n'
                                else:
                                    command += 'echo 1 | '+command_name+' genrestr -f ../topol/prot_ions.gro -o ../topol/posre.itp -fc '+FClist[j-1]+' '+FClist[j-1]+' '+FClist[j-1]+'\n'

                                command += command_name+' grompp -f ../../../../scripts/npt.mdp -c prot_npt_'+str(j)+'.gro -t prot_npt_'+str(j)+'.cpt -p ../topol/topol.top -o prot_npt_'+str(j+1)+'.tpr -r prot_npt_'+str(j)+'.gro'+'\n'
                                command += command_name+' mdrun -v -deffnm prot_npt_'+str(j+1)+'\n'
                    command += 'cd ..'+'\n'


                    #Production run
                    if not os.path.exists(md_folder+'/output_models/'+model+'/'+str(i)+'/md'):
                        command += 'mkdir md'+'\n'
                    command += 'cd md'+'\n'
                    for f in range(1,frags+1):
                        if not os.path.exists(md_folder+'/output_models/'+model+'/'+str(i)+'/md/prot_md_'+str(i)+'.xtc'):
                            if f == 1:
                                command += command_name+' grompp -f ../../../../scripts/md.mdp -c ../npt/prot_npt_' + str(len(FClist)+1) + '.gro  -t ../npt/prot_npt_' + str(len(FClist)+1) + '.cpt -p ../topol/topol.top -o prot_md_'+str(f)+'.tpr'+'\n'
                                command += command_name+' mdrun -v -deffnm prot_md_' + str(f) + '\n'
                            else:
                                command += command_name+' grompp -f ../../../../scripts/md.mdp -c prot_md_'+str(f-1)+'.gro -t prot_md_'+str(f-1)+'.cpt -p ../topol/topol.top -o prot_md_'+str(f)+'.tpr'+'\n'
                                command += command_name+' mdrun -v -deffnm prot_md_'+str(f)+'\n'
                        else:
                            if os.path.exists(md_folder+'/output_models/'+model+'/'+str(f)+'/md/prot_md_'+str(f)+'_prev.cpt'):
                                command += command_name+' mdrun -v -deffnm prot_md_'+str(f)+' -cpi prot_md_'+str(f)+'_prev.cpt'+'\n'

                    jobs.append(command)

            return jobs


    def setUpMDSimulationsWithLigand(self,md_folder,sim_time,replicas=3,frags=5,program='gromacs',command_name='gmx_mpi',ff='amber99sb-star-ildn',benchmark=False,benchmark_steps=10,separator='_',ligand_chain='L'):
        """
        Sets up MD simulations for each model. The current state only allows to set
        up simulations for apo proteins and using the Gromacs software.

        If the input pdb has additional non aa residues besides ligand (ions,HETATMs,...)
        they should be separated in individual chains.

        !!! WARNING: setup with multiple chains has not been tested. Proceed with caution. !!!

        Parameters
        ==========
        md_folder : str
            Path to the job folder where the MD input files are located.
        sim_time : int
            Number of simulation steps
        frags : int
            Number of fragments to divide the simulation.
        program : str
            Program to execute simulation.
        command : str
            Command to call program.
        ff : str
            Force field to use for simulation.

        """

        class chainSelect(PDB.Select):
            def accept_chain(self,chain):
                if chain.get_id() == ligand_chain:
                    return False
                else:
                    return True

        available_programs = ['gromacs']

        if program not in available_programs:
            raise ValueError('The program %s is not available for setting MD simulations.' % program)

        # Create MD job folders
        if benchmark == True:
            md_folder = md_folder + '_benchmark'

        if not os.path.exists(md_folder):
            os.mkdir(md_folder)
        if not os.path.exists(md_folder+'/scripts'):
            os.mkdir(md_folder+'/scripts')
        if not os.path.exists(md_folder+'/FF'):
            os.mkdir(md_folder+'/FF')
        if not os.path.exists(md_folder+'/FF/'+ff+".ff"):
            os.mkdir(md_folder+'/FF/'+ff+".ff")
        if not os.path.exists(md_folder+'/input_models'):
            os.mkdir(md_folder+'/input_models')
        if not os.path.exists(md_folder+'/output_models'):
            os.mkdir(md_folder+'/output_models')
        if not os.path.exists(md_folder+'/ligand_params'):
            os.mkdir(md_folder+'/ligand_params')

        # Save all input models
        self.saveModels(md_folder+'/input_models')

        # Copy script files
        if program == 'gromacs':
            for file in resource_listdir(Requirement.parse("prepare_proteins"), 'prepare_proteins/scripts/md/gromacs/mdp'):
                if not file.startswith("__"):
                    _copyScriptFile(md_folder+'/scripts/', file, subfolder='md/gromacs/mdp',no_py=False,hidden=False)

            for file in resource_listdir(Requirement.parse("prepare_proteins"), 'prepare_proteins/scripts/md/gromacs/ff/'+ff):
                if not file.startswith("__"):
                    _copyScriptFile(md_folder+'/FF/'+ff+'.ff', file, subfolder='md/gromacs/ff/'+ff,no_py=False,hidden=False)


            for line in fileinput.input(md_folder+'/scripts/md.mdp', inplace=True):
                if line.strip().startswith('nsteps'):
                    line = 'nsteps = '+ str(int(sim_time/frags)) + '\n'
                #if water_traj == True:
                #    if line.strip().startswith('compressed-x-grps'):
                #        line = 'compressed_x_grps = '+'System'+ '\n'

                sys.stdout.write(line)


            jobs = []

            for model in self.models_names:
                protein = model.split(separator)[0]
                ligand_name = model.split(separator)[1].replace('.pdb','')


                # Create additional folders
                if not os.path.exists(md_folder+'/input_models/'+model):
                    os.mkdir(md_folder+'/input_models/'+model)

                for i in range(replicas):
                    if not os.path.exists(md_folder+'/output_models/'+model+'/'+str(i)):
                        os.mkdir(md_folder+'/output_models/'+model+'/'+str(i))

                parser = PDB.PDBParser()
                structure = parser.get_structure('protein', md_folder+'/input_models/'+model+'.pdb')

                gmx_codes = []

                for mdl in structure:
                    for chain in mdl:
                        for residue in chain:
                            if chain.get_id() == ligand_chain:
                                ligand_res = residue.resname
                            HD1 = False
                            HE2 = False
                            if residue.resname == 'HIS':
                                for atom in residue:
                                    if atom.name == 'HD1':
                                        HD1 = True
                                    if atom.name == 'HE2':
                                        HE2 = True
                            if HD1 != False or HE2 != False:
                                if HD1 == True and HE2 == False:
                                    number = 0
                                if HD1 == False and HE2 == True:
                                    number = 1
                                if HD1 == True and HE2 == True:
                                    number = 2
                                gmx_codes.append(number)

                his_pro = (str(gmx_codes)[1:-1].replace(',',''))

               # Get ligand parameters
                io = PDB.PDBIO()
                pdb_chains = list(structure.get_chains())
                num_chains = len(pdb_chains)
                #pdb_chains = structure.get_chains()

                if num_chains < 2:
                    raise ValueError('Input pdb '+model+' has only one chain. Protein and ligand should be separated in individual chains.')

                io.set_structure(structure)
                io.save(md_folder+'/input_models/'+model+'/protein.pdb',chainSelect())

                for chain in pdb_chains:
                    if chain.get_id() == ligand_chain:
                        ligand_coords = [a.coord for a in chain.get_atoms()]
                        io.set_structure(chain)
                        io.save(md_folder+'/input_models/'+model+'/ligand.pdb')

                if ligand_name not in os.listdir(md_folder+'/ligand_params'):
                    os.mkdir(md_folder+'/ligand_params/'+ligand_name)
                    shutil.copyfile(md_folder+'/input_models/'+model+'/ligand.pdb', md_folder+'/ligand_params/'+ligand_name+'/ligand.pdb')
                    os.chdir(md_folder+'/ligand_params/'+ligand_name)
                    os.system('acpype -i ligand.pdb')
                    os.chdir('../../..')

                ligand_structure = parser.get_structure('ligand',md_folder+'/ligand_params/'+ligand_name+'/ligand.acpype/ligand_NEW.pdb')
                for i,atom in enumerate(ligand_structure.get_atoms()):
                    atom.coord = ligand_coords[i]
                io.set_structure(ligand_structure)
                io.save(md_folder+'/input_models/'+model+'/ligand.pdb')

                for i in range(replicas):

                    command = 'cd '+md_folder+'\n'
                    command += "export GMXLIB=$(pwd)/FF" +'\n'
                    # Set up commands
                    if not os.path.exists(md_folder+'/output_models/'+model+'/'+str(i)+"/topol/prot_ions.pdb"):
                        command += 'mkdir output_models/'+model+'/'+str(i)+'/topol'+'\n'
                        ### changes ###
                        #command += 'cp input_models/'+model+'.pdb output_models/'+model+'/topol/model.pdb'+'\n'
                        command += 'cp input_models/'+model+'/protein.pdb output_models/'+model+'/'+str(i)+'/topol/protein.pdb'+'\n'
                        command += 'cp -r ligand_params/'+ligand_name+'/ligand.acpype output_models/'+model+'/'+str(i)+'/topol/'+'\n'
                        command += 'cd output_models/'+model+'/'+str(i)+'/topol'+'\n'

                        command += 'echo '+his_pro+' | '+command_name+' pdb2gmx -f protein.pdb -o prot.pdb -p topol.top -his -ignh -ff '+ff+' -water tip3p -vsite hydrogens'+'\n'
                        command += 'grep -h ATOM prot.pdb ../../../input_models/'+model+'/ligand.pdb >| complex.pdb'+'\n'
                        command += command_name+' editconf -f complex.pdb -o complex.gro'+'\n'
                        command += 'sed -i \'/^#include "'+ff+'.ff\/forcefield.itp"*/a #include "ligand.acpype\/ligand_GMX.itp"\\n#ifdef POSRES\\n#include "ligand.acpype\/posre_ligand.itp"\\n#endif\' topol.top'+'\n'
                        #\'/^#include "amber99sb-star-ildn.ff\/forcefield.itp"*/a \\n#include "'+ligand+'.acpype\/'+ligand+'_GMX.itp"\n#ifdef POSRES\n#include "'+ligand+'.acpype\/posre_'+ligand+'.itp"\n#endif\'

                        command += 'sed -i -e \'$a'+'ligand'.ljust(20)+'1'+'\' topol.top'+'\n'
                        #command += 'echo q | gmx make_ndx -f '+ligand+'.acpype/'+ligand+'_GMX.gro -o ligand_index.ndx'
                        #command += 'echo q | gmx make_ndx -f complex.pdb -o index.ndx'

                        #print(command)
                        #asda

                        command += command_name+' editconf -f complex.gro -o prot_box.gro -c -d 1.0 -bt octahedron'+'\n'
                        command += command_name+' solvate -cp prot_box.gro -cs spc216.gro -o prot_solv.gro -p topol.top'+'\n'
                        command += command_name+' grompp -f ../../../scripts/ions.mdp -c prot_solv.gro -p topol.top -o prot_ions.tpr -maxwarn 1'+'\n'

                        ####
                        selector = str(13+num_chains)
                        ####

                        command += 'echo '+selector+' | '+command_name+' genion -s prot_ions.tpr -o prot_ions.gro -p topol.top -pname NA -nname CL -neutral -conc 0.1'+'\n'


                        command += 'echo -e "0 & ! a H*\\nq"| '+command_name+' make_ndx -f  ligand.acpype/ligand_GMX.gro -o ligand_index.ndx'+'\n'
                        command += 'echo -e "1|13\\nq"| '+command_name+' make_ndx -f  prot_ions.gro -o index.ndx'+'\n'


                        command += 'cd ..'+'\n'
                    else:
                        command += 'cd output_models/'+model+'/'+str(i)+'\n'

                    # Energy minimization
                    if not os.path.exists(md_folder+'/output_models/'+model+'/'+str(i)+"/em/prot_em.tpr"):
                        command += 'mkdir em'+'\n'
                        command += 'cd em'+'\n'
                        command += command_name+' grompp -f ../../../scripts/em.mdp -c ../topol/prot_ions.gro -p ../topol/topol.top -o prot_em.tpr'+'\n'
                        command += command_name+' mdrun -v -deffnm prot_em'+'\n'
                        command += 'cd ..'+'\n'


                    # NVT equilibration
                    if not os.path.exists(md_folder+'/output_models/'+model+'/'+str(i)+"/nvt/prot_nvt.tpr"):
                        command += 'mkdir nvt'+'\n'
                        command += 'cd nvt'+'\n'
                        command += 'cp -r ../../../scripts/nvt.mdp .'+'\n'
                        command += 'sed -i  \'/tc-grps/c\\tc-grps = Protein_'+ligand_res+' Water_and_ions\' nvt.mdp'+'\n'

                        command += 'echo 3 | '+command_name+' genrestr -f ../topol/ligand.acpype/ligand_GMX.gro -n ../topol/ligand_index.ndx -o ../topol/ligand.acpype/posre_ligand.itp -fc 1000 1000 1000'+'\n'
                        command += 'echo 1 | '+command_name+' genrestr -f ../topol/prot_ions.gro -o ../topol/posre.itp -fc 1000 1000 1000 -n ../topol/index.ndx'+'\n'

                        command += command_name+' grompp -f nvt.mdp -c ../em/prot_em.gro -p ../topol/topol.top -o prot_nvt.tpr -r ../em/prot_em.gro -n ../topol/index.ndx'+'\n'
                        command += command_name+' mdrun -v -deffnm prot_nvt'+'\n'
                        command += 'cd ..'+'\n'

                    # NPT equilibration
                    FClist= ('550','300','170','90','50','30','15','10','5')
                    if not os.path.exists(md_folder+'/output_models/'+model+'/'+str(i)+'/npt'):
                        command += 'mkdir npt'+'\n'
                    command += 'cd npt'+'\n'

                    command += 'cp -r ../../../scripts/npt.mdp .'+'\n'
                    command += 'sed -i  \'/tc-grps/c\\tc-grps = Protein_'+ligand_res+' Water_and_ions\' npt.mdp'+'\n'

                    for i in range(len(FClist)+1):
                        if not os.path.exists(md_folder+'/output_models/'+model+'/'+str(i)+'/npt/prot_npt_'+str(i+1)+'.tpr'):
                            if i == 0:
                                command += command_name+' grompp -f npt.mdp -c ../nvt/prot_nvt.gro -t ../nvt/prot_nvt.cpt -p ../topol/topol.top -o prot_npt_1.tpr -r ../nvt/prot_nvt.gro -n ../topol/index.ndx'+'\n'
                                command += command_name+' mdrun -v -deffnm prot_npt_'+str(i+1)+'\n'
                            else:
                                command += 'echo 3 | '+command_name+' genrestr -f ../topol/ligand.acpype/ligand_GMX.gro -n ../topol/ligand_index.ndx -o ../topol/ligand.acpype/posre_ligand.itp  -fc '+FClist[i-1]+' '+FClist[i-1]+' '+FClist[i-1]+'\n'
                                command += 'echo 1 | '+command_name+' genrestr -f ../topol/prot_ions.gro -o ../topol/posre.itp  -fc '+FClist[i-1]+' '+FClist[i-1]+' '+FClist[i-1]+' -n ../topol/index.ndx'+'\n'

                                command += command_name+' grompp -f npt.mdp -c prot_npt_'+str(i)+'.gro -t prot_npt_'+str(i)+'.cpt -p ../topol/topol.top -o prot_npt_'+str(i+1)+'.tpr -r prot_npt_'+str(i)+'.gro -n ../topol/index.ndx'+'\n'
                                command += command_name+' mdrun -v -deffnm prot_npt_'+str(i+1)+'\n'
                    command += 'cd ..'+'\n'


                    #Production run
                    if not os.path.exists(md_folder+'/output_models/'+model+'/'+str(i)+'/md'):
                        command += 'mkdir md'+'\n'
                    command += 'cd md'+'\n'

                    command += 'cp -r ../../../scripts/md.mdp .'+'\n'
                    command += 'sed -i  \'/tc-grps/c\\tc-grps = Protein_'+ligand_res+' Water_and_ions\' md.mdp'+'\n'

                    for i in range(1,frags+1):
                        if not os.path.exists(md_folder+'/output_models/'+model+'/'+str(i)+'/md/prot_md_'+str(i)+'.xtc'):
                            if i == 1:
                                command += command_name+' grompp -f md.mdp -c ../npt/prot_npt_' + str(len(FClist)+1) + '.gro  -t ../npt/prot_npt_' + str(len(FClist)+1) + '.cpt -p ../topol/topol.top -o prot_md_'+str(i)+'.tpr -n ../topol/index.ndx'+'\n'
                                command += command_name+' mdrun -v -deffnm prot_md_' + str(i) + '\n'
                            else:
                                command += command_name+' grompp -f md.mdp -c prot_md_'+str(i-1)+'.gro -t prot_md_'+str(i-1)+'.cpt -p ../topol/topol.top -o prot_md_'+str(i)+'.tpr -n ../topol/index.ndx'+'\n'
                                command += command_name+' mdrun -v -deffnm prot_md_'+str(i)+'\n'
                        else:
                            if os.path.exists(md_folder+'/output_models/'+model+'/'+str(i)+'/md/prot_md_'+str(i)+'_prev.cpt'):
                                command += command_name+' mdrun -v -deffnm prot_md_'+str(i)+' -cpi prot_md_'+str(i)+'_prev.cpt'+'\n'

                    jobs.append(command)

            return jobs


    def getTrajectoryPaths(self,path,step='md',traj_name='prot_md_cat_noPBC.xtc'):
        """
        """
        output_paths = []
        for folder in os.listdir(path+'/output_models/'):
            if folder in self.models_names:
                traj_path = path+'/output_models/'+folder+'/'+step
                output_paths.append(traj_path+'/'+traj_name)

        return(output_paths)



    def removeBoundaryConditions(self,path,command,step='md',remove_water=False):
        """
        Remove boundary conditions from gromacs simulation trajectory file

        Parameters
        ==========
        path : str
            Path to the job folder where the MD outputs files are located.
        command : str
            Command to call program.
        """
        for folder in os.listdir(path+'/output_models/'):
            if folder in self.models_names:
                traj_path = path+'/output_models/'+folder+'/'+step
                for file in os.listdir(traj_path):
                    if file.endswith('.xtc') and not file.endswith('_noPBC.xtc') and not os.path.exists(traj_path+'/'+file.split(".")[0]+'_noPBC.xtc'):
                        if remove_water == True:
                            option = '14'
                        else:
                            option = '0'
                        os.system('echo '+option+' | '+command+' trjconv -s '+ traj_path+'/'+file.split(".")[0] +'.tpr -f '+traj_path+'/'+file+' -o '+traj_path+'/'+file.split(".")[0]+'_noPBC.xtc -pbc mol -ur compact')

                if not os.path.exists(traj_path+'/prot_md_cat_noPBC.xtc'):
                    os.system(command+' trjcat -f '+traj_path+'/*_noPBC.xtc -o '+traj_path+'/prot_md_cat_noPBC.xtc -cat')

                ### md_1 or npt_10

                if not os.path.exists('/'.join(traj_path.split('/')[:-1])+'/npt/prot_npt_10_no_water.gro') and remove_water == True:
                    os.system('echo 1 | gmx editconf -ndef -f '+'/'.join(traj_path.split('/')[:-1])+'/npt/prot_npt_10.gro -o '+'/'.join(traj_path.split('/')[:-1])+'/npt/prot_npt_10_no_water.gro')



    def analyseDocking(self, docking_folder, protein_atoms=None, atom_pairs=None,
                       skip_chains=False, return_failed=False, ignore_hydrogens=False):
        """
        Analyse a Glide Docking simulation. The function allows to calculate ligand
        distances with the options protein_atoms or protein_pairs. With the first option
        the analysis will calculate the closest distance between the protein atoms given
        and any ligand atom (or heavy atom if ignore_hydrogens=True). The analysis will
        also return which ligand atom is the closest for each pose. On the other hand, with
        the atom_pairs option only distances for the specific atom pairs between the
        protein and the ligand will be calculated.

        The protein_atoms dictionary must contain as keys the model names (see iterable of this class),
        and as values a list of tuples, with each tuple representing a protein atom:
            {model1_name: [(chain1_id, residue1_id, atom1_name), (chain2_id, residue2_id, atom2_name), ...], model2_name:...}

        The atom pairs must be given in a dicionary with each key representing the name
        of a model and each value  a sub dicionary with the ligands as keys and a list of the atom pairs
        to calculate in the format:
            {model1_name: { ligand_name : [((chain1_id, residue1_id, atom1_name), (chain2_id, residue2_id, atom2_name)), ...],...} model2_name:...}

        Paramaeters
        ===========
        docking_folder : str
            Path to the folder where the docking resuts are (the format comes from the setUpGlideDocking() function.
        protein_atoms : dict
            Protein atoms to use for the closest distance calculation.
        atom_pairs : dict
            Protein and ligand atoms to use for distances calculation.
        skip_chains : bool
            Consider chains when atom tuples are given?
        return_failed : bool
            Return failed dockings as a list?
        ignore_hydrogens : bool
            With this option ligand hydrogens will be ignored for the closest distance (i.e., protein_atoms) calculation.
        """
        # Copy analyse docking script (it depends on Schrodinger Python API so we leave it out to minimise dependencies)
        _copyScriptFile(docking_folder, 'analyse_docking.py')
        script_path = docking_folder+'/._analyse_docking.py'

        # Write protein_atoms dictionary to json file
        if protein_atoms != None:
            with open(docking_folder+'/._protein_atoms.json', 'w') as jf:
                json.dump(protein_atoms, jf)

        # Write atom_pairs dictionary to json file
        if atom_pairs != None:
            with open(docking_folder+'/._atom_pairs.json', 'w') as jf:
                json.dump(atom_pairs, jf)

        # Execute docking analysis
        os.chdir(docking_folder)

        command = 'run ._analyse_docking.py'
        if atom_pairs != None:
            command += ' --atom_pairs ._atom_pairs.json'
        elif protein_atoms != None:
            command += ' --protein_atoms ._protein_atoms.json'
        if skip_chains:
            command += ' --skip_chains'
        if return_failed:
            command += ' --return_failed'
        if ignore_hydrogens:
            command += ' --ignore_hydrogens'
        os.system(command)

        # Read the CSV file into pandas
        if not os.path.exists('._docking_data.csv'):
            os.chdir('..')
            raise ValueError('Docking analysis failed. Check the ouput of the analyse_docking.py script.')

        self.docking_data = pd.read_csv('._docking_data.csv')
        # Create multiindex dataframe
        self.docking_data.set_index(['Protein', 'Ligand', 'Pose'], inplace=True)

        # Create dictionary with proteins and ligands
        for protein in self.docking_data.index.levels[0]:
            protein_series = self.docking_data[self.docking_data.index.get_level_values('Protein') == protein]
            self.docking_ligands[protein] = []
            ligands = [*set(protein_series.index.get_level_values('Ligand'))]
            for ligand in ligands:
                self.docking_ligands[protein].append(ligand)

        # Remove tmp files
        os.remove('._analyse_docking.py')
        os.remove('._docking_data.csv')
        if os.path.exists('._protein_atoms.json'):
            os.remove('._protein_atoms.json')

        if return_failed:
            with open('._failed_dockings.json') as jifd:
                failed_dockings = json.load(jifd)
            os.remove('._failed_dockings.json')
            os.chdir('..')
            return failed_dockings

        os.chdir('..')

    def convertLigandPDBtoMae(self, ligands_folder, change_ligand_name=True):
        """
        Convert ligand PDBs into MAE files.

        Parameters
        ==========
        ligands_folder : str
            Path to the folder where ligands are in PDB format
        """

        # Copy analyse docking script (it depends on Schrodinger Python API so we leave it out to minimise dependencies)
        _copyScriptFile(ligands_folder, 'PDBtoMAE.py')
        script_name = '._PDBtoMAE.py'

        cwd = os.getcwd()
        os.chdir(ligands_folder)
        command = 'run ._PDBtoMAE.py'
        if change_ligand_name:
            command += ' --change_ligand_name'
        os.system(command)
        os.chdir(cwd)

    def convertLigandMAEtoPDB(self, ligands_folder):
        """
        Convert ligand MAEs into PDB files.

        Parameters
        ==========
        ligands_folder : str
            Path to the folder where ligands are in MAE format
        """

        # Copy analyse docking script (it depends on Schrodinger Python API so we leave it out to minimise dependencies)
        _copyScriptFile(ligands_folder, 'MAEtoPDB.py')
        script_name = '._MAEtoPDB.py'

        cwd = os.getcwd()
        os.chdir(ligands_folder)
        os.system('run ._MAEtoPDB.py')
        os.chdir(cwd)

    def getDockingDistances(self, protein, ligand):
        """
        Get the distances related to a protein and ligand docking.
        """
        protein_series = self.docking_data[self.docking_data.index.get_level_values('Protein') == protein]
        ligand_series = protein_series[protein_series.index.get_level_values('Ligand') == ligand]
        if not ligand_series.empty:
            distances = []
            for d in ligand_series:
                if d not in ['Score', 'RMSD', 'Catalytic distance']:
                    if not ligand_series[d].dropna().empty:
                        distances.append(d)
            return distances
        else:
            return None

    def calculateModelsDistances(self, atom_pairs):
        """
        Calculate models distances for a set of atom pairs.

        The atom pairs must be given in a dicionary with each key representing the name
        of a model and each value a list of the atom pairs to calculate in the format:
            {model_name: [((chain1_id, residue1_id, atom1_name), (chain2_id, residue2_id, atom2_name)), ...], ...}

        Paramters
        =========
        atom_pairs : dict
            Atom pairs to calculate for each model
        """

        self.distance_data = {}
        self.distance_data['model'] = []

        ### Add all label entries to dictionary
        for model in self.structures:
            for d in atom_pairs[model]:
                # Generate label for distance
                label = 'distance_'
                label += '_'.join([str(x) for x in d[0]])+'-'
                label += '_'.join([str(x) for x in d[1]])
                if label not in self.distance_data:
                    self.distance_data[label] = []

        for model in self.structures:


            self.distance_data['model'].append(model)

            # Get atoms in atom_pairs as dictionary
            atoms = {}
            for d in atom_pairs[model]:
                for t in d:
                    if t[0] not in atoms:
                        atoms[t[0]] = {}
                    if t[1] not in atoms[t[0]]:
                        atoms[t[0]][t[1]] = []
                    if t[2] not in atoms[t[0]][t[1]]:
                        atoms[t[0]][t[1]].append(t[2])

            # Get atom coordinates for each atom in atom_pairs
            coordinates = {}
            for chain in self.structures[model].get_chains():
                if chain.id in atoms:
                    coordinates[chain.id] = {}
                    for r in chain:
                        if r.id[1] in atoms[chain.id]:
                            coordinates[chain.id][r.id[1]] = {}
                            for atom in r:
                                if atom.name in atoms[chain.id][r.id[1]]:
                                    coordinates[chain.id][r.id[1]][atom.name] = atom.coord

            # Calculate atom distances
            for d in atom_pairs[model]:

                # Generate label for distance
                label = 'distance_'
                label += '_'.join([str(x) for x in d[0]])+'-'
                label += '_'.join([str(x) for x in d[1]])

                # Calculate distance
                atom1 = d[0]
                atom2 = d[1]
                coord1 = coordinates[atom1[0]][atom1[1]][atom1[2]]
                coord2 = coordinates[atom2[0]][atom2[1]][atom2[2]]
                value = np.linalg.norm(coord1-coord2)

                # Add data to dataframe
                self.distance_data[label].append(value)

            # Check length of each label
            for label in self.distance_data:
                if label not in ['model']:
                    delta = len(self.distance_data['model'])-len(self.distance_data[label])
                    for x in range(delta):
                        self.distance_data[label].append(None)

        self.distance_data = pd.DataFrame(self.distance_data)
        self.distance_data.set_index('model', inplace=True)

        return self.distance_data



    def getModelDistances(self, model):
        """
        Get the distances associated with a specific model included in the
        self.distance_data atrribute. This attribute must be calculated in advance
        by running the calculateModelsDistances() function.

        Parameters
        ==========
        model : str
            model name
        """

        model_data = self.distance_data[self.distance_data.index == model]
        distances = []
        for d in model_data:
            if 'distance_' in d:
                if not model_data[d].dropna().empty:
                    distances.append(d)
        return distances

    def combineModelDistancesIntoMetric(self, metric_distances, overwrite=False):
        """
        Combine different equivalent distances contained in the self.distance_data
        attribute into specific named metrics. The function takes as input a
        dictionary (catalytic_labels) composed of inner dictionaries as follows:

            catalytic_labels = {
                metric_name = {
                    protein = distances_list}}}

        The innermost distances_list object contains all equivalent distance names for
        a specific protein to be combined under the same metric_name column.

        The combination is done by taking the minimum value of all equivalent distances.

        Parameters
        ==========
        catalytic_labels : dict
            Dictionary defining which distances will be combined under a common name.
            (for details see above).
        """
        for name in metric_distances:
            if 'metric_'+name in self.distance_data.keys() and not overwrite:
                print('Combined metric %s already added. Give overwrite=True to recombine' % name)
            else:
                values = []
                models = []

                for model in self.models_names:
                    mask = []
                    for index in self.distance_data.index:
                        if model == index:
                            mask.append(True)
                        else:
                            mask.append(False)

                    model_data = self.distance_data[mask]
                    model_distances = metric_distances[name][model]
                    values += model_data[model_distances].min(axis=1).tolist()

                self.distance_data['metric_'+name] = values

        return self.distance_data

    def getModelsProtonationStates(self, residues=None):
        """
        Get the protonation state of all or specific residues in all protein models.

        For getting the protonation states of only a subset of residues a dictionary must
        be given with the 'residues' option. The keys of the dictionary are the models'
        names, and, the values, lists of tuples defining each residue to be query. The
        residue's tuples are defined as: (chain_id, residue_id).

        Parameters
        ==========
        residues : dict
            Dictionary with lists of tuples of residues (e.g., (chain_id, residue_id)) to query for each model.

        Returns
        =======
        protonation_states : pandas.DataFrame
            Data frame with protonation information.
        """

        # Set input dictionary to store protonation states
        self.protonation_states = {}
        self.protonation_states['model'] = []
        self.protonation_states['chain'] = []
        self.protonation_states['residue'] = []
        self.protonation_states['name'] = []
        self.protonation_states['state'] = []

        # Iterate all models' structures
        for model in self.models_names:
            structure = self.structures[model]
            for r in structure.get_residues():

                # Skip if a list of residues is given per model
                if residues != None:
                    if (r.get_parent().id, r.id[1]) not in residues[model]:
                        continue

                # Get Histidine protonation states
                if r.resname == 'HIS':
                    atoms = [a.name for a in r]
                    self.protonation_states['model'].append(model)
                    self.protonation_states['chain'].append(r.get_parent().id)
                    self.protonation_states['residue'].append(r.id[1])
                    self.protonation_states['name'].append(r.resname)
                    if 'HE2' in atoms and 'HD1' in atoms:
                        self.protonation_states['state'].append('HIP')
                    elif 'HD1' in atoms:
                        self.protonation_states['state'].append('HID')
                    elif 'HE2' in atoms:
                        self.protonation_states['state'].append('HIE')

        # Convert dictionary to Pandas
        self.protonation_states = pd.DataFrame(self.protonation_states)
        self.protonation_states.set_index(['model', 'chain', 'residue'], inplace=True)

        return self.protonation_states

    def combineDockingDistancesIntoMetrics(self, catalytic_labels, exclude=None,overwrite=False):
        """
        Combine different equivalent distances into specific named metrics. The function
        takes as input a dictionary (catalytic_labels) composed of inner dictionaries as follows:

            catalytic_labels = {
                metric_name = {
                    protein = {
                        ligand = distances_list}}}

        The innermost distances_list object contains all equivalent distance names for
        a specific protein and ligand pair to be combined under the same metric_name column.

        The combination is done by taking the minimum value of all equivalent distances.

        Parameters
        ==========
        catalytic_labels : dict
            Dictionary defining which distances will be combined under a common name.
            (for details see above).
        """

        for name in catalytic_labels:
            if 'metric_'+name in self.docking_data.keys() and not overwrite:
                print('Combined metric %s already added. Give overwrite=True to recombine' % name)
            else:
                changed = True
                values = []
                for protein in self.docking_data.index.levels[0]:
                    protein_series = self.docking_data[self.docking_data.index.get_level_values('Protein') == protein]
                    for ligand in self.docking_data.index.levels[1]:
                        ligand_series = protein_series[protein_series.index.get_level_values('Ligand') == ligand]
                        if not ligand_series.empty:
                            distances = catalytic_labels[name][protein][ligand]
                            values += ligand_series[distances].min(axis=1).tolist()
                self.docking_data['metric_'+name] = values

    def getBestDockingPoses(self, filter_values, n_models=1, return_failed=False):
        """
        Get best models based on the best SCORE and a set of metrics with specified thresholds.
        The filter thresholds must be provided with a dictionary using the metric names as keys
        and the thresholds as the values.

        Parameters
        ==========
        n_models : int
            The number of models to select for each protein + ligand docking.
        filter_values : dict
            Thresholds for the filter.
        return_failed : bool
            Whether to return a list of the dockings without any models fulfilling
            the selection criteria. It is returned as a tuple (index 0) alongside
            the filtered data frame (index 1).
        """
        best_poses = pd.DataFrame()
        bp = []
        failed = []
        for model in self.docking_ligands:
            protein_series = self.docking_data[self.docking_data.index.get_level_values('Protein') == model]
            for ligand in self.docking_ligands[model]:
                ligand_data = protein_series[protein_series.index.get_level_values('Ligand') == ligand]
                for metric in filter_values:

                    if metric not in ['Score', 'RMSD']:
                        ligand_data = ligand_data[ligand_data['metric_'+metric] < filter_values[metric]]
                    else:
                        ligand_data = ligand_data[ligand_data[metric] < filter_values[metric]]

                if ligand_data.empty:
                    failed.append((model, ligand))
                    continue
                if ligand_data.shape[0] < n_models:
                    print('WARNING: less than %s models available for docking %s + %s' % (n_models, model, ligand))
                for i in ligand_data['Score'].nsmallest(n_models).index:
                    bp.append(i)

        if return_failed:
            return failed, self.docking_data[self.docking_data.index.isin(bp)]
        return self.docking_data[self.docking_data.index.isin(bp)]

    def getBestDockingPosesIteratively(self, metrics, ligands=None, min_threshold=3.5, max_threshold=5.0, step_size=0.1):
        extracted = []
        selected_indexes = []

        for t in np.arange(min_threshold, max_threshold+(step_size/10), step_size):
            filter_values = {m:t for m in metrics}
            best_poses = self.getBestDockingPoses(filter_values, n_models=1)
            mask = []
            if not isinstance(ligands, type(None)):
                for level in best_poses.index.get_level_values('Ligand'):
                    if level in ligands:
                        mask.append(True)
                    else:
                        mask.append(False)
                pele_data = best_poses[mask]
            else:
                pele_data = best_poses

            for row in pele_data.index:
                if row[:2] not in extracted:
                    selected_indexes.append(row)
                if row[:2] not in extracted:
                    extracted.append(row[:2])

        final_mask = []
        for row in self.docking_data.index:
            if row in selected_indexes:
                final_mask.append(True)
            else:
                final_mask.append(False)
        pele_data = self.docking_data[final_mask]

        return pele_data

    def extractDockingPoses(self, docking_data, docking_folder, output_folder,
                            separator='-', covalent_check=True):
        """
        Extract docking poses present in a docking_data dataframe. The docking DataFrame
        contains the same structure as the self.docking_data dataframe, parameter of
        this class. This dataframe makes reference to the docking_folder where the
        docking results are contained.

        Parameters
        ==========
        dockign_data : pandas.DataFrame
            Datframe containing the poses to be extracted
        docking_folder : str
            Path the folder containing the docking results
        output_folder : str
            Path to the folder where the docking structures will be saved.
        separator : str
            Symbol used to separate protein, ligand, and docking pose index.
        """

        # Check the separator is not in model or ligand names
        for model in self.docking_ligands:
            if separator in str(model):
                raise ValueError('The separator %s was found in model name %s. Please use a different separator symbol.' % (separator, model))
            for ligand in self.docking_ligands[model]:
                if separator in ligand:
                    raise ValueError('The separator %s was found in ligand name %s. Please use a different separator symbol.' % (separator, ligand))

        if not os.path.exists(output_folder):
            os.mkdir(output_folder)

        # Copy analyse docking script (it depends on schrodinger so we leave it out.)
        _copyScriptFile(output_folder, 'extract_docking.py')
        script_path = output_folder+'/._extract_docking.py'

        # Move to output folder
        os.chdir(output_folder)

        # Save given docking data to csv
        dd = docking_data.reset_index()
        dd.to_csv('._docking_data.csv', index=False)

        # Execute docking analysis
        command = 'run ._extract_docking.py ._docking_data.csv ../'+docking_folder+' --separator '+separator
        os.system(command)

        # Remove docking data
        os.remove('._docking_data.csv')

        # move back to folder
        os.chdir('..')

        # Check models for covalent residues
        for protein in os.listdir(output_folder):
            if not os.path.isdir(output_folder+'/'+protein):
                continue
            for f in os.listdir(output_folder+'/'+protein):
                if covalent_check:
                    self._checkCovalentLigands(protein, output_folder+'/'+protein+'/'+f,
                                               check_file=True)

    def getSingleDockingData(self, protein, ligand, data_frame=None):
        """
        Get the docking data for a particular combination of protein and ligand

        Parameters
        ==========
        protein : str
            Protein model name
        ligad : str
            Ligand name
        data_frame : pandas.DataFrame
            Optional dataframe to get docking data from.
        """

        if ligand not in self.docking_ligands[protein]:
            raise ValueError('has no docking data')

        if isinstance(data_frame, type(None)):
            data_frame = self.docking_data

        protein_series = data_frame[data_frame.index.get_level_values('Protein') == protein]
        ligand_series = protein_series[protein_series.index.get_level_values('Ligand') == ligand]

        return ligand_series

    def plotDocking(self, protein, ligand, x='RMSD', y='Score', z=None, colormap='Blues_r', output_folder=None, extension='.png',
                    dpi=200):

        if output_folder != None:
            if not os.path.exists(output_folder):
                os.mkdir(output_folder)

        protein_series = self.docking_data[self.docking_data.index.get_level_values('Protein') == protein]
        if protein_series.empty:
            print('Model %s not found in Docking data' % protein)
            return None
        ligand_series = protein_series[protein_series.index.get_level_values('Ligand') == ligand]
        if ligand_series.empty:
            print('Ligand %s not found in Docking data for protein %s' % (ligand, protein))
            return None

        fig, ax = plt.subplots()
        if z != None:
            ligand_series.plot(kind='scatter', x=x, y=y, c=z, colormap=colormap, ax=ax)
        else:
            ligand_series.plot(kind='scatter', x=x, y=y, ax=ax)

        plt.title(protein+' + '+ligand)
        if output_folder != None:
            plt.savefig(output_folder+'/'+protein+'_'+ligand+extension, dpi=dpi)
            plt.close()

    def loadModelsFromPrepwizardFolder(self, prepwizard_folder, return_missing=False,
                                       return_failed=False, covalent_check=True,
                                       atom_mapping=None):
        """
        Read structures from a Schrodinger calculation.

        Parameters
        ==========
        prepwizard_folder : str
            Path to the output folder from a prepwizard calculation
        """

        models = []
        failed_models = []
        for d in os.listdir(prepwizard_folder+'/output_models'):
            if os.path.isdir(prepwizard_folder+'/output_models/'+d):
                for f in os.listdir(prepwizard_folder+'/output_models/'+d):
                    if f.endswith('.log'):
                        with open(prepwizard_folder+'/output_models/'+d+'/'+f) as lf:
                            for l in lf:
                                if 'error' in l.lower():
                                    print('Error was found in log file: %s. Please check the calculation!' % f)
                                    model = f.replace('.log', '')
                                    failed_models.append(model)
                                    break

                    if f.endswith('.pdb'):
                        model = f.replace('.pdb', '')
                        models.append(model)
                        self.readModelFromPDB(model, prepwizard_folder+'/output_models/'+d+'/'+f,
                                              covalent_check=covalent_check, atom_mapping=atom_mapping)

        self.getModelsSequences()

        missing_models = set(self.models_names) - set(models)
        if missing_models != set():
            print('Missing models in prepwizard folder:')
            print('\t'+', '.join(missing_models))

        if return_missing:
            return missing_models
        if return_failed:
            return failed_models

    def analyseRosettaCalculation(self, rosetta_folder, atom_pairs=None, energy_by_residue=False,
                                  interacting_residues=False, query_residues=None, overwrite=False,
                                  protonation_states=False, decompose_bb_hb_into_pair_energies=False):
        """
        Analyse Rosetta calculation folder. The analysis reads the energies and calculate distances
        between atom pairs given. Optionally the analysis get the energy of each residue in each pose.
        Additionally, it can analyse the interaction between specific residues (query_residues option)and
        their neighbouring sidechains by mutating the neighbour residues to glycines.

        The atom pairs must be given in a dicionary with each key representing the name
        of a model and each value a list of the atom pairs to calculate in the format:
            {model_name: [((chain1_id, residue1_id, atom1_name), (chain2_id, residue2_id, atom2_name)), ...], ...}

        The main analysis is stored at self.rosetta_data
        The energy by residue analysis is soterd at self.rosetta_ebr_data
        Sidechain interaction analysis is stored at self.rosetta_interacting_residues

        Data is also stored in csv files inside the Rosetta folder for easy retrieving the data if found:

        The main analysis is stored at ._rosetta_data.csv
        The energy by residue analysis is soterd at ._rosetta_energy_residue_data.csv
        Sidechain interaction analysis is stored at ._rosetta_interacting_residues_data.csv


        The overwrite option forces recalcualtion of the data.

        Parameters
        ==========
        rosetta_folder : str
            Path to the Rosetta Calculation Folder.
        atom_pairs : dict
            Pairs of atom to calculate for each model.
        energy_by_residue : bool
            Calculate energy by residue data?
        overwrite : bool
            Force the data calculation from the files.
        interacting_residues : str
            Calculate interacting energies between residues
        query_residues : list
            Residues to query neoghbour atoms. Leave None for all residues (not recommended, too slow!)
        decompose_bb_hb_into_pair_energies : bool
            Store backbone hydrogen bonds in the energy graph on a per-residue basis (this doubles the
            number of calculations, so is off by default).
        """

        # Write atom_pairs dictionary to json file
        if atom_pairs != None:
            with open(rosetta_folder+'/._atom_pairs.json', 'w') as jf:
                json.dump(atom_pairs, jf)

        # Copy analyse docking script (it depends on Schrodinger Python API so we leave it out to minimise dependencies)
        _copyScriptFile(rosetta_folder, 'analyse_calculation.py', subfolder='pyrosetta')

        # Execute docking analysis
        os.chdir(rosetta_folder)

        analyse = True
        # Check if analysis files exists
        if os.path.exists('._rosetta_data.csv') and not overwrite:
            self.rosetta_data = pd.read_csv('._rosetta_data.csv')
            self.rosetta_data.set_index('description', inplace=True)
            analyse = False
            atom_pairs = None

        if energy_by_residue and not overwrite:
            if os.path.exists('._rosetta_energy_residue_data.csv'):
                self.rosetta_ebr_data = pd.read_csv('._rosetta_energy_residue_data.csv')
                self.rosetta_ebr_data.set_index(['description', 'chain', 'residue'], inplace=True)
            else:
                analyse = True

        if interacting_residues and not overwrite:
            if os.path.exists('._rosetta_interacting_residues_data.csv'):
                self.rosetta_interacting_residues = pd.read_csv('._rosetta_interacting_residues_data.csv')
                self.rosetta_interacting_residues.set_index(['description', 'chain', 'residue', 'neighbour chain', 'neighbour residue'], inplace=True)
            else:
                analyse = True

        if protonation_states and not overwrite:
            if os.path.exists('._rosetta_protonation_data.csv'):
                self.rosetta_protonation_states = pd.read_csv('._rosetta_protonation_data.csv')
                self.rosetta_protonation_states.set_index(['description', 'chain', 'residue'], inplace=True)
            else:
                analyse = True

        if analyse:
            command = 'python ._analyse_calculation.py . '
            if atom_pairs != None:
                command += '--atom_pairs ._atom_pairs.json '
            if energy_by_residue:
                command += '--energy_by_residue '
            if interacting_residues:
                command += '--interacting_residues '
                if query_residues != None:
                    command += '--query_residues '
                    command += ','.join([str(r) for r in query_residues])+' '
            if protonation_states:
                command += '--protonation_states '
            if decompose_bb_hb_into_pair_energies:
                command += '--decompose_bb_hb_into_pair_energies'

            try:
                os.system(command)
            except:
                os.chdir('..')
                raise ValueError('Rosetta calculation analysis failed. Check the ouput of the analyse_calculation.py script.')

            # Read the CSV file into pandas
            if not os.path.exists('._rosetta_data.csv'):
                os.chdir('..')
                raise ValueError('Rosetta analysis failed. Check the ouput of the analyse_calculation.py script.')

            # Read the CSV file into pandas
            self.rosetta_data = pd.read_csv('._rosetta_data.csv')
            self.rosetta_data.set_index('description', inplace=True)

            if energy_by_residue:
                if not os.path.exists('._rosetta_energy_residue_data.csv'):
                    raise ValueError('Rosetta energy by reisdue analysis failed. Check the ouput of the analyse_calculation.py script.')
                self.rosetta_ebr_data = pd.read_csv('._rosetta_energy_residue_data.csv')
                self.rosetta_ebr_data.set_index(['description', 'chain', 'residue'], inplace=True)

            if interacting_residues:
                if not os.path.exists('._rosetta_energy_residue_data.csv'):
                    raise ValueError('Rosetta interacting reisdues analysis failed. Check the ouput of the analyse_calculation.py script.')
                self.rosetta_interacting_residues = pd.read_csv('._rosetta_interacting_residues_data.csv')
                self.rosetta_interacting_residues.set_index(['description', 'chain', 'residue', 'neighbour chain', 'neighbour residue'], inplace=True)

            if protonation_states:
                self.rosetta_protonation_states = pd.read_csv('._rosetta_protonation_data.csv')
                self.rosetta_protonation_states.set_index(['description', 'chain', 'residue'], inplace=True)

        os.chdir('..')

    def getRosettaModelDistances(self, model):
        """
        Get all distances related to a model from the self.rosetta_data DataFrame.

        Parameters
        ==========
        model : str
            Model name

        Return
        ======
        distances : list
            Distances containing non-nan values for the model.

        """

        mask = []
        for pose in self.rosetta_data.index:
            model_base_name = '_'.join(pose.split('_')[:-1])
            if model == model_base_name:
                mask.append(True)
            else:
                mask.append(False)
        model_data = self.rosetta_data[mask]

        distances = []
        for d in model_data:
            if d.startswith('distance_'):
                if not model_data[d].dropna().empty:
                    distances.append(d)

        return distances

    def combineRosettaDistancesIntoMetric(self, metric_labels, overwrite=False):
        """
        Combine different equivalent distances contained in the self.distance_data
        attribute into specific named metrics. The function takes as input a
        dictionary (metric_distances) composed of inner dictionaries as follows:

            metric_labels = {
                metric_name = {
                    model = distances_list}}}

        The innermost distances_list object contains all equivalent distance names for
        a specific protein to be combined under the same metric_name column.

        The combination is done by taking the minimum value of all equivalent distances.

        Parmeters
        =========
        metric_labels : dict
            Dictionary defining which distances will be combined under a common name.
            (for details see above).
        """

        for name in metric_labels:
            if 'metric_'+name in self.rosetta_data.keys() and not overwrite:
                print('Combined metric %s already added. Give overwrite=True to recombine' % name)
            else:
                values = []
                models = []
                for model in self.rosetta_data.index:
                    base_name = '_'.join(model.split('_')[:-1])
                    if base_name not in models:
                        models.append(base_name)

                for model in list(models):
                    mask = []
                    for index in self.rosetta_data.index:
                        if model in index:
                            mask.append(True)
                        else:
                            mask.append(False)
                    model_data = self.rosetta_data[mask]
                    model_distances = metric_labels[name][model]

                    values += model_data[model_distances].min(axis=1).tolist()

                self.rosetta_data['metric_'+name] = values

    def rosettaFilterByProtonationStates(self, residue_states=None, inplace=False):
        """
        Filter the rosetta_data attribute based on the fufillment of protonation state conditions. Protonations states
        defintions must be given through the residue_states attribute. The input is a dictionary with model names as keys
        and as values lists of tuples with the following format: [((chain_id, residue_id), protonation_state), etc.]

        The function is currently implemented to only work with histidine residues.

        Parameters
        ==========
        residue_states : dict
            By model and residue definition of protonation states.
        inplace : bool
            Overwrites the self.rosetta_data by the filtered data frame.

        Returns
        =======
        filtered_data : pandas.DataFrame
            self.rosetta_data dataframe filterd by protonation states.
        """

        data = self.rosetta_protonation_states.reset_index()
        data.columns = [c.replace(' ', '_') for c in data.columns]

        filtered_models = []
        filtered_rows = []

        old_model = None
        histidines = []
        for index, row in data.iterrows():
            ti = time.time()
            model_tag = row.description

            # Empty hisitidine list
            if model_tag != old_model:

                # Check protonation states are in data
                keep_model = True
                if histidines != []:
                    model_base_name = '_'.join(model_tag.split('_')[:-1])
                    for rs in residue_states[model_base_name]:
                        if rs not in histidines:
                            keep_model = False

                # Store model
                if keep_model and histidines != []:
                    filtered_models.append(model_tag)

                histidines = []

            histidines.append(((row.chain, row.residue), (row.residue_state)))

            # Update current model as old
            old_model = model_tag

        # filter the rosetta_data attribute
        mask = []
        rosetta_data = self.rosetta_data.reset_index()
        for index, row in rosetta_data.iterrows():
            if row.description in filtered_models:
                mask.append(True)
            else:
                mask.append(False)

        filtered_data = self.rosetta_data[mask]
        if inplace:
            self.rosetta_data = filtered_data

        return filtered_data

    def loadMutantsAsNewModels(self, mutants_folder, filter_score_term='score', tags=None,
                               min_value=True, wat_to_hoh=True, keep_model_name=True):
        """
        Load the best energy models from a set of silent files inside a createMutants()
        calculation folder. The models are added to the list of models and do not replace
        any previous model already present in the library.

        Parameters
        ==========
        mutants_folder : str
            Path to folder where the Mutants output files are contained (see createMutants() function)
        filter_score_term : str
            Score term used to filter models
        tags : dict
            Tags to extract specific models from the mutant optimization
        """

        executable = 'extract_pdbs.linuxgccrelease'
        models = []

        # Check if params were given
        params = None
        if os.path.exists(mutants_folder+'/params'):
            params = mutants_folder+'/params'

        for d in os.listdir(mutants_folder+'/output_models'):
            if os.path.isdir(mutants_folder+'/output_models/'+d):
                for f in os.listdir(mutants_folder+'/output_models/'+d):
                    if f.endswith('.out'):
                        model = d
                        mutant = f.replace(model+'_', '').replace('.out', '')
                        scores = readSilentScores(mutants_folder+'/output_models/'+d+'/'+f)
                        if tags != None and mutant in tags:
                            print('Reading mutant model %s from the given tag %s' % (mutant, tags[mutant]))
                            best_model_tag = tags[mutant]
                        elif min_value:
                            best_model_tag = scores.idxmin()[filter_score_term]
                        else:
                            best_model_tag = scores.idxmxn()[filter_score_term]
                        command = executable
                        command += ' -silent '+mutants_folder+'/output_models/'+d+'/'+f
                        if params != None:
                            command += ' -extra_res_path '+params+' '
                        command += ' -tags '+best_model_tag
                        os.system(command)

                        # Load mutants to the class
                        if keep_model_name:
                            mutant = model+'_'+mutant

                        self.models_names.append(mutant)
                        self.readModelFromPDB(mutant, best_model_tag+'.pdb', wat_to_hoh=wat_to_hoh)
                        os.remove(best_model_tag+'.pdb')
                        models.append(mutant)

        self.getModelsSequences()
        print('Added the following mutants from folder %s:' % mutants_folder)
        print('\t'+', '.join(models))

    def loadModelsFromRosettaOptimization(self, optimization_folder, filter_score_term='score',
                                          min_value=True, tags=None, wat_to_hoh=True,
                                          return_missing=False):
        """
        Load the best energy models from a set of silent files inside a specfic folder.
        Useful to get the best models from a relaxation run.

        Parameters
        ==========
        optimization_folder : str
            Path to folder where the Rosetta optimization files are contained
        filter_score_term : str
            Score term used to filter models
        relax_run : bool
            Is this a relax run?
        min_value : bool
            Grab the minimum score value. Set false to grab the maximum scored value.
        """

        executable = 'extract_pdbs.linuxgccrelease'
        models = []

        # Check if params were given
        params = None
        if os.path.exists(optimization_folder+'/params'):
            params = optimization_folder+'/params'

        for d in os.listdir(optimization_folder+'/output_models'):
            if os.path.isdir(optimization_folder+'/output_models/'+d):
                for f in os.listdir(optimization_folder+'/output_models/'+d):
                    if f.endswith('_relax.out'):
                        model = d
                        scores = readSilentScores(optimization_folder+'/output_models/'+d+'/'+f)
                        if tags != None and model in tags:
                            print('Reading model %s from the given tag %s' % (model, tags[model]))
                            best_model_tag = tags[model]
                        elif min_value:
                            best_model_tag = scores.idxmin()[filter_score_term]
                        else:
                            best_model_tag = scores.idxmxn()[filter_score_term]
                        command = executable
                        command += ' -silent '+optimization_folder+'/output_models/'+d+'/'+f
                        if params != None:
                            command += ' -extra_res_path '+params+' '
                        command += ' -tags '+best_model_tag
                        os.system(command)
                        self.readModelFromPDB(model, best_model_tag+'.pdb', wat_to_hoh=wat_to_hoh)
                        os.remove(best_model_tag+'.pdb')
                        models.append(model)

        self.getModelsSequences()
        missing_models = set(self.models_names) - set(models)
        if missing_models != set():
            print('Missing models in relaxation folder:')
            print('\t'+', '.join(missing_models))
            if return_missing:
                return missing_models

    def loadModelsFromMissingLoopBuilding(self, job_folder, filter_score_term='score', min_value=True, param_files=None):
        """
        Load models from addMissingLoops() job calculation output.

        Parameters:
        job_folder : str
            Path to the addMissingLoops() calculation folder containing output.
        """

        # Get silent models paths
        executable = 'extract_pdbs.linuxgccrelease'
        output_folder = job_folder+'/output_models'
        models = []

        # Check if params were given
        params = None
        if os.path.exists(job_folder+'/params'):
            params = job_folder+'/params'

        # Check loops to rebuild from output folder structure
        for model in os.listdir(output_folder):
            model_folder = output_folder+'/'+model
            loop_models = {}
            for loop in os.listdir(model_folder):
                loop_folder = model_folder+'/'+loop
                for f in os.listdir(loop_folder):
                    # If rebuilded loops are found get best structures.
                    if f.endswith('.out'):
                        scores = readSilentScores(loop_folder+'/'+f)
                        best_model_tag = scores.idxmin()[filter_score_term]
                        if min_value:
                            best_model_tag = scores.idxmin()[filter_score_term]
                        else:
                            best_model_tag = scores.idxmxn()[filter_score_term]
                        command = executable
                        command += ' -silent '+loop_folder+'/'+f
                        if params != None:
                            command += ' -extra_res_path '+params+' '
                        command += ' -tags '+best_model_tag
                        os.system(command)
                        loop = (int(loop.split('_')[0]), loop.split('_')[1])
                        loop_models[loop] = _readPDB(loop, best_model_tag+'.pdb')
                        os.remove(best_model_tag+'.pdb')
                        models.append(model)

            if len(loop_models) > 1:
                # Get original model chains
                model_chains = [*self.structures[model].get_chains()]

                # Create new structure, model and chains to add rebuilded segments
                structure = PDB.Structure.Structure(0)
                _model = PDB.Model.Model(0)
                chains = {}
                for model_chain in model_chains:
                    chains[model_chain.id] = PDB.Chain.Chain(model_chain.id)

                # Add missing loop segments to overall model
                current_residue = 0

                for loop in loop_models:
                    # Add loop remodel protocol
                    if len(loop[1]) == 1:
                        hanging_residues = 3
                    elif len(loop[1]) == 2:
                        hanging_residues = 2
                    else:
                        hanging_residues = 1
                    larger_loop_residue = loop[0]+len(loop[1])+1+hanging_residues
                    for i,residue in enumerate(loop_models[loop].get_residues()):
                        if i+1 > current_residue and i+1 <= larger_loop_residue:
                            chain_id = residue.get_parent().id
                            chains[chain_id].add(residue)
                            current_residue += 1

                # Load final model into the library
                for chain in chains:
                    _model.add(chains[chain])
                structure.add(_model)
                _saveStructureToPDB(structure, model+'.pdb')
            else:
                for loop in loop_models:
                    _saveStructureToPDB(loop_models[loop], model+'.pdb')

            self.readModelFromPDB(model, model+'.pdb')
            os.remove(model+'.pdb')

        missing_models = set(self.models_names) - set(models)
        if missing_models != set():
            print('Missing models in loop rebuild folder:')
            print('\t'+', '.join(missing_models))

    def loadModelsFromMembranePositioning(self, job_folder):
        """
        """
        for model in os.listdir(job_folder+'/output_models'):
            pdb_path = job_folder+'/output_models/'+model+'/'+model+'.pdb'
            self.readModelFromPDB(model, pdb_path)

    def saveModels(self, output_folder, keep_residues={}, models=None, convert_to_mae=False,
                   **keywords):
        """
        Save all models as PDBs into the output_folder.

        Parameters
        ==========
        output_folder : str
            Path to the output folder to store models.
        """
        if not os.path.exists(output_folder):
            os.mkdir(output_folder)

        if convert_to_mae:
            _copyScriptFile(output_folder, 'PDBtoMAE.py')
            script_name = '._PDBtoMAE.py'

        for model in self.models_names:

            # Skip models not in the given list
            if models != None:
                if model not in models:
                    continue

            # Get residues to keep
            if model in keep_residues:
                kr = keep_residues[model]
            else:
                kr = []

            _saveStructureToPDB(self.structures[model],
                                output_folder+'/'+model+'.pdb',
                                keep_residues=kr,
                                **keywords)

            self._write_conect_lines(model, output_folder+'/'+model+'.pdb')

            if convert_to_mae:
                cwd = os.getcwd()
                os.chdir(output_folder)
                command = 'run ._PDBtoMAE.py'
                os.system(command)
                os.chdir(cwd)
                os.remove(output_folder+'/'+model+'.pdb')

    def removeModel(self, model):
        """
        Removes a specific model from this class

        Parameters
        ==========
        model : str
            Model name to remove
        """
        try:
            self.models_paths.pop(model)
            self.models_names.remove(model)
            self.structures.pop(model)
            self.sequences.pop(model)
        except:
            raise ValueError('Model  %s is not present' % model)

    def readTargetSequences(self, fasta_file):
        """
        Read the set of target sequences for the protein models
        """
        # Read sequences and store them in target_sequence attributes
        sequences = prepare_proteins.alignment.readFastaFile(fasta_file)
        for sequence in sequences:
            if sequence not in self.models_names:
                print('Given sequence name %s does not matches any protein model' % sequence)
            else:
                self.target_sequences[sequence] = sequences[sequence]

        missing_models = set(self.models_names) - set(self.target_sequences)
        if missing_models != set():
            print('Missing sequences in the given fasta file:')
            print('\t'+', '.join(missing_models))

    def compareSequences(self, sequences_file):
        """
        Compare models sequences to their given sequences and check for missing
        or changed sequence information.

        Parameters
        ==========
        sequences_file : str
            Path to the fasta file containing the sequences to compare. The model
            names must match.

        Returns
        =======
        sequence_differences : dict
            Dictionary containing missing or changed information.
        """

        if self.multi_chain:
            raise ValueError('PDBs contain multiple chains. Please select one chain.')
        self.readTargetSequences(sequences_file)

        # Iterate models to store sequence differences
        for model in self.models_names:

            if model not in self.target_sequences:
                message = 'Sequence for model %s not found in the given fasta file! ' % model
                message += 'Please make sure to include one sequence for each model '
                message += 'loaded into prepare proteins.'
                raise ValueError(message)

            # Create lists for missing information
            self.sequence_differences[model] = {}
            self.sequence_differences[model]['n_terminus'] = []
            self.sequence_differences[model]['mutations'] = []
            self.sequence_differences[model]['missing_loops'] = []
            self.sequence_differences[model]['c_terminus'] = []

            # Create a sequence alignement between current and target sequence
            to_align = {}
            to_align['current'] = self.sequences[model]
            to_align['target'] = self.target_sequences[model]
            msa = prepare_proteins.alignment.mafft.multipleSequenceAlignment(to_align)

            # Iterate the alignment to gather sequence differences
            p = 0
            n = True
            loop_sequence = ''
            loop_start = 0

            # Check for n-terminus, mutations and missing loops
            for i in range(msa.get_alignment_length()):
                csp = msa[0].seq[i]
                tsp = msa[1].seq[i]
                if csp != '-':
                    p += 1
                if csp == '-' and tsp != '-' and n:
                    self.sequence_differences[model]['n_terminus'].append(tsp)
                elif csp != '-' and tsp != '-':
                    n = False
                    if loop_sequence != '' and len(loop_sequence) > 1: # Ignore single-residue loops
                        self.sequence_differences[model]['missing_loops'].append((loop_start, loop_sequence))
                    loop_sequence = ''
                    loop_start = 0

                    if csp != tsp:
                        self.sequence_differences[model]['mutations'].append((p, tsp))

                elif csp == '-' and  tsp != '-' and p < len(to_align['current']):
                    if loop_start == 0:
                        loop_start = p
                    loop_sequence += tsp

            # Check for c-terminus
            for i in reversed(range(msa.get_alignment_length())):
                csp = msa[0].seq[i]
                tsp = msa[1].seq[i]
                if csp == '-' and tsp != '-':
                    self.sequence_differences[model]['c_terminus'].append(tsp)
                elif csp != '-' and tsp != '-':
                    break

            self.sequence_differences[model]['n_terminus'] = ''.join(self.sequence_differences[model]['n_terminus'])
            self.sequence_differences[model]['c_terminus'] = ''.join(reversed(self.sequence_differences[model]['c_terminus']))

        return self.sequence_differences

    def _write_conect_lines(self, model, pdb_file, atom_mapping=None, check_file=False):
        """
        Write stored conect lines for a particular model into the given PDB file.

        Parameters
        ==========
        model : str
            Model name
        pdb_file : str
            Path to PDB file to modify
        """

        def check_atom_in_atoms(atom, atoms, atom_mapping):
            if atom_mapping != None:
                atom_mapping = atom_mapping[model]

            if atom not in atoms and atom_mapping != None and atom in atom_mapping:
                if isinstance(atom_mapping[atom], str):
                    atom = (atom[0], atom[1], atom_mapping[atom])
                elif isinstance(atom_mapping[atom], tuple) and len(atom_mapping[atom]) == 3:
                    atom = atom_mapping[atom]

            if atom not in atoms:
                residue_atoms = ' '.join([ac[-1] for ac in atoms if atom[1] == ac[1]])
                message = "Conect atom %s not found in %s's topology\n\n" % (atom, pdb_file)
                message += "Topology's residue %s atom names: %s" % (atom[1], residue_atoms)
                raise ValueError(message)

            return atom

        # Get atom indexes map
        atoms = self._getAtomIndexes(model, pdb_file, invert=True, check_file=check_file)

        # Check atoms not found in conects
        with open(pdb_file+'.tmp', 'w') as tmp:
            with open(pdb_file) as pdb:

                # write all lines but skip END line
                for line in pdb:
                    if not line.startswith('END'):
                        tmp.write(line)

                # Write new conect line mapping
                for entry in self.conects[model]:
                    line = 'CONECT'
                    for x in entry:
                        x = check_atom_in_atoms(x, atoms, atom_mapping=atom_mapping)
                        line += '%5s' % atoms[x]
                    line += '\n'
                    tmp.write(line)
            tmp.write('END\n')
        shutil.move(pdb_file+'.tmp', pdb_file)

    def _getChainSequence(self, chain):
        """
        Get the one-letter protein sequence of a Bio.PDB.Chain object.

        Parameters
        ----------
        chain : Bio.PDB.Chain
            Input chain to retrieve its sequence from.

        Returns
        -------
        sequence : str
            Sequence of the input protein chain.
        None
            If chain does not contain protein residues.
        """
        sequence = ''
        for r in chain:
            if r.id[0] == ' ': # Non heteroatom filter
                try:
                    sequence += PDB.Polypeptide.three_to_one(r.resname)
                except:
                    sequence += 'X'

        if sequence == '':
            return None
        else:
            return sequence

    def _checkCovalentLigands(self, model, pdb_file, atom_mapping=None, check_file=False):
        """
        """
        self.covalent[model] = [] # Store covalent residues
        if check_file:
            structure = _readPDB(model, pdb_file)
        else:
            structure = self.structures[model]

        # Iterate chains in model structure
        for c in structure[0]:

            indexes = [] # Store residue indexes
            hetero = [] # Store heteroatom residue indexes
            residues = [] # Store residues orderly (for later)
            for r in c:
                indexes.append(r.id[1])
                if r.id[0].startswith('H_'):
                    hetero.append(r.id[1])
                residues.append(r)

            # Check for individual and other gaps
            gaps2 = []  # Store individual gaps
            other_gaps = [] # Store other gaps
            for i in range(len(indexes)):
                if i > 0:
                    if indexes[i]-indexes[i-1] == 2:
                        gaps2.append((indexes[i-1], indexes[i]))
                    elif indexes[i]-indexes[i-1] != 1:
                        other_gaps.append(indexes[i])

            # Check if individual gaps can be filled with any residue in other_gaps
            for g2 in gaps2:
                for og in other_gaps:
                    if g2[1]-og == 1 and og-g2[0] == 1:

                        if check_file:
                            print('Found misplaced residue %s for file %s' % (og, pdb_file))
                        else:
                            print('Found misplaced residue %s for model %s' % (og, model))

                        print('Possibly a covalent-link exists for this HETATM residue')
                        print('Sorting residues by their indexes... to disable pass covalent_check=False.')

                        self._sortStructureResidues(model, pdb_file, check_file=check_file,
                                                    atom_mapping=atom_mapping)
                        self.covalent[model].append(og)

            # Check if hetero-residue is found between two non-hetero residues
            for i,r in enumerate(residues):
                if r.id[1] in hetero:
                    if i+1  == len(residues):
                        continue
                    chain = r.get_parent()
                    pr = residues[i-1]
                    nr = residues[i+1]
                    if pr.get_parent().id == chain.id and nr.get_parent().id == chain.id:
                        if pr.id[0] == ' ' and nr.id[0] == ' ':
                            self.covalent[model].append(r.id[1])

    def _sortStructureResidues(self, model, pdb_file, atom_mapping=None, check_file=False):

        # Create new structure
        n_structure = PDB.Structure.Structure(0)

        # Create new model
        n_model = PDB.Model.Model(self.structures[model][0].id)

        if check_file:
            structure = _readPDB(model, pdb_file)
        else:
            structure = self.structures[model]

        # Iterate chains from old model
        for chain in structure[0]:
            n_chain = PDB.Chain.Chain(chain.id)

            # Gather residues
            residues = []
            for r in chain:
                residues.append(r)

            # Iterate residues orderly by their ID
            for r in sorted(residues, key=lambda x:x.id[1]):
                n_chain.add(r)

            n_model.add(n_chain)
        n_structure.add(n_model)

        _saveStructureToPDB(n_structure, pdb_file+'.tmp')
        self._write_conect_lines(model, pdb_file+'.tmp', atom_mapping=atom_mapping, check_file=check_file)
        shutil.move(pdb_file+'.tmp', pdb_file)
        n_structure = _readPDB(model, pdb_file)

        # Update structure model in library
        if not check_file:
            self.structures[model] = n_structure

    def _readPDBConectLines(self, pdb_file, model, only_hetatoms=False):
        """
        Read PDB file and get conect lines only
        """
        # Get atom indexes by tuple and objects
        atoms = self._getAtomIndexes(model, pdb_file)
        if only_hetatoms:
            atoms_objects = self._getAtomIndexes(model, pdb_file, return_objects=True)
        conects = []
        # Read conect lines as dictionaries linking atoms
        with open(pdb_file) as pdbf:
            for l in pdbf:
                if l.startswith('CONECT'):
                    if only_hetatoms:
                        het_atoms = [True if atoms_objects[int(x)].get_parent().id[0] != ' ' else False for x in l.split()[1:]]
                        if True not in het_atoms:
                            continue
                    conects.append([atoms[int(x)] for x in l.split()[1:]])
        return conects

    def _getAtomIndexes(self, model, pdb_file, invert=False, check_file=False, return_objects=False):

        # Read PDB file
        atom_indexes = {}
        with open(pdb_file, 'r') as f:
            for l in f:
                if l.startswith('ATOM') or l.startswith('HETATM'):
                    index, name, chain, resid = (int(l[7:12]), l[12:17].strip(), l[21], int(l[22:27]))
                    atom_indexes[(chain, resid, name)] = index

        if check_file:
            structure = _readPDB(model, pdb_file)
        else:
            structure = self.structures[model]

        # Assign PDB indexes to each Bio.PDB atom
        atoms = {}
        for chain in structure[0]:
            for residue in chain:
                for atom in residue:

                    # Get atom PDB index
                    index = atom_indexes[(chain.id, residue.id[1], atom.name)]

                    # Return atom objects instead of tuples
                    if return_objects:
                        _atom = atom
                    else:
                        _atom = _get_atom_tuple(atom)

                    # Invert the returned dictionary
                    if invert:
                        atoms[_atom] = index
                    else:
                        atoms[index] = _atom
        return atoms

    def _getModelsPaths(self):
        """
        Get PDB models paths in the models_folder attribute

        Returns
        =======

        paths : dict
            Paths to all models
        """
        paths = {}
        for d in os.listdir(self.models_folder):
            if d.endswith('.pdb'):
                pdb_name = '.'.join(d.split('.')[:-1])
                paths[pdb_name] = self.models_folder+'/'+d

        return paths

    def __iter__(self):
        #returning __iter__ object
        self._iter_n = -1
        self._stop_inter = len(self.models_names)
        return self

    def __next__(self):
        self._iter_n += 1
        if self._iter_n < self._stop_inter:
            return self.models_names[self._iter_n]
        else:
            raise StopIteration

def readSilentScores(silent_file):
    """
    Read scores from a silent file into a Pandas DataFrame object.

    Parameters
    ==========
    silent_file : str
        Path to the silent file.

    Returns
    =======
    scores : Pandas.DataFrame
        Rosetta score for each model.
    """

    scores = {}
    terms = []
    with open(silent_file) as sf:
        for l in sf:
            if l.startswith('SCORE'):
                if terms == []:
                    terms = l.strip().split()
                    for t in terms:
                        scores[t] = []
                else:
                    for i,t in enumerate(terms):
                        try:
                            scores[t].append(float(l.strip().split()[i]))
                        except:
                            scores[t].append(l.strip().split()[i])
    scores = pd.DataFrame(scores)
    scores.pop('SCORE:')
    scores = pd.DataFrame(scores)
    scores = scores.set_index('description')
    scores = scores.sort_index()

    return scores

def _readPDB(name, pdb_file):
    """
    Read PDB file to a structure object
    """
    parser = PDB.PDBParser()
    structure = parser.get_structure(name, pdb_file)
    return structure

def _saveStructureToPDB(structure, output_file, remove_hydrogens=False,
                        remove_water=False, only_protein=False, keep_residues=[]):
    """
    Saves a structure into a PDB file

    Parameters
    ----------
    structure : list or Bio.PDB.Structure
        Structure to save
    remove_hydrogens : bool
        Remove hydrogen atoms from model?
    remove_water : bool
        Remove water residues from model?
    only_protein : bool
        Remove everything but the protein atoms?
    keep_residues : list
        List of residue indexes to keep when using the only_protein selector.
    """

    io = PDB.PDBIO()
    io.set_structure(structure)

    selector = None
    if remove_hydrogens:
        selector = _atom_selectors.notHydrogen()
    elif remove_water:
        selector = _atom_selectors.notWater()
    elif only_protein:
        selector = _atom_selectors.onlyProtein(keep_residues=keep_residues)
    if selector != None:
        io.save(output_file, selector)
    else:
        io.save(output_file)

def _copyScriptFile(output_folder, script_name, no_py=False, subfolder=None, hidden=True):
    """
    Copy a script file from the prepare_proteins package.

    Parameters
    ==========

    """
    # Get script
    path = "prepare_proteins/scripts"
    if subfolder != None:
        path = path+'/'+subfolder

    script_file = resource_stream(Requirement.parse("prepare_proteins"),
                                     path+'/'+script_name)
    script_file = io.TextIOWrapper(script_file)

    # Write control script to output folder
    if no_py == True:
        script_name = script_name[:-3]

    if hidden:
        output_path = output_folder+'/._'+script_name
    else:
        output_path = output_folder+'/'+script_name

    with open(output_path, 'w') as sof:
        for l in script_file:
            sof.write(l)

def _get_atom_tuple(atom):
    return (atom.get_parent().get_parent().id,
            atom.get_parent().id[1],
            atom.name)<|MERGE_RESOLUTION|>--- conflicted
+++ resolved
@@ -1780,12 +1780,8 @@
                              analysis=False, energy_by_residue_type='all', peptide=False, equilibration_mode='equilibrationLastSnapshot',
                              spawning='independent', continuation=False, equilibration=True,  skip_models=None, skip_ligands=None,
                              extend_iterations=False, only_models=None, only_ligands=None, ligand_templates=None, seed=12345, log_file=False,
-<<<<<<< HEAD
-                             nonbonded_energy=None, nonbonded_energy_type='all', nonbonded_new_flag=False,covalent_setup=False, covalent_base_aa=None):
-=======
                              nonbonded_energy=None, nonbonded_energy_type='all', nonbonded_new_flag=False,covalent_setup=False, covalent_base_aa=None,
                              membrane_residues=None, bias_to_point=None, com_bias1=None, com_bias2=None):
->>>>>>> f71866ae
         """
         Generates a PELE calculation for extracted poses. The function reads all the
         protein ligand poses and creates input for a PELE platform set up run.
@@ -2115,13 +2111,8 @@
                         ebr_script_name = '._addEnergyByResidueToPELEconf.py'
                         if not isinstance(ligand_energy_groups, type(None)):
                             if not isinstance(ligand_energy_groups, dict):
-<<<<<<< HEAD
                                 raise ValueError('ligand_energy_groups, must be given as a dictionary')
                             with open(pele_folder+'/'+protein+separator+ligand+'/ligand_energy_groups.json', 'w') as jf:
-=======
-                                raise ValueError('ligand_energy_groups, covalentmust be given as a dictionary')
-                            with open(pele_folder+'/'+protein+'_'+ligand+'/ligand_energy_groups.json', 'w') as jf:
->>>>>>> f71866ae
                                 json.dump(ligand_energy_groups[ligand], jf)
 
                     if protein in membrane_residues:
