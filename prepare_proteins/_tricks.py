import math
import shutil
import os
import networkx as nx
import pandas as pd
import uuid
import re
import prepare_proteins


class tricks:
    """
    Collection of useful functions to fix PDB formats that, ideally, should not be
    useful.
    """

    def getProteinLigandInputFiles(pele_folder, protein, ligand, separator='-'):
        """
        Returns the paths of the input PDB files of a PELE simulation folder
        for a specific protein and ligand.
        """

        pdb_files = []
        for d in os.listdir(pele_folder):

            if d == 'templates':
                continue

            if separator not in d:
                raise ValueError('Separator %s not found in PELE folder.' % separator)
            if d.count(separator) > 1:
                raise ValueError('Separator %s appears more than one time in the PELE folder!' % separator)

            protein_name = d.split(separator)[0]
            ligand_name = d.split(separator)[1]

            if protein == protein_name and ligand == ligand_name:
                for f in os.listdir(pele_folder + '/' + d):
                    if f.endswith('.pdb'):
                        pdb_files.append(pele_folder + '/' + d + '/' + f)

        return pdb_files

    def changeResidueAtomNames(input_pdb, residue, atom_names, verbose=False):
        """
        Change the atom names of a specific residue in a pdb file.

        Parameters
        ==========
        input_pdb : str
            Path to the target PDB file
        residue : tuple
            Residue to change as (chain_id, resname)
        atom_names : dict
            Mapping the old atom names to the new atom names
        """

        if not isinstance(residue, tuple):
            raise ValueError('The residue must be a two element tuple (chain, resid)')

        found = {}
        for atom in atom_names:
            found[atom] = False

        with open(input_pdb + '.tmp', 'w') as tmp:
            with open(input_pdb) as pdb:
                for l in pdb:
                    if l.startswith('ATOM') or l.startswith('HETATM'):
                        index, name, resname, chain, resid = (int(l[7:12]), l[12:16], l[17:20], l[21], int(l[22:27]))
                        if (chain, resid) == residue:
                            old_atom_name = name
                            if old_atom_name in atom_names:
                                new_atom_name = atom_names[old_atom_name]
                                if len(new_atom_name) != len(old_atom_name):
                                    raise ValueError('The new and old atom names should be the same length.')
                                found[old_atom_name] = True

                                if verbose:
                                    print(f'Replacing atom name "{old_atom_name}" by "{new_atom_name}"')

                                l = l.replace(old_atom_name, new_atom_name)

                    tmp.write(l)
        shutil.move(input_pdb + '.tmp', input_pdb)
        for atom in found:
            if not found[atom]:
                print('Given atom %s was not found in residue %s' % (atom, residue))

    def displaceLigandAtomNames(input_pdb, atom, alignment='right', verbose=False):
        """
        Displace the name of the ligand atom name in the PDB.

        Parameters
        ==========
        input_pdb : str
            Path to the target PDB file
        atom : tuple
            Residue to change as (resname, atom_name)
        """
        if alignment not in ['right', 'left']:
            raise ValueError('Alignment must be either "left" or "right"')

        with open(input_pdb + '.tmp', 'w') as tmp:
            with open(input_pdb) as pdb:
                for l in pdb:
                    if l.startswith('ATOM') or l.startswith('HETATM'):
                        atom_name = l.split()[2]
                        resname = l.split()[3]
                        if (resname, atom_name) == atom:
                            if alignment == 'right':
                                if verbose:
                                    print('Changing atom name %s-%s to the right' % atom)
                                l = l.replace(atom_name + ' ', ' ' + atom_name)
                            elif alignment == 'left':
                                if verbose:
                                    print('Changing atom name %s-%s to the left' % atom)
                                l = l.replace(' ' + atom_name, atom_name + ' ')
                    tmp.write(l)
        shutil.move(input_pdb + '.tmp', input_pdb)

    def displaceResidueAtomNames(input_pdb, atom, alignment='right'):
        """
        Displace the name of the atom name of a specific residue in the PDB.

        Parameters
        ==========
        input_pdb : str
            Path to the target PDB file
        atom : tuple
            Residue to change as (resname, atom_name)
        """
        if alignment not in ['right', 'left']:
            raise ValueError('Alignment must be either "left" or "right"')

        with open(input_pdb + '.tmp', 'w') as tmp:
            with open(input_pdb) as pdb:
                for l in pdb:
                    if l.startswith('ATOM') or l.startswith('HETATM'):
                        atom_name = l.split()[2]
                        resname = l.split()[3]
                        if (resname, atom_name) == atom:
                            if alignment == 'right':
                                l = l.replace(atom_name + ' ', ' ' + atom_name)
                            elif alignment == 'left':
                                l = l.replace(' ' + atom_name, atom_name + ' ')
                    tmp.write(l)
        shutil.move(input_pdb + '.tmp', input_pdb)

    def checkLastEpoch(host, server_path, separator='-'):
        """
        Return the last epoch ran for each pele folder.
check
        Parameters
        ==========
        host : str
            Name of the remote host where pele folder resides. Use localhost for
            a local pele folder.
        server_path : str
            Path to the PELE folder in the remote host.
        separator : str
            Separator used to split the pele folder names into protein and ligand.

        Returns
        =======
        last_epoch : dict
            Last epoch for each protein and ligand combination based on finding the
            specific epoch folder in each pele folder path.

        Caveats:
            - This function does not check the content of the PELE folders, only the presence
              of the epoch folders.
        """

        log_file = '.'+str(uuid.uuid4())+'.log'

        if host == 'localhost':
            os.system('ls '+server_path+'/*/*/output > '+log_file)
        else:
            os.system('ssh '+host+' ls '+server_path+'/*/*/output > '+log_file)

        last_epoch = {}
        with open(log_file) as f:
            for l in f:
                if 'output' in l:
                    model_ligand = l.split('/')[-3]#.split('@')[0]
                    if separator not in model_ligand:
                        raise ValueError(f'Separator "{separator}" not found in pele folder {model_ligand}')
                    elif len(model_ligand.split(separator)) != 2:
                        raise ValueError(f'Separator "{separator}" seems incorrect for pele folder {model_ligand}')

                    model, ligand = model_ligand.split(separator)
                    last_epoch[model, ligand] = None
                else:
                    try: int(l)
                    except: continue
                    last_epoch[model, ligand] = int(l)
        os.remove(log_file)

        return last_epoch

    def checkFailureType(host, server_path, models=None, separator='-'):
        """
        Return the last epoch ran for each pele folder.

        Parameters
        ==========
        host : str
            Name of the remote host where pele folder resides. Use localhost for
            a local pele folder.
        server_path : str
            Path to the PELE folder in the remote host.
        models : list
            List of models name for which to query their error files.
        separator : str
            Separator used to split the pele folder names into protein and ligand.

        Returns
        =======
        last_epoch : dict
            Last epoch for each protein and ligand combination based on finding the
            specific epoch folder in each pele folder path.

        Caveats:
            - This function does not check the content of the PELE folders, only the presence
              of the epoch folders.
        """

        log_file = '.'+str(uuid.uuid4())+'.log'

        if host == 'localhost':
            os.system('ls '+server_path+'/*err > '+log_file)
        else:
            os.system('ssh '+host+' ls '+server_path+'/*err > '+log_file)

        error_types = {}
        with open(log_file) as f:
            for l in f:
                err_file = l.split('/')[-1].strip()
                model = err_file.split('_')[1].split(separator)[0]
                ligand = err_file.split('_')[1].split(separator)[1]

                if models != None and model not in models:
                    continue

                log_err_file = '.'+str(uuid.uuid4())+'.err'
                os.system('ssh '+host+' cat '+server_path+'/'+err_file+' > '+log_err_file)

                with open(log_err_file) as ef:
                    error_type = None
                    for l in ef:
                        if 'Out Of Memory' in l:
                            error_type = 'Out of memory'
                        elif 'ChainFactory::addLink' in l:
                            if l.split()[7] == 'segment':
                                error_type = 'Template for '+l.split()[16].replace(',', '')
                    error_types[(model, ligand)] = error_type

                os.remove(log_err_file)
            os.remove(log_file)

            return error_types

    def _getBondPele(pele_params, ligand_name):
        """
        Calculate the bonds and distance for pele params
        :param pele_params: path to the pele_params file
        :return: dataframe with the atomnames of the bounds
        Parameters
        ----------
        pele_params: str
            Path to the pele_params file
        ligand_name: str
            Ligand or chain name

        Returns
        -------
        df_pele: pd.dataframe
            Dataframe with the bound and distance

        """
        df_pele = pd.DataFrame(columns=['AnSource', 'AnTarget', 'Dist'])
        atom_names = {}
        with open(pele_params) as pele:
            bnd = False
            an = False
            count = 1
            for l in pele:
                if l.startswith(ligand_name):
                    total_an = int(l.split()[1])
                if l.split()[0] == '1':
                    an = True
                if l.startswith('NBON'):
                    an = False
                if l.startswith('BOND'):
                    bnd = True
                if l.startswith('THET'):
                    break
                if an and len(l.split()) == 9 and count <= total_an:
                    # Get atom_name
                    atom_names[int(l.split()[0])] = l.split()[4].replace('_', '')
                    count += 1
                if bnd and len(l.split()) == 4:
                    df_pele = df_pele.append(
                        {'AnSource': atom_names[int(l.split()[0])],
                         'AnTarget': atom_names[int(l.split()[1])],
                         'Dist': round(float(l.split()[3]), 1)},
                        ignore_index=True)
        return df_pele

    def _getBondRosetta(rosetta_params):
        """
        Get the bonds from rosetta params file.

        Parameters
        ----------
        rosetta_params: str
            Path to the rosetta params file

        Returns
        -------
        df_rosetta: pd.dataframe
            Dataframe with the bounds and distance for rosetta params

        """
        df_rosetta = pd.DataFrame(columns=['AnSource', 'AnTarget', 'Dist'])
        with open(rosetta_params) as ros:
            bnd, icor = [], {}
            for l in ros:
                if l.startswith('BOND'):
                    bnd.append(f"{l.split()[1]} {l.split()[2]}")
                if l.startswith('ICOOR_INTERNAL'):
                    icor[f"{l.split()[1]} {l.split()[5]}"] = round(float(l.split()[4]), 1)
                    icor[f"{l.split()[5]} {l.split()[1]}"] = round(float(l.split()[4]), 1)
            for bound in bnd:
                # if there is no distance for the bound
                if bound not in icor.keys():
                    icor[bound] = 0.0
                df_rosetta = df_rosetta.append({'AnSource': bound.split()[0],
                                                'AnTarget': bound.split()[1],
                                                'Dist': icor[bound]},
                                               ignore_index=True)
        return df_rosetta

    def _getBondTopology(df_pdb):
        """
        Calculate the bond topology for a certain dataframe

        Parameters
        ----------
        df_pdb: np.dataframe
            Dataframe with the atoms names with bounds

        Returns
        -------
        matrix_pdb_an:
            Matrix with the bound topology for each atom name
        """
        G = nx.from_pandas_edgelist(df_pdb, source='AnSource', target='AnTarget')
        dist_pdb = dict(nx.all_pairs_shortest_path_length(G))
        # dist_pdb = dict(nx.all_pairs_dijkstra_path_length(G))
        matrix_pdb_an = {}

        for node1 in dist_pdb:
            if node1[0] not in matrix_pdb_an.keys():
                matrix_pdb_an[node1[0]] = {}
            # matrix_pdb_an[node1[0]][node1] = set()
            matrix_pdb_an[node1[0]][node1] = []

            for node2 in dist_pdb[node1]:
                # matrix_pdb_an[node1[0]][node1].add(f"{dist_pdb[node1][node2]}{node2[0]}")
                matrix_pdb_an[node1[0]][node1].append(f"{dist_pdb[node1][node2]}{node2[0]}")
            sorted(matrix_pdb_an[node1[0]][node1])

        return matrix_pdb_an

    def _mapSymmetrycal(ros_an, pel_ans, df_pele, df_rosetta):
        """
        Maps the symmetrical atoms with the help of the individual connections or the distances
        Parameters
        ----------
        ros_an: str
            Rosetta atom name to map
        pel_ans: list
            List of strings with the pele equivalents for the rosetta atom name
        df_pele: np.dataframe
            Dataframe with the bound information for pele
        df_rosetta: np.dataframe
            Dataframe with the bound information for rosetta

        Returns
        -------
        pele_atom_name: str
            The pele atom name equivalent

        """
        # Find bounded atoms for ros_an
        ros_an_bounds_elem = list(df_rosetta.loc[(df_rosetta['AnSource'] == ros_an)]['AnTarget']) + \
                             list(df_rosetta.loc[(df_rosetta['AnTarget'] == ros_an)]['AnSource'])
        ros_an_bounds_elem = sorted([elem.rstrip('1234567890.') for elem in ros_an_bounds_elem])
        pele_an_bounds_elem = {}
        for an in pel_ans:
            n = list(df_pele.loc[(df_pele['AnSource'] == an)]['AnTarget']) + \
                list(df_pele.loc[(df_pele['AnTarget'] == an)]['AnSource'])
            pele_an_bounds_elem[an] = sorted([elem.rstrip('1234567890.') for elem in n])

        # For connections signatures
        equi = []
        dist_ros = list(df_rosetta.loc[(df_rosetta['AnSource'] == ros_an)]['Dist']) + \
                   list(df_rosetta.loc[(df_rosetta['AnTarget'] == ros_an)]['Dist'])
        for an in pel_ans:
            dist_pele = list(df_pele.loc[(df_pele['AnSource'] == an)]['Dist']) + \
                        list(df_pele.loc[(df_pele['AnTarget'] == an)]['Dist'])
            if ros_an_bounds_elem == pele_an_bounds_elem[an] and dist_pele == dist_ros:
                equi.append(an)

        return equi[0] if len(equi) == 1 else pel_ans

    def mapPeleToRosettaParams(paramsRosetta, paramsPele, chain):
        """
        Function to map the rosetta atom names with the pele atom names

        Parameters
        ----------
        paramsRosetta: str
            Path to the rosetta params file
        paramsPele: str
            Path to the pele params file
        chain:
            Ligand or chain name

        Returns
        -------
        equival: dict
            Dictionary with the mapped atom names

        """
        df_pele = tricks._getBondPele(paramsPele, chain).sort_index()
        df_rosetta = tricks._getBondRosetta(paramsRosetta).sort_index()
        matrix_pele = tricks._getBondTopology(df_pele)
        matrix_rosetta = tricks._getBondTopology(df_rosetta)

        # Get the atoms map by their sets
        equival = {}  # Dict[rosetta_an] = pele_an
        for pele_elem in matrix_pele:
            for pele_an in matrix_pele[pele_elem]:
                rosetta_elem = matrix_rosetta[pele_elem]
                pele_set_an = matrix_pele[pele_elem][pele_an]
                for rosetta_an in rosetta_elem:
                    rosetta_set_an = rosetta_elem[rosetta_an]
                    if rosetta_set_an == pele_set_an:
                        if rosetta_an not in equival.keys():
                            equival[rosetta_an] = []
                        equival[rosetta_an].append(pele_an)

        if len(equival) == 0:
            raise ValueError("Can't map any atom_name. Check if the number atoms are the same.")

        # Correct the atoms that have symmetry
        # Dict[rosetta_an] = pele_an
        prev_pel_an = ''
        not_mapped = {}
        count = 0
        for ros_an in equival.keys():
            # If atoms have more than one equivalent
            if len(equival[ros_an]) > 1:
                pel_an = tricks._mapSymmetrycal(ros_an, equival[ros_an], df_pele, df_rosetta)
                if isinstance(pel_an, list):
                    not_mapped[ros_an] = equival[ros_an].copy()
                    shallow_copy = dict(equival)
                    del shallow_copy[ros_an]
                    equival = shallow_copy
                    continue
                # If the previous atom name equivalent is the same choose one, because is not important
                if pel_an == prev_pel_an:
                    count += 1
                prev_pel_an = pel_an
                equival[ros_an] = equival[ros_an][count]
            # If atoms only have one equivalent atom
            else:
                count = 0
                equival[ros_an] = equival[ros_an][0]

        if not len(not_mapped) == 0:
            msg = "The following atoms are not mapped, should be revised manualy:\n"
            msg += f"{not_mapped}\n"
            msg += "Will try to assign names by name similarity\n"
            print(msg)
            for ros_an in not_mapped.keys():
                if ros_an in not_mapped[ros_an]:
                    not_mapped[ros_an] = ros_an
            equival = {**equival, **not_mapped}
        else:
            print("All atoms are mapped")

        return equival

    def _readPELECharges(pele_params, ligand):
        """
        Read the PELE charges from the pele params file

        Parameters
        ----------
        pele_params: str
            Path to the PELE params file

        Returns
        -------
        charges: dict
            Dictionary containing the pele from charges

        """
        atom_names = {}
        charges = {}
        with open(pele_params) as pele:
            an = False
            nb = False
            count = 1
            for l in pele:
                if l.startswith(ligand):
                    total_an = int(l.split()[1])
                if l.split()[0] == '1':
                    an = True
                if l.startswith('NBON'):
                    an = False
                    nb = True
                    continue
                if l.startswith('BOND'):
                    nb = False
                if an and len(l.split()) == 9 and count <= total_an:
                    atom_names[int(l.split()[0])] = l.split()[4]
                    count += 1
                if nb:
                    atom_name = atom_names[int(l.split()[0])].replace('_', '')
                    charges[atom_name] = float(l.split()[3])
            tc = 0
            for atom in charges:
                tc += charges[atom]

            print('Total PELE charge: %s' % tc)

        return charges

    def _readRosettaCharges(rosetta_params):
        """
        Read the rosetta charges from the rosetta params file

        Parameters
        ----------
        rosetta_params: str
            Path to the rosetta params file

        Returns
        -------
        charges: dict
            Dictionary containing the charges from rosetta

        """
        charges = {}
        with open(rosetta_params) as params:
            for l in params:
                if l.startswith('ATOM'):
                    atom_name = l.split()[1]
                    charges[atom_name] = float(l.split()[-1])

            tc = 0
            for atom in charges:
                tc += charges[atom]

            print('Total Rosetta charge: %s' % tc)

        return charges

    def _updateParamsCharges(params_file, new_charges):
        """
        Update the charges of the params file

        Parameters
        ----------
        params_file: str
            Path to the params file
        new_charges: dict
            Dictionary with the charges from pele

        """
        with open(params_file) as params:
            with open(params_file + '.tmp', 'w') as tmp:
                for l in params:
                    if l.startswith('ATOM'):
                        ls = l.split()
                        atom_name = l[5:9]
                        atom_type = l[10:15]
                        l = [ls[0]] + [atom_name] + [atom_type] + [ls[3]]
                        l += [' '] + [str(new_charges[atom_name.strip()])]
                        l = ' '.join(l) + '\n'
                    tmp.write(l)
            shutil.move(params_file + '.tmp', params_file)

    def getPELEChargesIntoParams(rosetta_params, pele_params, mapping, ligand=None):
        """
        Get the pele charges to the rosetta params file
        Parameters
        ----------
        rosetta_params: str
            Path to the rosetta params file
        pele_params: str
            Path to the pele params file
        mapping: dict
            Dictionary with the mapping of the atoms

        """
        if ligand == None:
            ligand = os.path.basename(rosetta_params).rstrip(".params")

        # Get PELE charges
        pele_charges = self._readPELECharges(pele_params, ligand)
        rosetta_charges = self._readRosettaCharges(rosetta_params)

        pele_atoms = set(pele_charges.keys())
        rosetta_atoms = set(rosetta_charges.keys())

        unassigned_pele_atoms = pele_atoms - pele_atoms.intersection(rosetta_atoms)
        unassigned_rosetta_atoms = rosetta_atoms - rosetta_atoms.intersection(pele_atoms)

        mapping = self.mapPeleToRosettaParams(rosetta_params, pele_params, ligand)

        if unassigned_pele_atoms != set() and mapping == None:
            message = 'There are unassinged PELE atoms:\n%s\n' % sorted(unassigned_pele_atoms)
            message += 'There are unassinged Rosetta atoms:\n%s\n' % sorted(unassigned_rosetta_atoms)
            message += 'You can use a mapping dictionary to fix this with the keword mapping'
            raise ValueError(message)

        new_charges = {}
        for a in rosetta_charges:

            if a not in pele_charges and a not in mapping:
                raise ValueError('Missing atom %s not found in mapping dictionary!' % a)
            elif a not in pele_charges and mapping[a] not in pele_charges:
                raise ValueError('Incorrect mapping for atom %s. %s not found in PELE atoms' % (a, mapping[a]))

            if a not in pele_charges:
                new_charges[a] = pele_charges[mapping[a]]
            else:
                new_charges[a] = pele_charges[a]

        self._updateParamsCharges(rosetta_params, new_charges)
        print("Copied the charges from pele to rosetta")


    def changePELEResidueNames(model_folder,output_folder):
        """
        Function to change PELE protonation residue name changes back to normal.

        Parameters
        ----------
        model_folder: str
            Path to the folder with pele models.
        output_folder: str
            Path to the folder to dump new models.
        """
        if not os.path.exists(output_folder):
            os.mkdir(output_folder)

        for f in os.listdir(model_folder):
            new_line = []
            with open(model_folder+'/'+f) as file:
                for line in file:
                    new_line.append(line.replace('HID','HIS').replace('HIE','HIS').replace('HIP','HIS').replace('ASH','ASP').replace('GLH','GLU').replace('CYT','CYS').replace('LYN','LYS').replace('HOH','WAT').replace('OW',' O').replace('1HW',' H1').replace('2HW',' H2'))
            with open(output_folder+'/'+f,'w') as file:
                for line in new_line:
                    file.write(line)

    def ligandToPolymer(model_folder, output_folder,polymer_sequence_dict,lig_atom_name):
        """
        Function to convert ligand to multiple residue polymer.

        Parameters
        ----------
        model_folder: str
            Path to the folder with pele models.
        output_folder: str
            Path to the folder to dump new models.
        polymer_sequence_dict: dict
            Dictionary with the positions of the polymer as keys and theit three-letter codes as values
        lig_atom_name: dict
            Nested dictionary with the positions of the polymer as keys and a dictionary mapping the atom names of the lig to the polymer.
        """
        for file in os.listdir(model_folder):
            #ligand_dict = {1:'ETY',2:'TPA',3:'ETY',4:'TPA',5:'ETY',6:'TPA',7:'ETY',8:'TPA',9:'ETY'}

            new_lines = []

            if not os.path.exists(output_folder):
                os.mkdir(output_folder)

            f = open(output_folder+'/'+file,'w')

            rev_lig_atom_name = {}
            for res in lig_atom_name:
                rev_lig_atom_name[res] = {}
                for old_name,new_name in lig_atom_name[res].items():
                    rev_lig_atom_name[res][new_name] = old_name

            lines_to_write = []
            lig_lines = {}

            for line in open(model_folder+'/'+file):
                if line.startswith('HETATM') and 'LIG' in line:

                    atom = line[12:17].strip()

                    for p in lig_atom_name:
                        if atom in lig_atom_name[p].values():
                            atom_name = rev_lig_atom_name[p][atom].ljust(4)
                            residue_label = polymer_sequence_dict[int(p)]
                            new_line = 'ATOM  '+line[6:12]+atom_name+' '+residue_label+line[20:22]+str(p).rjust(4)+' '+line[27:]


                            if p not in lig_lines:
                                lig_lines[p] = []
                            lig_lines[p].append(new_line)

                elif 'CONECT' in line or 'END' in line:
                    continue
                else:
                    lines_to_write.append(line)
                    #f.write(line)

            for p in lig_lines:
                for l in lig_lines[p]:
                    #print(l[:-1])
                    lines_to_write.append(l)

            for l in lines_to_write:
                f.write(l)
            f.write('END')

<<<<<<< HEAD
    def mergeDockingPosesFolders(docking_folders, output_folder):
        """
        Merge different model-extracted folders into a single one.
        """
        if not os.path.exists(output_folder):
            os.mkdir(output_folder)

        for df in docking_folders:
            for p in os.listdir(df):
                if not os.path.isdir(df+'/'+p):
                    continue

                if not os.path.exists(output_folder+'/'+p):
                    os.mkdir(output_folder+'/'+p)

                for m in os.listdir(df+'/'+p):
                    if not m.endswith('.pdb'):
                        continue
                    pdb_path = df+'/'+p+'/'+m
                    shutil.copyfile(pdb_path, output_folder+'/'+p+'/'+m)
=======
    def polymerToLigand(models_folder,output_folder,ligand_chain='L'):

        if not os.path.exists(output_folder):
            os.mkdir(output_folder)

        lig_atom_name = {}

        for model in os.listdir(models_folder):

            f = open(output_folder+'/'+model, 'w')
            counter = 10

            if model not in lig_atom_name:
                lig_atom_name[model] = {}

            for line in open(models_folder+'/'+model,'r'):
                if line[20:23].strip() == ligand_chain:
                    counter = counter+1

                    atom_name = (line[-4]+str(counter)).ljust(4)

                    if int(line[23:26]) not in lig_atom_name[model]:
                        lig_atom_name[model][int(line[23:26])] = {}

                    #lig_atom_name[int(line[23:26])][line[12:17].strip()] = 'W'+str(counter)
                    lig_atom_name[model][int(line[23:26])][line[12:17].strip()] = line[-4]+str(counter)

                    if line.startswith('HETATM'):
                        new_line = 'ATOM  '+line[6:12]+atom_name+' LIG'+' '+ligand_chain+' '+'0'.rjust(3)+line[26:]
                    else:
                        new_line = line[:12]+atom_name+' LIG'+' '+ligand_chain+' '+'0'.rjust(3)+line[26:]
                    f.write(new_line)
                elif line.startswith('ATOM') or line.startswith('HETATM') or line.startswith('TER') or line.startswith('END'):
                    f.write(line)
            f.close()

        return lig_atom_name
>>>>>>> b8f734eb
<|MERGE_RESOLUTION|>--- conflicted
+++ resolved
@@ -734,7 +734,6 @@
                 f.write(l)
             f.write('END')
 
-<<<<<<< HEAD
     def mergeDockingPosesFolders(docking_folders, output_folder):
         """
         Merge different model-extracted folders into a single one.
@@ -755,7 +754,7 @@
                         continue
                     pdb_path = df+'/'+p+'/'+m
                     shutil.copyfile(pdb_path, output_folder+'/'+p+'/'+m)
-=======
+
     def polymerToLigand(models_folder,output_folder,ligand_chain='L'):
 
         if not os.path.exists(output_folder):
@@ -792,5 +791,4 @@
                     f.write(line)
             f.close()
 
-        return lig_atom_name
->>>>>>> b8f734eb
+        return lig_atom_name