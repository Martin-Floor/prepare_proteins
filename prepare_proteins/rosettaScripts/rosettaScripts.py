--- conflicted
+++ resolved
@@ -102,14 +102,9 @@
 
         def __init__(self, name, selector, operation=None, aas=None):
 
-<<<<<<< HEAD
 
             if operation == None or operation not in ['RestrictToRepackingRLT', 'PreventRepackingRLT', 'RestrictAbsentCanonicalAASRLT']:
                 raise ValueError('Must define one of these operations: RestrictToRepackingRLT, PreventRepackingRLT, RestrictAbsentCanonicalAASRLT')
-=======
-            if operation == None or operation not in ['RestrictToRepackingRLT', 'PreventRepackingRLT']:
-                raise ValueError('Must define one of these operations: RestrictToRepackingRLT, PreventRepackingRLT')
->>>>>>> bdf9cf6a
 
             self.name = name
             self.selector = selector
@@ -128,7 +123,32 @@
                 self.root.set('aas', self.aas)
             self.xml.SubElement(self.root, self.operation)
 
-<<<<<<< HEAD
+    class restrictToRepacking:
+
+        def __init__(self, name):
+
+            self.name = name
+
+        def generateXml(self):
+
+            self.xml = ElementTree
+            self.root = self.xml.Element('RestrictToRepacking')
+            self.root.set('name', self.name)
+
+    class preventResiduesFromRepacking:
+
+        def __init__(self, name, residues):
+
+            self.name = name
+            self.residues = residues
+
+        def generateXml(self):
+
+            self.xml = ElementTree
+            self.root = self.xml.Element('PreventResiduesFromRepacking')
+            self.root.set('name', self.name)
+            self.root.set('residues', ','.join(self.residues))
+
     class DetectProteinLigandInterface:
 
         def __init__(self, name, cut1=6.0, cut2=8.0, cut3=10.0, cut4=12.0, design=True, catres_interface=True):
@@ -140,18 +160,10 @@
             self.cut4 = cut4
             self.design = design
             self.catres_interface = catres_interface
-=======
-    class restrictToRepacking:
-
-        def __init__(self, name):
-
-            self.name = name
->>>>>>> bdf9cf6a
-
-        def generateXml(self):
-
-            self.xml = ElementTree
-<<<<<<< HEAD
+
+        def generateXml(self):
+
+            self.xml = ElementTree
             self.root = self.xml.Element('DetectProteinLigandInterface')
             self.root.set('name', self.name)
             self.root.set('cut1', str(self.cut1))
@@ -167,31 +179,15 @@
             self.name = name
             self.resnum = resnum
             self.keep_aas = keep_aas
-=======
-            self.root = self.xml.Element('RestrictToRepacking')
-            self.root.set('name', self.name)
-
-    class preventResiduesFromRepacking:
-
-        def __init__(self, name, residues):
-
-            self.name = name
-            self.residues = residues
->>>>>>> bdf9cf6a
-
-        def generateXml(self):
-
-            self.xml = ElementTree
-<<<<<<< HEAD
+
+        def generateXml(self):
+
+            self.xml = ElementTree
             self.root = self.xml.Element('RestrictAbsentCanonicalAAS')
             self.root.set('name', self.name)
             self.root.set('resnum', str(self.resnum))
             self.root.set('keep_aas', self.keep_aas)
-=======
-            self.root = self.xml.Element('PreventResiduesFromRepacking')
-            self.root.set('name', self.name)
-            self.root.set('residues', ','.join(self.residues))
->>>>>>> bdf9cf6a
+
 
     class extraRotamersGeneric:
 
